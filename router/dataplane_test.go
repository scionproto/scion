--- conflicted
+++ resolved
@@ -1249,17 +1249,10 @@
 					fakeInternalNextHops,
 					map[addr.SVC][]netip.AddrPort{
 						addr.SvcCS: {
-<<<<<<< HEAD
 							netip.AddrPortFrom(
 								netip.MustParseAddr("10.0.200.200"),
 								topology.EndhostPort,
 							),
-=======
-							&net.UDPAddr{
-								IP:   net.ParseIP("10.0.200.200").To4(),
-								Port: dstUDPPort,
-							},
->>>>>>> 15bdf63e
 						},
 					},
 					xtest.MustParseIA("1-ff00:0:110"), nil, key)
@@ -1293,7 +1286,6 @@
 					fakeExternalInterfaces,
 					nil,
 					mock_router.NewMockBatchConn(ctrl), nil,
-<<<<<<< HEAD
 					map[addr.SVC][]netip.AddrPort{
 						addr.SvcCS: {
 							netip.AddrPortFrom(
@@ -1301,13 +1293,6 @@
 								topology.EndhostPort,
 							),
 						},
-=======
-					map[addr.SVC][]*net.UDPAddr{
-						addr.SvcCS: {&net.UDPAddr{
-							IP:   net.ParseIP("172.0.2.10"),
-							Port: dstUDPPort,
-						}},
->>>>>>> 15bdf63e
 					},
 					xtest.MustParseIA("1-ff00:0:110"),
 					map[uint16]addr.IA{
@@ -1350,13 +1335,8 @@
 
 				ret := toMsg(t, spkt, dpath)
 				ret.Addr = &net.UDPAddr{
-<<<<<<< HEAD
 					IP:   net.ParseIP("172.0.2.10").To4(), // Else we get a v4mapped address.
 					Port: topology.EndhostPort,
-=======
-					IP:   net.ParseIP("172.0.2.10"),
-					Port: dstUDPPort,
->>>>>>> 15bdf63e
 				}
 				ret.Flags, ret.NN, ret.N, ret.OOB = 0, 0, 0, nil
 				return ret
@@ -1413,7 +1393,6 @@
 					nil,
 					mock_router.NewMockBatchConn(ctrl),
 					fakeInternalNextHops,
-<<<<<<< HEAD
 					map[addr.SVC][]netip.AddrPort{
 						addr.SvcCS: {
 							netip.AddrPortFrom(
@@ -1421,13 +1400,6 @@
 								topology.EndhostPort,
 							),
 						},
-=======
-					map[addr.SVC][]*net.UDPAddr{
-						addr.SvcCS: {&net.UDPAddr{
-							IP:   net.ParseIP("172.0.2.10"),
-							Port: dstUDPPort,
-						}},
->>>>>>> 15bdf63e
 					},
 					xtest.MustParseIA("1-ff00:0:110"), nil, key)
 			},
