// Copyright 2020 Anapaya Systems
// Copyright 2023 ETH Zurich
// Copyright 2025 SCION Association
//
// Licensed under the Apache License, Version 2.0 (the "License");
// you may not use this file except in compliance with the License.
// You may obtain a copy of the License at
//
//   http://www.apache.org/licenses/LICENSE-2.0
//
// Unless required by applicable law or agreed to in writing, software
// distributed under the License is distributed on an "AS IS" BASIS,
// WITHOUT WARRANTIES OR CONDITIONS OF ANY KIND, either express or implied.
// See the License for the specific language governing permissions and
// limitations under the License.

package router

import (
	"context"
	"crypto/subtle"
	"encoding/binary"
	"errors"
	"fmt"
	"hash"
	"math"
	"sync"
	"sync/atomic"
	"time"
	"unsafe"

	"github.com/gopacket/gopacket"
	"github.com/gopacket/gopacket/layers"
	"github.com/prometheus/client_golang/prometheus"

	"github.com/scionproto/scion/pkg/addr"
	"github.com/scionproto/scion/pkg/drkey"
	libepic "github.com/scionproto/scion/pkg/experimental/epic"
	"github.com/scionproto/scion/pkg/log"
	"github.com/scionproto/scion/pkg/private/processmetrics"
	"github.com/scionproto/scion/pkg/private/serrors"
	"github.com/scionproto/scion/pkg/private/util"
	"github.com/scionproto/scion/pkg/scrypto"
	"github.com/scionproto/scion/pkg/slayers"
	"github.com/scionproto/scion/pkg/slayers/path"
	"github.com/scionproto/scion/pkg/slayers/path/empty"
	"github.com/scionproto/scion/pkg/slayers/path/epic"
	"github.com/scionproto/scion/pkg/slayers/path/onehop"
	"github.com/scionproto/scion/pkg/slayers/path/scion"
	"github.com/scionproto/scion/pkg/spao"
	"github.com/scionproto/scion/private/drkey/drkeyutil"
	"github.com/scionproto/scion/private/topology"
	underlayconn "github.com/scionproto/scion/private/underlay/conn"
	"github.com/scionproto/scion/router/bfd"
	"github.com/scionproto/scion/router/control"
)

const (
	// TODO(karampok). Investigate whether that value should be higher.  In
	// theory, PayloadLen in SCION header is 16 bits long, supporting a maximum
	// payload size of 64KB. At the moment we are limited by Ethernet size
	// usually ~1500B, but 9000B to support jumbo frames.
	// TODO(multi_underlay): The buffer size should be a function of the collection of
	// underlays (the largest frame size of all the enabled ones).
	bufSize = 9000

	// hopFieldDefaultExpTime is the default validity of the hop field
	// and 63 is equivalent to 6h.
	hopFieldDefaultExpTime = 63

	// e2eAuthHdrLen is the length in bytes of added information when a SCMP packet
	// needs to be authenticated: 16B (e2e.option.Len()) + 16B (CMAC_tag.Len()).
	e2eAuthHdrLen = 32

	// Needed to compute required padding
	ptrSize = unsafe.Sizeof(&struct{ int }{})
	is32bit = 1 - (ptrSize-4)/4

	// For SCMP packet quoting. A strict minimum of 28 is required. Much more is recommended.
	minHeadroom      = 512
	_           uint = minHeadroom - slayers.MaxSCMPHeaderSize // assert >= 28
)

// BatchConn is a connection that supports batch reads and writes.
type BatchConn interface {
	ReadBatch(underlayconn.Messages) (int, error)
	WriteBatch(msgs underlayconn.Messages, flags int) (int, error)
	Close() error
}

// underlayProviders is a map of our underlay providers. Each entry associates a name with a
// NewProviderFn. A new instance of that provider is created by every invocation so multiple
// dataplane instances can co-exist (as is routinely done by tests).
var underlayProviders map[string]NewProviderFn

// AddUnderlay registers the named factory function.
func AddUnderlay(name string, newProvider func(int, int, int) UnderlayProvider) {
	if underlayProviders == nil {
		underlayProviders = make(map[string]NewProviderFn)
	}
	underlayProviders[name] = newProvider
}

type disposition int

const (
	pDiscard disposition = iota // Zero value, default.
	pForward
	pSlowPath
	pDone
)

// Packet aggregates buffers and ancillary metadata related to one packet.
// That is everything we need to pass-around while processing a packet. The motivation is to save on
// copy (pass everything via one reference) AND garbage collection (reuse everything).
// The buffer is allocated in a separate location (but still reused) to keep the packet structures
// tightly packed (might not matter, though).
// Golang gives precious little guarantees about alignment and padding. We do it ourselves in such
// a way that Go has no sane reason to add any padding. Everything is 8 byte aligned (on 64 bit
// arch) until SlowpathRequest which is 4 bytes long. The rest is in decreasing order of size and
// size-aligned. We want to fit neatly into cache lines, so we need to fit in 64 bytes. The padding
// required to occupy exactly 64 bytes depends on the architecture.
type Packet struct {
	// The useful part of the raw packet at a point in time (i.e. a slice of the full buffer).
	// It can be any portion of the full buffer; not necessarily the start. See also
	// dataplane.underlayHeadroom.
	RawPacket []byte
	// The entire packet buffer. We don't need it as a slice; we know its size.
	buffer *[bufSize]byte
	// The source address during ingest and the destination during forwarding. We never need both
	// src and dst at the same time. The real type is only known to underlay provider that sets it.
	RemoteAddr unsafe.Pointer
	// The ingest link; which can give us the ifID, scope, bfdSession...
	Link Link
	// Additional metadata in case the packet is put on the slow path. Updated in-place.
	slowPathRequest slowPathRequest
	// The egress on which this packet must leave. This is set by the processing routine.
	egress uint16
	// The type of traffic. This is used for metrics at the forwarding stage, but is most
	// economically determined at the processing stage. So store it here. It's 2 bytes long.
	trafficType trafficType
	// Pad to 64 bytes. For 64bit arch, add 1 byte. For 32bit arch, add 29 bytes.
	_ [1 + is32bit*28]byte
}

// Keep this 4 bytes long. See comment for packet.
type slowPathRequest struct {
	pointer uint16
	spType  slowPathType
	code    slayers.SCMPCode
}

// Make sure that the packet structure has the size we expect.
const (
	_ uintptr = 64 - unsafe.Sizeof(Packet{}) // assert 64 >= sizeof(Packet)
	_ uintptr = unsafe.Sizeof(Packet{}) - 64 // assert sizeof(Packet) >= 64
)

// initPacket configures the given blank packet (and returns it, for convenience).
func (p *Packet) init(buffer *[bufSize]byte) *Packet {
	p.buffer = buffer
	p.RawPacket = p.buffer[:]
	return p
}

<<<<<<< HEAD
// reset() makes the packet ready to receive a new underlay message. A cleared dstAddr is
// represented with a zero-length IP so we keep reusing the IP storage bytes. We adjust the
// RawPacket slice relative to the buffer, so there's enough headroom for any underlay headers.
func (p *Packet) reset(headroom int) {
	p.RemoteAddr.IP = p.RemoteAddr.IP[0:0] // We're keeping the object, just blank it.
	*p = Packet{
		buffer:     p.buffer,            // keep the buffer
		RawPacket:  p.buffer[headroom:], // restore the full packet capacity (minus headroom).
		RemoteAddr: p.RemoteAddr,        // keep the dstAddr and so the IP slice and bytes
=======
// reset() makes the packet ready to receive a new underlay message.
// A cleared dstAddr is represented with a zero-length IP so we keep reusing the IP storage bytes.
func (p *Packet) Reset() {
	*p = Packet{
		buffer:    p.buffer,    // keep the buffer
		RawPacket: p.buffer[:], // restore the full packet capacity
>>>>>>> 90de96d6
	}
	// Everything else is reset to zero value.
}

// PacketPool allocates and resets packets. There is one packet pool per instance of the dataplane,
// shared between all its underlay instances. This structure can be shared by copying (and doing so
// is more efficient) because headroom is never changed after construction and channel is a
// reference type.
type PacketPool struct {
	pool     chan *Packet
	headroom int
}

// Get fetches a packet from the pool and returns it initialized with the proper headroom.
func (p *PacketPool) Get() *Packet {
	pkt := <-p.pool
	pkt.reset(p.headroom)
	return pkt
}

// Put returns the given packet to the pool.
func (p *PacketPool) Put(pkt *Packet) {
	p.pool <- pkt

}

// makePacketPool creates a packetpool of size poolSize, that configures packet buffers with the
// given headroom. The pool is initially empty. Packets must be added separately.
func makePacketPool(poolSize, headroom int) PacketPool {
	return PacketPool{pool: make(chan *Packet, poolSize), headroom: headroom}
}

// DataPlane contains a SCION Border Router's forwarding logic. It reads packets
// from multiple sockets, performs routing, and sends them to their destinations
// (after updating the path, if that is needed).
type dataPlane struct {
	underlays           map[string]UnderlayProvider
	interfaces          [math.MaxUint16 + 1]Link
	numInterfaces       int
	linkTypes           [math.MaxUint16 + 1]topology.LinkType
	neighborIAs         [math.MaxUint16 + 1]addr.IA
	localHost           addr.Host
	macFactory          func() hash.Hash
	localIA             addr.IA
	mtx                 sync.Mutex
	running             atomic.Bool
	Metrics             *Metrics
	dispatchedPortStart uint16
	dispatchedPortEnd   uint16

	ExperimentalSCMPAuthentication bool
	RunConfig                      RunConfig

	// The pool that stores all the packet buffers as described in the design document. See
	// https://github.com/scionproto/scion/blob/master/doc/dev/design/BorderRouter.rst
	// To avoid garbage collection, most the meta-data that is produced during the processing of a
	// packet is kept in a data structure (packet struct) that is pooled and recycled along with
	// corresponding packet buffer. The packet struct refers permanently to the packet buffer. The
	// packet structure is fetched from the pool passed-around through the various channels and
	// returned to the pool. To reduce the cost of copying, the packet structure is passed by
	// reference.
	packetPool PacketPool

	// underlayHeadRoom is the minimum headroom that must be reserved at the front of every packet
	// to ensure that every underlay provider can prepend its underlay header without copying.
	// It is established by collecting the headroom requirement of every underlay provider.
	// Underlay providers deliver incoming packets such that the RawPacket slice starts at after
	// the link layer header. Underlay providers may use the preceding part of the packet
	// buffer to receive the link layer header.
	underlayHeadroom int
}

var (
	ErrUnsupportedV4MappedV6Address  = errors.New("unsupported v4mapped IP v6 address")
	ErrUnsupportedUnspecifiedAddress = errors.New("unsupported unspecified address")
	ErrNoSVCBackend                  = errors.New("cannot find internal IP for the SVC")

	errAlreadySet                    = errors.New("already set")
	errInvalidSrcIA                  = errors.New("invalid source ISD-AS")
	errInvalidDstIA                  = errors.New("invalid destination ISD-AS")
	errInvalidSrcAddrForTransit      = errors.New("invalid source address for transit pkt")
	errInvalidDstAddr                = errors.New("invalid destination address")
	errCannotRoute                   = errors.New("cannot route, dropping pkt")
	errEmptyValue                    = errors.New("empty value")
	errMalformedPath                 = errors.New("malformed path content")
	errModifyExisting                = errors.New("modifying a running dataplane is not allowed")
	errUnsupportedPathType           = errors.New("unsupported path type")
	errUnsupportedPathTypeNextHeader = errors.New("unsupported combination")
	errNoSuchUnderlay                = errors.New("no such underlay provider")
	errNoBFDSessionFound             = errors.New("no BFD session was found")
	errPeeringEmptySeg0              = errors.New("zero-length segment[0] in peering path")
	errPeeringEmptySeg1              = errors.New("zero-length segment[1] in peering path")
	errPeeringNonemptySeg2           = errors.New("non-zero-length segment[2] in peering path")
	errBFDSessionDown                = errors.New("bfd session down")
	errExpiredHop                    = errors.New("expired hop")
	errIngressInterfaceInvalid       = errors.New("ingress interface invalid")
	errMacVerificationFailed         = errors.New("MAC verification failed")
	errBadPacketSize                 = errors.New("bad packet size")

	// zeroBuffer will be used to reset the Authenticator option in the
	// scionPacketProcessor.OptAuth
	zeroBuffer = make([]byte, 16)

	metrics = NewMetrics() // There can be only one currently.
)

type drkeyProvider interface {
	GetASHostKey(validTime time.Time, dstIA addr.IA, dstAddr addr.Host) (drkey.ASHostKey, error)
	GetKeyWithinAcceptanceWindow(
		validTime time.Time,
		timestamp uint64,
		dstIA addr.IA,
		dstAddr addr.Host,
	) (drkey.ASHostKey, error)
}

// newDataPlane returns a zero-valued data plane structure. The difference between
// that and &dataPlane{} is that there are no nil pointers (i.e. maps are empty but exist and some
// key objects like the underlay provider have been created) except for such things that cannot be
// initialized at the beginning (i.e. packet pool and macFactory). Do not use a true zero valued
// struct for anything. Support for lazy initialization has been removed. It was much too
// bug-friendly.
func newDataPlane(runConfig RunConfig, authSCMP bool) *dataPlane {
	x := makeDataPlane(runConfig, authSCMP)
	return &x
}

// makeDataPlane returns a zero-valued data plane structure. This is the same as newDataPlane
// but returns by value to facilitate the initialization of composed structs without an temporary
// copy.
func makeDataPlane(runConfig RunConfig, authSCMP bool) dataPlane {
	// So many tests need the udpip underlay provider instantiated early that we do it here rather
	// than in AddInternalInterface. Currently there can be no dataplane without the udpip provider,
	// therefore not having a registered factory for it is a panicable offsense. We have no plan B.

	return dataPlane{
		underlays: map[string]UnderlayProvider{
			"udpip": underlayProviders["udpip"](
				runConfig.BatchSize,
				runConfig.SendBufferSize,
				runConfig.ReceiveBufferSize,
			),
		},
		Metrics:                        metrics,
		ExperimentalSCMPAuthentication: authSCMP,
		RunConfig:                      runConfig,
	}
}

// setRunning() Configures the running state of the data plane to true. setRunning() is called once
// the dataplane is finished initializing and is ready to process packets.
func (d *dataPlane) setRunning() {
	d.running.Store(true)
}

// setStopping() Configures the running state of the data plane to false. This should not be called
// during the dataplane initialization. Calling this before initialization starts has no effect.
func (d *dataPlane) setStopping() {
	d.running.Store(false)
}

// isRunning() Indicates the running state of the data plane. If true, the dataplane is initialized
// and ready to process or already processing packets. In this case some configuration changes are
// not permitted. If false, the data plane is not ready to process packets yet, or is shutting
// down.
func (d *dataPlane) isRunning() bool {
	return d.running.Load()
}

// Shutdown() causes the dataplane to stop accepting packets and then terminate. Note that
// in that case the router is committed to shutting down. There is no mechanism to restart it.
func (d *dataPlane) Shutdown() {
	d.mtx.Lock() // make sure we're not racing with initialization.
	defer d.mtx.Unlock()
	for _, u := range d.underlays {
		u.Stop()
	}
	d.setStopping()
}

// SetIA sets the local IA for the dataplane.
func (d *dataPlane) SetIA(ia addr.IA) error {
	d.mtx.Lock()
	defer d.mtx.Unlock()
	if d.isRunning() {
		return errModifyExisting
	}
	if ia.IsZero() {
		return errEmptyValue
	}
	if !d.localIA.IsZero() {
		return errAlreadySet
	}
	d.localIA = ia
	return nil
}

// SetKey sets the key used for MAC verification. The key provided here should
// already be derived as in scrypto.HFMacFactory.
func (d *dataPlane) SetKey(key []byte) error {
	d.mtx.Lock()
	defer d.mtx.Unlock()
	if d.isRunning() {
		return errModifyExisting
	}
	if len(key) == 0 {
		return errEmptyValue
	}
	if d.macFactory != nil {
		return errAlreadySet
	}
	// First check for MAC creation errors.
	if _, err := scrypto.InitMac(key); err != nil {
		return err
	}
	d.macFactory = func() hash.Hash {
		mac, _ := scrypto.InitMac(key)
		return mac
	}
	return nil
}

func (d *dataPlane) SetPortRange(start, end uint16) {
	d.dispatchedPortStart = start
	d.dispatchedPortEnd = end
}

// AddInternalInterface sets the interface the data-plane will use to send/receive traffic in the
// local AS. This can only be called once; future calls will return an error. This can only be
// called on a not yet running dataplane. Note that localHost is a SCION host address. It currently
// mirrors localAddr, which is the address on the local underlay network, but that could change
// in the future. This is not the router's decision.
func (d *dataPlane) AddInternalInterface(localHost addr.Host, provider, localAddr string) error {
	d.mtx.Lock()
	defer d.mtx.Unlock()
	if d.isRunning() {
		return errModifyExisting
	}
	if d.interfaces[0] != nil {
		return serrors.JoinNoStack(errAlreadySet, nil, "ifID", 0)
	}

	// The internal network underlay is instantiated at construction to simplify some tests. Things
	// would become a lot more complicated if we ever supported multiple internal underlays.
	internalUnderlay := d.underlays[provider]
	if internalUnderlay == nil {
		return serrors.JoinNoStack(errNoSuchUnderlay, nil, "provider", provider)
	}
	iMetrics := newInterfaceMetrics(d.Metrics, 0, d.localIA, "", d.neighborIAs[0])
	lk, err := internalUnderlay.NewInternalLink(localAddr, d.RunConfig.BatchSize, iMetrics)
	if err != nil {
		return err
	}
	d.interfaces[0] = lk
	d.numInterfaces++
	d.localHost = localHost

	return nil
}

// AddExternalInterface adds the inter AS connection for the given interface ID.
// If a connection for the given ID is already set this method will return an
// error. This can only be called on a not yet running dataplane.
func (d *dataPlane) AddExternalInterface(
	ifID uint16, link control.LinkInfo, localHost, remoteHost addr.Host,
) error {
	d.mtx.Lock()
	defer d.mtx.Unlock()

	if d.isRunning() {
		return errModifyExisting
	}
	bfd, err := d.newExternalInterfaceBFD(ifID, link, localHost, remoteHost)
	if err != nil {
		return serrors.Wrap("adding external BFD", err, "if_id", ifID)
	}
	if d.interfaces[ifID] != nil {
		return serrors.JoinNoStack(errAlreadySet, nil, "ifID", ifID)
	}
	if link.Remote.Addr == "" {
		return errEmptyValue
	}

	underlay, instantiated := d.underlays[link.Provider]
	if !instantiated {
		underlayProvider, exists := underlayProviders[link.Provider]
		if !exists {
			panic(fmt.Sprintf("no provider for underlay: %q", link.Provider))
		}
		underlay = underlayProvider(
			d.RunConfig.BatchSize,
			d.RunConfig.SendBufferSize,
			d.RunConfig.ReceiveBufferSize,
		)
		d.underlays[link.Provider] = underlay
	}
	d.linkTypes[ifID] = link.LinkTo

	iMetrics := newInterfaceMetrics(d.Metrics, ifID, d.localIA, "", d.neighborIAs[ifID])
	lk, err := underlay.NewExternalLink(
		d.RunConfig.BatchSize,
		bfd,
		link.Local.Addr,
		link.Remote.Addr,
		ifID,
		iMetrics)
	if err != nil {
		return err
	}
	d.interfaces[ifID] = lk
	d.numInterfaces++
	return nil
}

// AddNeighborIA adds the neighboring IA for a given interface ID. If an IA for
// the given ID is already set, this method will return an error. This can only
// be called on a not yet running dataplane.
func (d *dataPlane) AddNeighborIA(ifID uint16, remote addr.IA) error {
	d.mtx.Lock()
	defer d.mtx.Unlock()
	if d.isRunning() {
		return errModifyExisting
	}
	if remote.IsZero() {
		return errEmptyValue
	}
	if !d.neighborIAs[ifID].IsZero() {
		return serrors.JoinNoStack(errAlreadySet, nil, "ifID", ifID)
	}
	d.neighborIAs[ifID] = remote
	return nil
}

// newExternalInterfaceBFD adds the inter AS connection BFD session.
func (d *dataPlane) newExternalInterfaceBFD(
	ifID uint16, link control.LinkInfo, localHost, remoteHost addr.Host,
) (*bfd.Session, error) {
	if *link.BFD.Disable {
		return nil, nil
	}
	var m bfd.Metrics
	if d.Metrics != nil {
		labels := prometheus.Labels{
			"interface":       fmt.Sprint(ifID),
			"isd_as":          d.localIA.String(),
			"neighbor_isd_as": link.Remote.IA.String(),
		}
		m = bfd.Metrics{
			Up:              d.Metrics.InterfaceUp.With(labels),
			StateChanges:    d.Metrics.BFDInterfaceStateChanges.With(labels),
			PacketsSent:     d.Metrics.BFDPacketsSent.With(labels),
			PacketsReceived: d.Metrics.BFDPacketsReceived.With(labels),
		}
	}
	s, err := newBFDSend(d, link, localHost, remoteHost, ifID, false, d.macFactory())
	if err != nil {
		return nil, err
	}
	return bfd.NewSession(s, link.BFD, m)
}

// getInterfaceState checks if there is a bfd session for the input interfaceID and
// returns InterfaceUp if the relevant BFDSession state is up, or if there is no BFD
// session. Otherwise, it returns InterfaceDown.
func (d *dataPlane) getInterfaceState(ifID uint16) control.InterfaceState {
	if link := d.interfaces[ifID]; link != nil && !link.IsUp() {
		return control.InterfaceDown
	}
	return control.InterfaceUp
}

// AddSvc adds the address for the given service. This can be called multiple
// times for the same service, with the address added to the list of addresses
// that provide the service.
func (d *dataPlane) AddSvc(svc addr.SVC, host addr.Host, port uint16) error {
	d.mtx.Lock()
	defer d.mtx.Unlock()
	// TODO: underlay choice should really be "interfaces[0].provider"
	if err := d.underlays["udpip"].AddSvc(svc, host, port); err != nil {
		return err
	}
	if d.Metrics != nil {
		labels := serviceLabels(d.localIA, svc)
		d.Metrics.ServiceInstanceChanges.With(labels).Add(1)
		d.Metrics.ServiceInstanceCount.With(labels).Add(1)
	}
	return nil
}

// DelSvc deletes the address for the given service.
func (d *dataPlane) DelSvc(svc addr.SVC, host addr.Host, port uint16) error {
	d.mtx.Lock()
	defer d.mtx.Unlock()
	// TODO: underlay choice should really be "interfaces[0].provider"
	if err := d.underlays["udpip"].DelSvc(svc, host, port); err != nil {
		return err
	}
	if d.Metrics != nil {
		labels := serviceLabels(d.localIA, svc)
		d.Metrics.ServiceInstanceChanges.With(labels).Add(1)
		d.Metrics.ServiceInstanceCount.With(labels).Add(-1)
	}
	return nil
}

// AddNextHop sets the next hop address for the given interface ID. If the
// interface ID already has an address associated this operation fails. This can
// only be called on a not yet running dataplane.
func (d *dataPlane) AddNextHop(
	ifID uint16,
	link control.LinkInfo,
	localHost, remoteHost addr.Host,
) error {
	d.mtx.Lock()
	defer d.mtx.Unlock()

	if d.isRunning() {
		return errModifyExisting
	}
	bfd, err := d.newNextHopBFD(ifID, link, localHost, remoteHost)
	if err != nil {
		return serrors.Wrap("adding next hop BFD", err, "if_id", ifID)
	}
	if d.interfaces[ifID] != nil {
		return serrors.JoinNoStack(errAlreadySet, nil, "ifID", ifID)
	}
	if link.Remote.Addr == "" {
		return errEmptyValue
	}
	underlay, instantiated := d.underlays[link.Provider]
	if !instantiated {
		underlayProvider, exists := underlayProviders[link.Provider]
		if !exists {
			panic(fmt.Sprintf("no provider for underlay: %q", link.Provider))
		}
		underlay = underlayProvider(
			d.RunConfig.BatchSize,
			d.RunConfig.SendBufferSize,
			d.RunConfig.ReceiveBufferSize,
		)
		d.underlays[link.Provider] = underlay
	}
	d.linkTypes[ifID] = link.LinkTo

	// Note that a link to the same sibling router might already exist. If so, it will be
	// returned instead of creating a new one. As a result, the bfd session and metrics will be
	// ignored and simply garbage collected.
	iMetrics := newInterfaceMetrics(
		d.Metrics, ifID, d.localIA, link.Remote.Addr, d.neighborIAs[ifID])
	lk, err := underlay.NewSiblingLink(
		d.RunConfig.BatchSize, bfd, link.Local.Addr, link.Remote.Addr, iMetrics)
	if err != nil {
		return err
	}
	d.interfaces[ifID] = lk
	d.numInterfaces++
	return nil
}

// AddNextHopBFD adds the BFD session for the next hop address.
func (d *dataPlane) newNextHopBFD(
	ifID uint16,
	link control.LinkInfo,
	localHost, remoteHost addr.Host,
) (*bfd.Session, error) {
	if *link.BFD.Disable {
		return nil, nil
	}
	var m bfd.Metrics
	if d.Metrics != nil {
		labels := prometheus.Labels{"isd_as": d.localIA.String(), "sibling": link.Instance}
		m = bfd.Metrics{
			Up:              d.Metrics.SiblingReachable.With(labels),
			StateChanges:    d.Metrics.SiblingBFDStateChanges.With(labels),
			PacketsSent:     d.Metrics.SiblingBFDPacketsSent.With(labels),
			PacketsReceived: d.Metrics.SiblingBFDPacketsReceived.With(labels),
		}
	}

	s, err := newBFDSend(d, link, localHost, remoteHost, ifID, true, d.macFactory())
	if err != nil {
		return nil, err
	}
	return bfd.NewSession(s, link.BFD, m)
}

func max(a int, b int) int {
	if a > b {
		return a
	}
	return b
}

type RunConfig struct {
	NumProcessors         int
	NumSlowPathProcessors int
	BatchSize             int
	ReceiveBufferSize     int
	SendBufferSize        int
}

func (d *dataPlane) Run(ctx context.Context) error {
	d.mtx.Lock()
	if d.numInterfaces == 0 {
		// if len(d.interfaces) == 0 {
		// Not stritcly an error but we really can't do anything; most maps aren't even allocated,
		// due to lazy initialization.
		return nil
	}

	// Start our custom /proc/pid/stat collector to export iowait time and (in the future) other
	// process-wide metrics that prometheus does not.
	err := processmetrics.Init()
	// we can live without these metrics. Just log the error.
	if err != nil {
		log.Error("Could not initialize processmetrics", "err", err)
	}

	numConnections := 0
	for _, u := range d.underlays {
		numConnections += u.NumConnections()
	}
	processorQueueSize := max(
		numConnections*d.RunConfig.BatchSize/d.RunConfig.NumProcessors,
		d.RunConfig.BatchSize,
	)
	d.initPacketPool(processorQueueSize)
	procQs, slowQs := d.initQueues(processorQueueSize)
	d.setRunning()
	for _, u := range d.underlays {
		u.Start(ctx, d.packetPool, procQs)
	}
	for i := 0; i < d.RunConfig.NumProcessors; i++ {
		go func(i int) {
			defer log.HandlePanic()
			d.runProcessor(i, procQs[i], slowQs[i%d.RunConfig.NumSlowPathProcessors])
		}(i)
	}
	for i := 0; i < d.RunConfig.NumSlowPathProcessors; i++ {
		go func(i int) {
			defer log.HandlePanic()
			d.runSlowPathProcessor(i, slowQs[i])
		}(i)
	}

	d.mtx.Unlock()
	<-ctx.Done()
	return nil
}

// initializePacketPool calculates the size of the packet pool based on the
// current dataplane settings and allocates all the buffers
func (d *dataPlane) initPacketPool(processorQueueSize int) {
<<<<<<< HEAD
	// collect pool size and headroom reqs
	poolSize := len(d.interfaces)*d.RunConfig.BatchSize +
		(d.RunConfig.NumProcessors+d.RunConfig.NumSlowPathProcessors)*(processorQueueSize+1) +
		len(d.interfaces)*(2*d.RunConfig.BatchSize)
	headroom := 0
	for _, u := range d.underlays {
		h := u.Headroom()
		if headroom < h {
			headroom = h
		}
	}
	d.underlayHeadroom = headroom
=======
	poolSize := d.numInterfaces*d.RunConfig.BatchSize +
		(d.RunConfig.NumProcessors+d.RunConfig.NumSlowPathProcessors)*(processorQueueSize+1) +
		d.numInterfaces*(2*d.RunConfig.BatchSize)
>>>>>>> 90de96d6

	// We round-up the minimum headroom generously so that the extra room is sufficient to allow the
	// quoting of most packets by SCMP cheaply (that is, without moving the bytes). Our packet
	// buffers are sized at 9000 bytes while in most cases the interface MTU is lower.
	if headroom < minHeadroom {
		headroom = minHeadroom
	}
	log.Debug("Initialize packet pool", "poolSize", poolSize, "headroom", headroom)
	d.packetPool = makePacketPool(poolSize, headroom)
	pktBuffers := make([][bufSize]byte, poolSize)
	pktStructs := make([]Packet, poolSize)
	for i := 0; i < poolSize; i++ {
		d.packetPool.Put(pktStructs[i].init(&pktBuffers[i]))
	}
}

// initializes the processing routines and queues
func (d *dataPlane) initQueues(processorQueueSize int) ([]chan *Packet, []chan *Packet) {
	procQs := make([]chan *Packet, d.RunConfig.NumProcessors)
	for i := 0; i < d.RunConfig.NumProcessors; i++ {
		procQs[i] = make(chan *Packet, processorQueueSize)
	}
	slowQs := make([]chan *Packet, d.RunConfig.NumSlowPathProcessors)
	for i := 0; i < d.RunConfig.NumSlowPathProcessors; i++ {
		slowQs[i] = make(chan *Packet, processorQueueSize)
	}
	return procQs, slowQs
}

func (d *dataPlane) runProcessor(id int, q <-chan *Packet, slowQ chan<- *Packet) {
	log.Debug("Initialize processor with", "id", id)
	processor := newPacketProcessor(d)
	for d.isRunning() {
		p, ok := <-q
		if !ok {
			continue
		}
		disp := processor.processPkt(p)

		sc := ClassOfSize(len(p.RawPacket))
		metrics := p.Link.Metrics()
		metrics[sc].ProcessedPackets.Inc()

		switch disp {
		case pForward:
			// Normal processing proceeds.
		case pSlowPath:
			// Not an error, processing continues on the slow path.
			select {
			case slowQ <- p:
			default:
<<<<<<< HEAD
				metrics.DroppedPacketsBusySlowPath.Inc()
				d.packetPool.Put(p)
=======
				metrics[sc].DroppedPacketsBusySlowPath.Inc()
				d.returnPacketToPool(p)
>>>>>>> 90de96d6
			}
			continue
		case pDone: // Packets that don't need more processing (e.g. BFD)
			d.packetPool.Put(p)
			continue
		case pDiscard: // Everything else
<<<<<<< HEAD
			metrics.DroppedPacketsInvalid.Inc()
			d.packetPool.Put(p)
=======
			metrics[sc].DroppedPacketsInvalid.Inc()
			d.returnPacketToPool(p)
>>>>>>> 90de96d6
			continue
		default: // Newly added dispositions need to be handled.
			log.Debug("Unknown packet disposition", "disp", disp)
			d.packetPool.Put(p)
			continue
		}
		fwLink := d.interfaces[p.egress]
		if fwLink == nil {
			log.Debug("Error determining forwarder. Egress is invalid", "egress", p.egress)
<<<<<<< HEAD
			metrics.DroppedPacketsInvalid.Inc()
			d.packetPool.Put(p)
			continue
		}
		if !fwLink.Send(p) {
			d.packetPool.Put(p)
			metrics.DroppedPacketsBusyForwarder.Inc()
=======
			metrics[sc].DroppedPacketsInvalid.Inc()
			d.returnPacketToPool(p)
			continue
		}
		if !fwLink.Send(p) {
			d.returnPacketToPool(p)
			metrics[sc].DroppedPacketsBusyForwarder.Inc()
>>>>>>> 90de96d6
		}
	}
}

func (d *dataPlane) runSlowPathProcessor(id int, q <-chan *Packet) {
	log.Debug("Initialize slow-path processor with", "id", id)
	processor := newSlowPathProcessor(d)
	for d.isRunning() {
		p, ok := <-q
		if !ok {
			continue
		}
		err := processor.processPacket(p)
		if err != nil {
			log.Debug("Error processing packet", "err", err)
<<<<<<< HEAD
			metrics.DroppedPacketsInvalid.Inc()
			d.packetPool.Put(p)
=======
			sc := ClassOfSize(len(p.RawPacket))
			p.Link.Metrics()[sc].DroppedPacketsInvalid.Inc()
			d.returnPacketToPool(p)
>>>>>>> 90de96d6
			continue
		}
		// All slowpath packets are responses to the sender. Therefore, the egress link is always
		// the ingress link. egress = ingress is, in theory, not sufficient (since it is zero
		// for sibling ingress links).
		egressLink := p.Link
		if egressLink == nil {
			// Someone tried to send a freshly made packet on the slow path?
			log.Debug("Error determining return link. No ingress link")
			d.packetPool.Put(p)
			continue
		}
		if !egressLink.Send(p) {
			d.packetPool.Put(p)
		}
	}
}

func newSlowPathProcessor(d *dataPlane) *slowPathPacketProcessor {
	p := &slowPathPacketProcessor{
		d:              d,
		macInputBuffer: make([]byte, spao.MACBufferSize),
		drkeyProvider: &drkeyutil.FakeProvider{
			EpochDuration:    drkeyutil.LoadEpochDuration(),
			AcceptanceWindow: drkeyutil.LoadAcceptanceWindow(),
		},
		optAuth:      slayers.PacketAuthOption{EndToEndOption: new(slayers.EndToEndOption)},
		validAuthBuf: make([]byte, 16),
	}
	p.scionLayer.RecyclePaths()
	return p
}

type slowPathPacketProcessor struct {
	d               *dataPlane
	pkt             *Packet
	ingressFromLink uint16 // This is the IfID associated with the ingress link, if any.
	scionLayer      slayers.SCION
	hbhLayer        slayers.HopByHopExtnSkipper
	e2eLayer        slayers.EndToEndExtnSkipper
	lastLayer       gopacket.DecodingLayer
	path            *scion.Raw

	// macInputBuffer avoid allocating memory during processing.
	macInputBuffer []byte

	// optAuth is a reusable Packet Authenticator Option
	optAuth slayers.PacketAuthOption
	// validAuthBuf is a reusable buffer for the authentication tag
	// to be used in the hasValidAuth() method.
	validAuthBuf []byte

	// DRKey key derivation for SCMP authentication
	drkeyProvider drkeyProvider
}

func (p *slowPathPacketProcessor) reset() {
	p.path = nil
	p.ingressFromLink = 0
	p.hbhLayer = slayers.HopByHopExtnSkipper{}
	p.e2eLayer = slayers.EndToEndExtnSkipper{}
}

func (p *slowPathPacketProcessor) processPacket(pkt *Packet) error {
	var err error
	p.reset()
	p.pkt = pkt
	p.ingressFromLink = pkt.Link.IfID()

	p.lastLayer, err = decodeLayers(pkt.RawPacket, &p.scionLayer, &p.hbhLayer, &p.e2eLayer)
	if err != nil {
		return err
	}
	pathType := p.scionLayer.PathType
	switch pathType {
	case scion.PathType:
		var ok bool
		p.path, ok = p.scionLayer.Path.(*scion.Raw)
		if !ok {
			return errMalformedPath
		}
	case epic.PathType:
		epicPath, ok := p.scionLayer.Path.(*epic.Path)
		if !ok {
			return errMalformedPath
		}
		p.path = epicPath.ScionPath
		if p.path == nil {
			return errMalformedPath
		}
	default:
		// unsupported path type
		return serrors.New("Path type not supported for slow-path", "type", pathType)
	}

	s := pkt.slowPathRequest
	switch s.spType {
	case slowPathRouterAlertIngress: // Traceroute
		return p.handleSCMPTraceRouteRequest(p.ingressFromLink)
	case slowPathRouterAlertEgress: // Traceroute
		return p.handleSCMPTraceRouteRequest(p.pkt.egress)
	default: // SCMP
		var layer gopacket.SerializableLayer
		scmpType := slayers.SCMPType(s.spType)
		switch scmpType {
		case slayers.SCMPTypeParameterProblem:
			layer = &slayers.SCMPParameterProblem{Pointer: s.pointer}
		case slayers.SCMPTypeDestinationUnreachable:
			layer = &slayers.SCMPDestinationUnreachable{}
		case slayers.SCMPTypeExternalInterfaceDown:
			layer = &slayers.SCMPExternalInterfaceDown{
				IA:   p.d.localIA,
				IfID: uint64(p.pkt.egress),
			}
		case slayers.SCMPTypeInternalConnectivityDown:
			layer = &slayers.SCMPInternalConnectivityDown{
				IA:      p.d.localIA,
				Ingress: uint64(p.ingressFromLink),
				Egress:  uint64(p.pkt.egress),
			}
		default:
			panic(fmt.Errorf("unsupported slow-path type: %d", scmpType))
		}
		return p.packSCMP(scmpType, s.code, layer, true)
	}
}

func newPacketProcessor(d *dataPlane) *scionPacketProcessor {
	p := &scionPacketProcessor{
		d:              d,
		mac:            d.macFactory(),
		macInputBuffer: make([]byte, max(path.MACBufferSize, libepic.MACBufferSize)),
	}
	p.scionLayer.RecyclePaths()
	return p
}

func (p *scionPacketProcessor) reset() error {
	p.pkt = nil
	p.ingressFromLink = 0
	// p.scionLayer // cannot easily be reset
	p.path = nil
	p.hopField = path.HopField{}
	p.infoField = path.InfoField{}
	p.effectiveXover = false
	p.peering = false
	p.mac.Reset()
	p.cachedMac = nil
	// Reset hbh layer
	p.hbhLayer = slayers.HopByHopExtnSkipper{}
	// Reset e2e layer
	p.e2eLayer = slayers.EndToEndExtnSkipper{}
	return nil
}

// Convenience function to log an error and return the pDiscard disposition.
// We do almost nothing with errors, so, we shouldn't invest in creating them.
func errorDiscard(ctx ...any) disposition {
	log.Debug("Discarding packet", ctx...)
	return pDiscard
}

func (p *scionPacketProcessor) processPkt(pkt *Packet) disposition {
	if err := p.reset(); err != nil {
		return errorDiscard("error", err)
	}
	p.pkt = pkt
	p.ingressFromLink = pkt.Link.IfID()

	// parse SCION header and skip extensions;
	var err error
	p.lastLayer, err = decodeLayers(pkt.RawPacket, &p.scionLayer, &p.hbhLayer, &p.e2eLayer)
	if err != nil {
		return errorDiscard("error", err)
	}

	pld := p.lastLayer.LayerPayload()

	pathType := p.scionLayer.PathType
	switch pathType {
	case empty.PathType:
		if p.lastLayer.NextLayerType() == layers.LayerTypeBFD {
			return p.processBFD(pld)
		}
		return errorDiscard("error", errUnsupportedPathTypeNextHeader)

	case onehop.PathType:
		if p.lastLayer.NextLayerType() == layers.LayerTypeBFD {
			_, ok := p.scionLayer.Path.(*onehop.Path)
			if !ok {
				return errorDiscard("error", errMalformedPath)
			}
			return p.processBFD(pld)
		}
		return p.processOHP()
	case scion.PathType:
		return p.processSCION()
	case epic.PathType:
		return p.processEPIC()
	default:
		return errorDiscard("error", errUnsupportedPathType)
	}
}

func (p *scionPacketProcessor) processBFD(data []byte) disposition {
	session := p.pkt.Link.BFDSession()
	if session == nil {
		return errorDiscard("error", errNoBFDSessionFound)
	}
	bfd := &p.bfdLayer
	if err := bfd.DecodeFromBytes(data, gopacket.NilDecodeFeedback); err != nil {
		return errorDiscard("error", err)
	}
	session.ReceiveMessage(bfd)
	return pDone // All's fine. That packet's journey ends here.
}

func (p *scionPacketProcessor) processSCION() disposition {
	var ok bool
	p.path, ok = p.scionLayer.Path.(*scion.Raw)
	if !ok {
		// TODO(lukedirtwalker) parameter problem invalid path?
		return errorDiscard("error", errMalformedPath)
	}
	return p.process()
}

func (p *scionPacketProcessor) processEPIC() disposition {
	epicPath, ok := p.scionLayer.Path.(*epic.Path)
	if !ok {
		return errorDiscard("error", errMalformedPath)
	}

	p.path = epicPath.ScionPath
	if p.path == nil {
		return errorDiscard("error", errMalformedPath)
	}

	isPenultimate := p.path.IsPenultimateHop()
	isLast := p.path.IsLastHop()

	disp := p.process()
	if disp != pForward {
		return disp
	}

	if isPenultimate || isLast {
		firstInfo, err := p.path.GetInfoField(0)
		if err != nil {
			return errorDiscard("error", err)
		}

		timestamp := time.Unix(int64(firstInfo.Timestamp), 0)
		err = libepic.VerifyTimestamp(timestamp, epicPath.PktID.Timestamp, time.Now())
		if err != nil {
			// TODO(mawyss): Send back SCMP packet
			return errorDiscard("error", err)
		}

		HVF := epicPath.PHVF
		if isLast {
			HVF = epicPath.LHVF
		}
		err = libepic.VerifyHVF(p.cachedMac, epicPath.PktID,
			&p.scionLayer, firstInfo.Timestamp, HVF, p.macInputBuffer[:libepic.MACBufferSize])
		if err != nil {
			// TODO(mawyss): Send back SCMP packet
			return errorDiscard("error", err)
		}
	}

	// LGTM
	return pForward
}

// scionPacketProcessor processes packets. It contains pre-allocated per-packet
// mutable state and context information which should be reused.
type scionPacketProcessor struct {
	d               *dataPlane    // The dataplane instance that initiated this processor.
	pkt             *Packet       // Packet currently being processed by this processor.
	ingressFromLink uint16        // IfID associated with the ingress link, if any.
	mac             hash.Hash     // hasher for the MAC computation.
	scionLayer      slayers.SCION // scionLayer is the SCION gopacket layer.
	hbhLayer        slayers.HopByHopExtnSkipper
	e2eLayer        slayers.EndToEndExtnSkipper
	lastLayer       gopacket.DecodingLayer // Last parsed layer: &scionLayer, &hbhLayer or &e2eLayer
	path            *scion.Raw             // Raw SCION path. Will be set during processing.
	hopField        path.HopField          // Current hop field, updated during processing.
	infoField       path.InfoField         // Current info field, updated during processing.
	effectiveXover  bool                   // Whether a segment cross-over was done.
	peering         bool                   // Whether the current hop field is a peering hop field.
	cachedMac       []byte                 // Full MAC. For a Xover, that of the down segment.
	macInputBuffer  []byte                 // Reusable buffer for MAC computation.
	bfdLayer        layers.BFD             // Reusable buffer for parsing BFD messages
}

type slowPathType int8

const (
	slowPathSCMP               slowPathType = 0 // >=0 means it is an SCMP error
	slowPathRouterAlertIngress              = -1
	slowPathRouterAlertEgress               = -2
)

func (p *slowPathPacketProcessor) packSCMP(
	typ slayers.SCMPType,
	code slayers.SCMPCode,
	scmpP gopacket.SerializableLayer,
	isError bool,
) error {
	// check invoking packet was an SCMP error:
	if p.lastLayer.NextLayerType() == slayers.LayerTypeSCMP {
		var scmpLayer slayers.SCMP
		err := scmpLayer.DecodeFromBytes(p.lastLayer.LayerPayload(), gopacket.NilDecodeFeedback)
		if err != nil {
			return serrors.Wrap("decoding SCMP layer", err)
		}
		if !scmpLayer.TypeCode.InfoMsg() {
			return serrors.New("SCMP error for SCMP error pkt -> DROP")
		}
	}

	if err := p.prepareSCMP(typ, code, scmpP, isError); err != nil {
		return err
	}

	// We're about to send a packet that has little to do with the one we received.
	// The original traffic type, if one had been set, no-longer applies.
	p.pkt.trafficType = ttOther

	// The packet does not need any addressing: the slowpath processor always sends the packet back
	// on the link that delivered it (p.pkt.link). In case the link is an unconnected one, it did
	// set p.pkt.RemoteAddr on the way in; so it's good to go.

	return nil
}

func (p *scionPacketProcessor) parsePath() disposition {
	var err error
	p.hopField, err = p.path.GetCurrentHopField()
	if err != nil {
		// TODO(lukedirtwalker) parameter problem invalid path?
		return errorDiscard("error", err)
	}
	p.infoField, err = p.path.GetCurrentInfoField()
	if err != nil {
		// TODO(lukedirtwalker) parameter problem invalid path?
		return errorDiscard("error", err)
	}
	// Segments without the Peering flag must consist of at least two HFs:
	// https://github.com/scionproto/scion/issues/4524
	hasSingletonSegment := p.path.PathMeta.SegLen[0] == 1 ||
		p.path.PathMeta.SegLen[1] == 1 ||
		p.path.PathMeta.SegLen[2] == 1
	if !p.infoField.Peer && hasSingletonSegment {
		return errorDiscard("error", errMalformedPath)
	}
	if !p.path.CurrINFMatchesCurrHF() {
		return errorDiscard("error", errMalformedPath)
	}
	return pForward
}

func determinePeer(pathMeta scion.MetaHdr, inf path.InfoField) (bool, error) {
	if !inf.Peer {
		return false, nil
	}

	if pathMeta.SegLen[0] == 0 {
		return false, errPeeringEmptySeg0
	}
	if pathMeta.SegLen[1] == 0 {
		return false, errPeeringEmptySeg1
	}
	if pathMeta.SegLen[2] != 0 {
		return false, errPeeringNonemptySeg2
	}

	// The peer hop fields are the last hop field on the first path
	// segment (at SegLen[0] - 1) and the first hop field of the second
	// path segment (at SegLen[0]). The below check applies only
	// because we already know this is a well-formed peering path.
	currHF := pathMeta.CurrHF
	segLen := pathMeta.SegLen[0]
	return currHF == segLen-1 || currHF == segLen, nil
}

func (p *scionPacketProcessor) determinePeer() disposition {
	peer, err := determinePeer(p.path.PathMeta, p.infoField)
	p.peering = peer
	if err != nil {
		return errorDiscard("error", err)
	}
	return pForward
}

func (p *scionPacketProcessor) validateHopExpiry() disposition {
	expiration := util.SecsToTime(p.infoField.Timestamp).
		Add(path.ExpTimeToDuration(p.hopField.ExpTime))
	expired := expiration.Before(time.Now())
	if !expired {
		return pForward
	}
	log.Debug("SCMP response", "cause", errExpiredHop,
		"cons_dir", p.infoField.ConsDir, "if_id", p.ingressFromLink,
		"curr_inf", p.path.PathMeta.CurrINF, "curr_hf", p.path.PathMeta.CurrHF)
	p.pkt.slowPathRequest = slowPathRequest{
		spType:  slowPathType(slayers.SCMPTypeParameterProblem),
		code:    slayers.SCMPCodePathExpired,
		pointer: p.currentHopPointer(),
	}
	return pSlowPath
}

func (p *scionPacketProcessor) validateIngressID() disposition {
	hdrIngressID := p.hopField.ConsIngress
	errCode := slayers.SCMPCodeUnknownHopFieldIngress
	if !p.infoField.ConsDir {
		hdrIngressID = p.hopField.ConsEgress
		errCode = slayers.SCMPCodeUnknownHopFieldEgress
	}
	if p.ingressFromLink != 0 && p.ingressFromLink != hdrIngressID {
		log.Debug("SCMP response", "cause", errIngressInterfaceInvalid,
			"pkt_ingress", hdrIngressID, "router_ingress", p.ingressFromLink)
		p.pkt.slowPathRequest = slowPathRequest{
			spType:  slowPathType(slayers.SCMPTypeParameterProblem),
			code:    errCode,
			pointer: p.currentHopPointer(),
		}
		return pSlowPath
	}
	return pForward
}

func (p *scionPacketProcessor) validateSrcDstIA() disposition {
	srcIsLocal := (p.scionLayer.SrcIA == p.d.localIA)
	dstIsLocal := (p.scionLayer.DstIA == p.d.localIA)
	if p.ingressFromLink == 0 {
		// Outbound
		// Only check SrcIA if first hop, for transit this already checked by ingress router.
		// Note: SCMP error messages triggered by the sibling router may use paths that
		// don't start with the first hop.
		if p.path.IsFirstHop() && !srcIsLocal {
			return p.respInvalidSrcIA()
		}
		if dstIsLocal {
			return p.respInvalidDstIA()
		}
	} else {
		// Inbound
		if srcIsLocal {
			return p.respInvalidSrcIA()
		}
		if p.path.IsLastHop() != dstIsLocal {
			return p.respInvalidDstIA()
		}
	}
	return pForward
}

// invalidSrcIA is a helper to return an SCMP error for an invalid SrcIA.
func (p *scionPacketProcessor) respInvalidSrcIA() disposition {
	log.Debug("SCMP response", "cause", errInvalidSrcIA)
	p.pkt.slowPathRequest = slowPathRequest{
		spType:  slowPathType(slayers.SCMPTypeParameterProblem),
		code:    slayers.SCMPCodeInvalidSourceAddress,
		pointer: uint16(slayers.CmnHdrLen + addr.IABytes),
	}
	return pSlowPath
}

// invalidDstIA is a helper to return an SCMP error for an invalid DstIA.
func (p *scionPacketProcessor) respInvalidDstIA() disposition {
	log.Debug("SCMP response", "cause", errInvalidDstIA)
	p.pkt.slowPathRequest = slowPathRequest{
		spType:  slowPathType(slayers.SCMPTypeParameterProblem),
		code:    slayers.SCMPCodeInvalidDestinationAddress,
		pointer: uint16(slayers.CmnHdrLen),
	}
	return pSlowPath
}

// validateTransitUnderlaySrc prevents malicious end hosts in the local AS from bypassing the SrcIA
// checks by disguising packets as transit traffic: each sibling link ensures that the src address
// of a packet is that of their expected sibling router. But we must verify that the right sibling
// link was used in the first place.
func (p *scionPacketProcessor) validateTransitUnderlaySrc() disposition {
	if p.path.IsFirstHop() || p.ingressFromLink != 0 {
		// Locally originated traffic, or came in via an external link. Not our concern.
		return pForward
	}
	pktIngressID := p.ingressInterface()        // Where this was *supposed* to enter the AS
	ingressLink := p.d.interfaces[pktIngressID] // Our own link to *that* sibling router

	// Is that the link that the packet came through (e.g. not the internal link)? The
	// comparison should be cheap. Links are implemented by pointers.
	if ingressLink != p.pkt.Link {
		// Drop
		return errorDiscard("error", errInvalidSrcAddrForTransit)
	}
	return pForward
}

// Validates the egress interface referenced by the current hop. This is not called for
// packets to be delivered to the local AS, so pkt.egress is never 0.
// If pkt.Ingress is zero, the packet can be coming from either a local end-host or a
// sibling router. In either of these cases, it must be leaving via a locally owned external
// interface (i.e. it can't be going to a sibling router or to a local end-host). On the other
// hand, a packet coming directly from another AS can be going anywhere: local delivery,
// to another AS directly, or via a sibling router.
func (p *scionPacketProcessor) validateEgressID() disposition {
	egressID := p.pkt.egress
	egressLink := p.d.interfaces[egressID]

	// egress interface must be a known interface
	// egress is never the internal interface (already checked)
	// packet coming from internal interface, must go to an external interface
	// Note that, for now, ingress == 0 is also true for sibling interfaces. That might change.
	if egressLink == nil || (p.ingressFromLink == 0 && egressLink.Scope() == Sibling) {
		errCode := slayers.SCMPCodeUnknownHopFieldEgress
		if !p.infoField.ConsDir {
			errCode = slayers.SCMPCodeUnknownHopFieldIngress
		}
		log.Debug("SCMP response", "cause", errCannotRoute)
		p.pkt.slowPathRequest = slowPathRequest{
			spType:  slowPathType(slayers.SCMPTypeParameterProblem),
			code:    errCode,
			pointer: p.currentHopPointer(),
		}
		return pSlowPath
	}

	ingressLT, egressLT := p.d.linkTypes[p.ingressFromLink], p.d.linkTypes[egressID]
	if !p.effectiveXover {
		// No check required if the packet is received from an internal interface because that
		// check was done by the ingress router.

		// This case applies to peering hops as a peering hop isn't an effective
		// cross-over (eventhough it is a segment change).
		// Check that the interface pair is valid within a single segment.
		switch {
		case p.ingressFromLink == 0:
			return pForward
		case ingressLT == topology.Core && egressLT == topology.Core:
			return pForward
		case ingressLT == topology.Child && egressLT == topology.Parent:
			return pForward
		case ingressLT == topology.Parent && egressLT == topology.Child:
			return pForward
		case ingressLT == topology.Child && egressLT == topology.Peer:
			return pForward
		case ingressLT == topology.Peer && egressLT == topology.Child:
			return pForward
		default: // malicious
			log.Debug("SCMP response", "cause", errCannotRoute,
				"ingress_id", p.ingressFromLink, "ingress_type", ingressLT,
				"egress_id", egressID, "egress_type", egressLT)
			p.pkt.slowPathRequest = slowPathRequest{
				spType:  slowPathType(slayers.SCMPTypeParameterProblem),
				code:    slayers.SCMPCodeInvalidPath, // XXX(matzf) new code InvalidHop?,
				pointer: p.currentHopPointer(),
			}
			return pSlowPath
		}
	}

	// Check that the interface pair is valid on a segment switch.
	// We should never see a peering link traversal either. If that happens
	// treat it as a routing error (not sure if that can happen without an internal
	// error, though).
	switch {
	case ingressLT == topology.Core && egressLT == topology.Child:
		return pForward
	case ingressLT == topology.Child && egressLT == topology.Core:
		return pForward
	case ingressLT == topology.Child && egressLT == topology.Child:
		return pForward
	default:
		log.Debug("SCMP response", "cause", errCannotRoute,
			"ingress_id", p.ingressFromLink, "ingress_type", ingressLT,
			"egress_id", egressID, "egress_type", egressLT)
		p.pkt.slowPathRequest = slowPathRequest{
			spType:  slowPathType(slayers.SCMPTypeParameterProblem),
			code:    slayers.SCMPCodeInvalidSegmentChange,
			pointer: p.currentInfoPointer(),
		}
		return pSlowPath
	}
}

func (p *scionPacketProcessor) updateNonConsDirIngressSegID() disposition {
	// against construction dir the ingress router updates the SegID, ifID == 0
	// means this comes from this AS itself, so nothing has to be done.
	// For packets destined to peer links this shouldn't be updated.
	if !(p.infoField.ConsDir || p.ingressFromLink == 0 || p.peering) {
		p.infoField.UpdateSegID(p.hopField.Mac)
		if err := p.path.SetInfoField(p.infoField, int(p.path.PathMeta.CurrINF)); err != nil {
			return errorDiscard("error", err)
		}
	}
	return pForward
}

func (p *scionPacketProcessor) currentInfoPointer() uint16 {
	return uint16(slayers.CmnHdrLen + p.scionLayer.AddrHdrLen() +
		scion.MetaLen + path.InfoLen*int(p.path.PathMeta.CurrINF))
}

func (p *scionPacketProcessor) currentHopPointer() uint16 {
	return uint16(slayers.CmnHdrLen + p.scionLayer.AddrHdrLen() +
		scion.MetaLen + path.InfoLen*p.path.NumINF + path.HopLen*int(p.path.PathMeta.CurrHF))
}

func (p *scionPacketProcessor) verifyCurrentMAC() disposition {
	fullMac := path.FullMAC(p.mac, p.infoField, p.hopField, p.macInputBuffer[:path.MACBufferSize])
	if subtle.ConstantTimeCompare(p.hopField.Mac[:path.MacLen], fullMac[:path.MacLen]) == 0 {
		log.Debug("SCMP response", "cause", errMacVerificationFailed,
			"expected", fullMac[:path.MacLen],
			"actual", p.hopField.Mac[:path.MacLen],
			"cons_dir", p.infoField.ConsDir,
			"if_id", p.ingressFromLink, "curr_inf", p.path.PathMeta.CurrINF,
			"curr_hf", p.path.PathMeta.CurrHF, "seg_id", p.infoField.SegID)
		p.pkt.slowPathRequest = slowPathRequest{
			spType:  slowPathType(slayers.SCMPTypeParameterProblem),
			code:    slayers.SCMPCodeInvalidHopFieldMAC,
			pointer: p.currentHopPointer(),
		}
		return pSlowPath
	}
	// Add the full MAC to the SCION packet processor,
	// such that EPIC does not need to recalculate it.
	p.cachedMac = fullMac

	return pForward
}

func (p *scionPacketProcessor) resolveInbound() disposition {
	// The internal link is by definition unbound; we need to update the destination.
	err := p.d.resolveLocalDst(p.pkt, p.scionLayer, p.lastLayer)

	switch err {
	case nil:
		return pForward
	case ErrNoSVCBackend:
		log.Debug("SCMP response", "cause", err)
		p.pkt.slowPathRequest = slowPathRequest{
			spType: slowPathType(slayers.SCMPTypeDestinationUnreachable),
			code:   slayers.SCMPCodeNoRoute,
		}
		return pSlowPath
	case errInvalidDstAddr, ErrUnsupportedV4MappedV6Address, ErrUnsupportedUnspecifiedAddress:
		log.Debug("SCMP response", "cause", err)
		p.pkt.slowPathRequest = slowPathRequest{
			spType: slowPathType(slayers.SCMPTypeParameterProblem),
			code:   slayers.SCMPCodeInvalidDestinationAddress,
		}
		return pSlowPath
	default:
		return errorDiscard("error", err)
	}
}

func (p *scionPacketProcessor) processEgress() disposition {
	// We are the egress router and if we go in construction direction we
	// need to update the SegID (unless we are effecting a peering hop).
	// When we're at a peering hop, the SegID for this hop and for the next
	// are one and the same, both hops chain to the same parent. So do not
	// update SegID.
	if p.infoField.ConsDir && !p.peering {
		p.infoField.UpdateSegID(p.hopField.Mac)
		if err := p.path.SetInfoField(p.infoField, int(p.path.PathMeta.CurrINF)); err != nil {
			// TODO parameter problem invalid path
			return errorDiscard("error", err)
		}
	}
	if err := p.path.IncPath(); err != nil {
		// TODO parameter problem invalid path
		return errorDiscard("error", err)
	}
	return pForward
}

func (p *scionPacketProcessor) doXover() disposition {
	p.effectiveXover = true
	if err := p.path.IncPath(); err != nil {
		// TODO parameter problem invalid path
		return errorDiscard("error", err)
	}
	var err error
	if p.hopField, err = p.path.GetCurrentHopField(); err != nil {
		// TODO parameter problem invalid path
		return errorDiscard("error", err)
	}
	if p.infoField, err = p.path.GetCurrentInfoField(); err != nil {
		// TODO parameter problem invalid path
		return errorDiscard("error", err)
	}
	return pForward
}

func (p *scionPacketProcessor) ingressInterface() uint16 {
	info := p.infoField
	hop := p.hopField
	if !p.peering && p.path.IsFirstHopAfterXover() {
		var err error
		info, err = p.path.GetInfoField(int(p.path.PathMeta.CurrINF) - 1)
		if err != nil { // cannot be out of range
			panic(err)
		}
		hop, err = p.path.GetHopField(int(p.path.PathMeta.CurrHF) - 1)
		if err != nil { // cannot be out of range
			panic(err)
		}
	}
	if info.ConsDir {
		return hop.ConsIngress
	}
	return hop.ConsEgress
}

func (p *scionPacketProcessor) egressInterface() uint16 {
	if p.infoField.ConsDir {
		return p.hopField.ConsEgress
	}
	return p.hopField.ConsIngress
}

func (p *scionPacketProcessor) validateEgressUp() disposition {
	egressID := p.pkt.egress
	egressLink := p.d.interfaces[egressID]
	if !egressLink.IsUp() {
		log.Debug("SCMP response", "cause", errBFDSessionDown)
		if egressLink.Scope() != External {
			p.pkt.slowPathRequest = slowPathRequest{
				spType: slowPathType(slayers.SCMPTypeInternalConnectivityDown),
				code:   0,
			}
		} else {
			p.pkt.slowPathRequest = slowPathRequest{
				spType: slowPathType(slayers.SCMPTypeExternalInterfaceDown),
				code:   0,
			}
		}
		return pSlowPath
	}
	return pForward
}

func (p *scionPacketProcessor) handleIngressRouterAlert() disposition {
	if p.ingressFromLink == 0 {
		return pForward
	}
	alert := p.ingressRouterAlertFlag()
	if !*alert {
		return pForward
	}
	*alert = false
	if err := p.path.SetHopField(p.hopField, int(p.path.PathMeta.CurrHF)); err != nil {
		return errorDiscard("error", err)
	}
	p.pkt.slowPathRequest = slowPathRequest{
		spType: slowPathRouterAlertIngress,
	}
	return pSlowPath
}

func (p *scionPacketProcessor) ingressRouterAlertFlag() *bool {
	if !p.infoField.ConsDir {
		return &p.hopField.EgressRouterAlert
	}
	return &p.hopField.IngressRouterAlert
}

func (p *scionPacketProcessor) handleEgressRouterAlert() disposition {
	alert := p.egressRouterAlertFlag()
	if !*alert {
		return pForward
	}
	if p.d.interfaces[p.pkt.egress].Scope() != External {
		// the egress router is not this one.
		return pForward
	}
	*alert = false
	if err := p.path.SetHopField(p.hopField, int(p.path.PathMeta.CurrHF)); err != nil {
		return errorDiscard("error", err)
	}
	p.pkt.slowPathRequest = slowPathRequest{
		spType: slowPathRouterAlertEgress,
	}
	return pSlowPath
}

func (p *scionPacketProcessor) egressRouterAlertFlag() *bool {
	if !p.infoField.ConsDir {
		return &p.hopField.IngressRouterAlert
	}
	return &p.hopField.EgressRouterAlert
}

func (p *slowPathPacketProcessor) handleSCMPTraceRouteRequest(ifID uint16) error {
	if p.lastLayer.NextLayerType() != slayers.LayerTypeSCMP {
		log.Debug("Packet with router alert, but not SCMP")
		return nil
	}
	scionPld := p.lastLayer.LayerPayload()
	var scmpH slayers.SCMP
	if err := scmpH.DecodeFromBytes(scionPld, gopacket.NilDecodeFeedback); err != nil {
		log.Debug("Parsing SCMP header of router alert", "err", err)
		return nil
	}
	if scmpH.TypeCode != slayers.CreateSCMPTypeCode(slayers.SCMPTypeTracerouteRequest, 0) {
		log.Debug("Packet with router alert, but not traceroute request",
			"type_code", scmpH.TypeCode)
		return nil
	}
	var scmpP slayers.SCMPTraceroute
	if err := scmpP.DecodeFromBytes(scmpH.Payload, gopacket.NilDecodeFeedback); err != nil {
		log.Debug("Parsing SCMPTraceroute", "err", err)
		return nil
	}
	scmpP = slayers.SCMPTraceroute{
		Identifier: scmpP.Identifier,
		Sequence:   scmpP.Sequence,
		IA:         p.d.localIA,
		Interface:  uint64(ifID),
	}
	return p.packSCMP(slayers.SCMPTypeTracerouteReply, 0, &scmpP, false)
}

func (p *scionPacketProcessor) validatePktLen() disposition {
	if int(p.scionLayer.PayloadLen) == len(p.scionLayer.Payload) {
		return pForward
	}
	log.Debug("SCMP response", "cause", errBadPacketSize, "header", p.scionLayer.PayloadLen,
		"actual", len(p.scionLayer.Payload))
	p.pkt.slowPathRequest = slowPathRequest{
		spType:  slowPathType(slayers.SCMPTypeParameterProblem),
		code:    slayers.SCMPCodeInvalidPacketSize,
		pointer: 0,
	}
	return pSlowPath
}

func (p *scionPacketProcessor) validateSrcHost() disposition {
	// We pay for this check only on the first hop.
	if p.scionLayer.SrcIA != p.d.localIA {
		return pForward
	}
	src, err := p.scionLayer.SrcAddr()
	if err == nil && src.IP().Is4In6() {
		err = ErrUnsupportedV4MappedV6Address
	}
	if err == nil {
		return pForward
	}

	log.Debug("SCMP response", "cause", err)
	p.pkt.slowPathRequest = slowPathRequest{
		spType: slowPathType(slayers.SCMPTypeParameterProblem),
		code:   slayers.SCMPCodeInvalidSourceAddress,
	}
	return pSlowPath
}

func (p *scionPacketProcessor) process() disposition {
	if disp := p.parsePath(); disp != pForward {
		return disp
	}
	if disp := p.determinePeer(); disp != pForward {
		return disp
	}
	if disp := p.validateHopExpiry(); disp != pForward {
		return disp
	}
	if disp := p.validateIngressID(); disp != pForward {
		return disp
	}
	if disp := p.validatePktLen(); disp != pForward {
		return disp
	}
	if disp := p.validateTransitUnderlaySrc(); disp != pForward {
		return disp
	}
	if disp := p.validateSrcDstIA(); disp != pForward {
		return disp
	}
	if disp := p.validateSrcHost(); disp != pForward {
		return disp
	}
	if disp := p.updateNonConsDirIngressSegID(); disp != pForward {
		return disp
	}
	if disp := p.verifyCurrentMAC(); disp != pForward {
		return disp
	}
	if disp := p.handleIngressRouterAlert(); disp != pForward {
		return disp
	}
	// Inbound: pkt destined to the local IA.
	if p.scionLayer.DstIA == p.d.localIA {
		disp := p.resolveInbound()
		if disp != pForward {
			return disp
		}
		p.pkt.trafficType = ttIn
		return pForward
	}

	// Outbound: pkt leaving the local IA. This Could be:
	// * Pure outbound: from this AS, in via internal, out via external.
	// * ASTransit in: from another AS, in via external, out via internal to other BR.
	// * ASTransit out: from another AS, in via internal from other BR, out via external.
	// * BRTransit: from another AS, in via external, out via external.
	if p.path.IsXover() && !p.peering {
		// An effective cross-over is a change of segment other than at
		// a peering hop.
		if disp := p.doXover(); disp != pForward {
			return disp
		}
		// doXover() has changed the current segment and hop field.
		// We need to validate the new hop field.
		if disp := p.validateHopExpiry(); disp != pForward {
			return disp
		}
		// verify the new block
		if disp := p.verifyCurrentMAC(); disp != pForward {
			return disp
		}
	}

	// Assign egress interface to the packet early. ICMP responses, if we make any, will need this.
	// Even if the egress interface is not valid, it can be useful in SCMP reporting.
	egressID := p.egressInterface()
	p.pkt.egress = egressID
	if disp := p.validateEgressID(); disp != pForward {
		return disp
	}

	// handle egress router alert before we check if it's up because we want to
	// send the reply anyway, so that trace route can pinpoint the exact link
	// that failed.
	if disp := p.handleEgressRouterAlert(); disp != pForward {
		return disp
	}
	if disp := p.validateEgressUp(); disp != pForward {
		return disp
	}
	if p.d.interfaces[egressID].Scope() == External {
		// Not ASTransit in
		if disp := p.processEgress(); disp != pForward {
			return disp
		}
		// Finish deciding the trafficType...
		var tt trafficType
		if p.scionLayer.SrcIA == p.d.localIA {
			// Pure outbound
			tt = ttOut
		} else if p.ingressFromLink == 0 {
			// ASTransit out
			tt = ttOutTransit
		} else {
			// Therefore it is BRTransit
			tt = ttBrTransit
		}
		p.pkt.trafficType = tt
		return pForward
	}

	// ASTransit in: pkt leaving this AS through another BR.
	// We already know the egressID is valid. The packet can go straight to forwarding.
	p.pkt.trafficType = ttInTransit
	return pForward
}

func (p *scionPacketProcessor) processOHP() disposition {
	s := p.scionLayer
	ohp, ok := s.Path.(*onehop.Path)
	if !ok {
		// TODO parameter problem -> invalid path
		return errorDiscard("error", errMalformedPath)
	}
	if !ohp.Info.ConsDir {
		// TODO parameter problem -> invalid path
		return errorDiscard("error", errMalformedPath)
	}

	// OHP leaving our IA
	if p.ingressFromLink == 0 {
		if !p.d.localIA.Equal(s.SrcIA) {
			// TODO parameter problem -> invalid path
			return errorDiscard("error", errCannotRoute)
		}
		neighborIA := p.d.neighborIAs[ohp.FirstHop.ConsEgress]
		if neighborIA.IsZero() {
			// TODO parameter problem invalid interface
			return errorDiscard("error", errCannotRoute)
		}
		if !neighborIA.Equal(s.DstIA) {
			return errorDiscard("error", errCannotRoute)
		}
		mac := path.MAC(p.mac, ohp.Info, ohp.FirstHop, p.macInputBuffer[:path.MACBufferSize])
		if subtle.ConstantTimeCompare(ohp.FirstHop.Mac[:], mac[:]) == 0 {
			// TODO parameter problem -> invalid MAC
			return errorDiscard("error", errMacVerificationFailed)
		}
		ohp.Info.UpdateSegID(ohp.FirstHop.Mac)

		if err := updateSCIONLayer(p.pkt.RawPacket, s); err != nil {
			return errorDiscard("error", err)
		}
		p.pkt.egress = ohp.FirstHop.ConsEgress
		return pForward
	}

	// OHP entering our IA
	if !p.d.localIA.Equal(s.DstIA) {
		return errorDiscard("error", errCannotRoute)
	}
	neighborIA := p.d.neighborIAs[p.ingressFromLink]
	if !neighborIA.Equal(s.SrcIA) {
		return errorDiscard("error", errCannotRoute)
	}

	ohp.SecondHop = path.HopField{
		ConsIngress: p.ingressFromLink,
		ExpTime:     ohp.FirstHop.ExpTime,
	}
	// XXX(roosd): Here we leak the buffer into the SCION packet header.
	// This is okay because we do not operate on the buffer or the packet
	// for the rest of processing.
	ohp.SecondHop.Mac = path.MAC(p.mac, ohp.Info, ohp.SecondHop,
		p.macInputBuffer[:path.MACBufferSize])

	if err := updateSCIONLayer(p.pkt.RawPacket, s); err != nil {
		return errorDiscard("error", err)
	}
	err := p.d.resolveLocalDst(p.pkt, s, p.lastLayer)
	if err != nil {
		return errorDiscard("error", err)
	}

	return pForward
}

// resolveLocalDst updates the packet's remote address (from then on, its destination) by
// translating the given SCION address (host or service) into an underlay address.
func (d *dataPlane) resolveLocalDst(
	packet *Packet,
	s slayers.SCION,
	lastLayer gopacket.DecodingLayer,
) error {
	a, err := s.DstAddr()
	if err != nil {
		return errInvalidDstAddr
	}

	p := uint16(0)
	if a.Type() == addr.HostTypeIP {
		// In this case, we must find the destination SCION port so we have a chance to dispatch to
		// to the UDP port of the same number directly instead of going through the dispatcher.
		// It's our job to figure that; the underlay doesn't know the SCION header.
		p, err = d.dstScionPort(lastLayer)
		if err != nil {
			return err
		}
	}

	// Let the internal (it better be) link resolve the destination to an underlay address.
	return d.interfaces[packet.egress].Resolve(packet, a, p)
}

func (d *dataPlane) dstScionPort(
	lastLayer gopacket.DecodingLayer,
) (uint16, error) {
	// Parse UPD port and rewrite underlay IP/UDP port
	l4Type := nextHdr(lastLayer)
	port := uint16(topology.EndhostPort)

	switch l4Type {
	case slayers.L4UDP:
		if len(lastLayer.LayerPayload()) < 8 {
			// TODO(JordiSubira): Treat this as a parameter problem
			return 0, serrors.New("SCION/UDP header len too small", "length",
				len(lastLayer.LayerPayload()))
		}
		port = binary.BigEndian.Uint16(lastLayer.LayerPayload()[2:])
	case slayers.L4TCP:
		if len(lastLayer.LayerPayload()) < 20 {
			// TODO: Treat this as a parameter problem
			return 0, serrors.New("SCION/TCP header len too small", "length",
				len(lastLayer.LayerPayload()))
		}
		port = binary.BigEndian.Uint16(lastLayer.LayerPayload()[2:])
	case slayers.L4SCMP:
		var scmpLayer slayers.SCMP
		err := scmpLayer.DecodeFromBytes(lastLayer.LayerPayload(), gopacket.NilDecodeFeedback)
		if err != nil {
			// TODO(JordiSubira): Treat this as a parameter problem.
			return 0, serrors.Wrap("decoding SCMP layer for extracting endhost dst port", err)
		}
		port, err = getDstPortSCMP(&scmpLayer)
		if err != nil {
			// TODO(JordiSubira): Treat this as a parameter problem.
			return 0, serrors.Wrap("getting dst port from SCMP message", err)
		}
	default:
		log.Debug("msg", "protocol", l4Type)
	}
	return port, nil
}

func getDstPortSCMP(scmp *slayers.SCMP) (uint16, error) {
	// XXX(JordiSubira): This implementation is far too slow for the dataplane.
	// We should reimplement this with fewer helpers and memory allocations, since
	// our sole goal is to parse the L4 port or identifier in the offending packets.
	if scmp.TypeCode.Type() == slayers.SCMPTypeEchoRequest ||
		scmp.TypeCode.Type() == slayers.SCMPTypeTracerouteRequest {
		return topology.EndhostPort, nil
	}
	if scmp.TypeCode.Type() == slayers.SCMPTypeEchoReply {
		var scmpEcho slayers.SCMPEcho
		err := scmpEcho.DecodeFromBytes(scmp.Payload, gopacket.NilDecodeFeedback)
		if err != nil {
			return 0, err
		}
		return scmpEcho.Identifier, nil
	}
	if scmp.TypeCode.Type() == slayers.SCMPTypeTracerouteReply {
		var scmpTraceroute slayers.SCMPTraceroute
		err := scmpTraceroute.DecodeFromBytes(scmp.Payload, gopacket.NilDecodeFeedback)
		if err != nil {
			return 0, err
		}
		return scmpTraceroute.Identifier, nil
	}

	// Drop unknown SCMP error messages.
	if scmp.NextLayerType() == gopacket.LayerTypePayload {
		return 0, serrors.New("unsupported SCMP error message",
			"type", scmp.TypeCode.Type())
	}
	l, err := decodeSCMP(scmp)
	if err != nil {
		return 0, err
	}
	if len(l) != 2 {
		return 0, serrors.New("SCMP error message without payload")
	}
	gpkt := gopacket.NewPacket(*l[1].(*gopacket.Payload), slayers.LayerTypeSCION,
		gopacket.DecodeOptions{
			NoCopy: true,
		},
	)

	// If the offending packet was UDP/SCION, use the source port to deliver.
	if udp := gpkt.Layer(slayers.LayerTypeSCIONUDP); udp != nil {
		port := udp.(*slayers.UDP).SrcPort
		// XXX(roosd): We assume that the zero value means the UDP header is
		// truncated. This flags packets of misbehaving senders as truncated, if
		// they set the source port to 0. But there is no harm, since those
		// packets are destined to be dropped anyway.
		if port == 0 {
			return 0, serrors.New("SCMP error with truncated UDP header")
		}
		return port, nil
	}

	// If the offending packet was SCMP/SCION, and it is an echo or traceroute,
	// use the Identifier to deliver. In all other cases, the message is dropped.
	if scmp := gpkt.Layer(slayers.LayerTypeSCMP); scmp != nil {

		tc := scmp.(*slayers.SCMP).TypeCode
		// SCMP Error messages in response to an SCMP error message are not allowed.
		if !tc.InfoMsg() {
			return 0, serrors.New("SCMP error message in response to SCMP error message",
				"type", tc.Type())
		}
		// We only support echo and traceroute requests.
		t := tc.Type()
		if t != slayers.SCMPTypeEchoRequest && t != slayers.SCMPTypeTracerouteRequest {
			return 0, serrors.New("unsupported SCMP info message", "type", t)
		}

		var port uint16
		// Extract the port from the echo or traceroute ID field.
		if echo := gpkt.Layer(slayers.LayerTypeSCMPEcho); echo != nil {
			port = echo.(*slayers.SCMPEcho).Identifier
		} else if tr := gpkt.Layer(slayers.LayerTypeSCMPTraceroute); tr != nil {
			port = tr.(*slayers.SCMPTraceroute).Identifier
		} else {
			return 0, serrors.New("SCMP error with truncated payload")
		}
		return port, nil
	}
	return 0, serrors.New("unknown SCION SCMP content")
}

// decodeSCMP decodes the SCMP payload. WARNING: Decoding is done with NoCopy set.
func decodeSCMP(scmp *slayers.SCMP) ([]gopacket.SerializableLayer, error) {
	gpkt := gopacket.NewPacket(scmp.Payload, scmp.NextLayerType(),
		gopacket.DecodeOptions{NoCopy: true})
	layers := gpkt.Layers()
	if len(layers) == 0 || len(layers) > 2 {
		return nil, serrors.New("invalid number of SCMP layers", "count", len(layers))
	}
	ret := make([]gopacket.SerializableLayer, len(layers))
	for i, l := range layers {
		s, ok := l.(gopacket.SerializableLayer)
		if !ok {
			return nil, serrors.New("invalid SCMP layer, not serializable", "index", i)
		}
		ret[i] = s
	}
	return ret, nil
}

// updateSCIONLayer rewrites the SCION header at the start of the given raw packet buffer; replacing
// it with the serialization of the given new SCION header. This works only if the new header is of
// the same size as the old one. This function has no knowledge of the actual size of the headers;
// it only ensures that the new one ends exactly where the old one did. It is possible to use this
// function to replace a header with a smaller one; but the RawPacket's slice must be fixed
// afterwards (and the preceding headers, if any).
func updateSCIONLayer(rawPkt []byte, s slayers.SCION) error {
	payloadOffset := len(rawPkt) - len(s.LayerPayload())

	// Prepends must go just before payload. (and any Append will wreck it)
	serBuf := newSerializeProxyStart(rawPkt, payloadOffset)
	return s.SerializeTo(&serBuf, gopacket.SerializeOptions{})
}

type bfdSend struct {
	dataPlane *dataPlane
	name      string // for logs
	ifID      uint16
	scn       *slayers.SCION
	ohp       *onehop.Path
	mac       hash.Hash
	macBuffer []byte
}

// newBFDSend creates and initializes a BFD Sender
func newBFDSend(
	d *dataPlane,
	link control.LinkInfo,
	localHost, remoteHost addr.Host,
	ifID uint16,
	isIntraAS bool,
	mac hash.Hash,
) (*bfdSend, error) {
	scn := &slayers.SCION{
		Version:      0,
		TrafficClass: 0xb8,
		FlowID:       0xdead,
		NextHdr:      slayers.L4BFD,
		SrcIA:        link.Local.IA,
	}
	if err := scn.SetSrcAddr(localHost); err != nil {
		panic(err)
	}
	if err := scn.SetDstAddr(remoteHost); err != nil {
		panic(err)
	}
	if ifID == 0 {
		// There is no reason to support this any more.
		panic("Sending BFD packets on the internal link")
	}
	var ohp *onehop.Path
	if isIntraAS {
		scn.PathType = empty.PathType
		scn.Path = &empty.Path{}
		scn.DstIA = scn.SrcIA
	} else {
		ohp = &onehop.Path{
			Info: path.InfoField{
				ConsDir: true,
				// Timestamp set in Send
			},
			FirstHop: path.HopField{
				ConsEgress: ifID,
				ExpTime:    hopFieldDefaultExpTime,
			},
		}
		scn.PathType = onehop.PathType
		scn.Path = ohp
		scn.DstIA = link.Remote.IA
	}

	// bfdSend includes a reference to the dataplane. In general this must not be used until the
	// dataplane is running. This is ensured by the fact that bfdSend objects are owned by bfd
	// sessions, which are started by dataplane.Run() itself.

	return &bfdSend{
		dataPlane: d,
		name:      link.Remote.Addr,
		ifID:      ifID,
		scn:       scn,
		ohp:       ohp,
		mac:       mac,
		macBuffer: make([]byte, path.MACBufferSize),
	}, nil
}

func (b *bfdSend) String() string {
	return b.name
}

// Send sends out a BFD message.
// Due to the internal state of the MAC computation, this is not goroutine
// safe.
func (b *bfdSend) Send(bfd *layers.BFD) error {
	if b.ohp != nil {
		// Subtract 10 seconds to deal with possible clock drift.
		ohp := b.ohp
		ohp.Info.Timestamp = uint32(time.Now().Unix() - 10)
		ohp.FirstHop.Mac = path.MAC(b.mac, ohp.Info, ohp.FirstHop, b.macBuffer)
	}

	p := b.dataPlane.packetPool.Get()

	serBuf := newSerializeProxy(p.RawPacket) // set for prepend-only by default. Perfect here.

	// serialized bytes lend directly into p.RawPacket (aligned at the end).
	err := gopacket.SerializeLayers(&serBuf, gopacket.SerializeOptions{FixLengths: true},
		b.scn, bfd)
	if err != nil {
		return err
	}

	// The useful part of the buffer is given by Bytes. We don't copy the bytes; just the slice's
	// metadata.
	p.RawPacket = serBuf.Bytes()

	// BfdControllers and fwQs are initialized from the same set of ifIDs. So not finding
	// the forwarding queue is an serious internal error. Let that panic.
	fwLink := b.dataPlane.interfaces[b.ifID]

	if !fwLink.Send(p) {
		// We do not care if some BFD packets get bounced under high load. If it becomes a problem,
		// the solution is do use BFD's demand-mode. To be considered in a future refactoring.
		b.dataPlane.packetPool.Put(p)
	}
	return err
}

func (p *slowPathPacketProcessor) prepareSCMP(
	typ slayers.SCMPType,
	code slayers.SCMPCode,
	scmpP gopacket.SerializableLayer,
	isError bool,
) error {
	// *copy* and reverse path -- the original path should not be modified as this writes directly
	// back to rawPkt (quote).
	var path *scion.Raw
	pathType := p.scionLayer.Path.Type()
	switch pathType {
	case scion.PathType:
		var ok bool
		path, ok = p.scionLayer.Path.(*scion.Raw)
		if !ok {
			return serrors.JoinNoStack(errCannotRoute, nil, "details", "unsupported path type",
				"path type", pathType)
		}
	case epic.PathType:
		epicPath, ok := p.scionLayer.Path.(*epic.Path)
		if !ok {
			return serrors.JoinNoStack(errCannotRoute, nil, "details", "unsupported path type",
				"path type", pathType)
		}
		path = epicPath.ScionPath
	default:
		return serrors.JoinNoStack(errCannotRoute, nil, "details", "unsupported path type",
			"path type", pathType)

	}
	decPath, err := path.ToDecoded()
	if err != nil {
		return serrors.JoinNoStack(errCannotRoute, err, "details", "decoding raw path")
	}
	revPathTmp, err := decPath.Reverse()
	if err != nil {
		return serrors.JoinNoStack(errCannotRoute, err, "details", "reversing path for SCMP")
	}
	revPath := revPathTmp.(*scion.Decoded)

	peering, err := determinePeer(revPath.PathMeta, revPath.InfoFields[revPath.PathMeta.CurrINF])
	if err != nil {
		return serrors.JoinNoStack(errCannotRoute, err, "details", "peering cannot be determined")
	}

	// Revert potential path segment switches that were done during processing.
	if revPath.IsXover() && !peering {
		// An effective cross-over is a change of segment other than at
		// a peering hop.
		if err := revPath.IncPath(); err != nil {
			return serrors.JoinNoStack(errCannotRoute, err,
				"details", "reverting cross over for SCMP")
		}
	}
	// If the packet is sent to an external router, we need to increment the
	// path to prepare it for the next hop.
	// This is an SCMP response to pkt, so the egress link will be the ingress link.
	if p.pkt.Link.Scope() == External {
		infoField := &revPath.InfoFields[revPath.PathMeta.CurrINF]
		if infoField.ConsDir && !peering {
			hopField := revPath.HopFields[revPath.PathMeta.CurrHF]
			infoField.UpdateSegID(hopField.Mac)
		}
		if err := revPath.IncPath(); err != nil {
			return serrors.JoinNoStack(errCannotRoute, err,
				"details", "incrementing path for SCMP")
		}
	}

	// create new SCION header for reply.
	var scionL slayers.SCION
	scionL.FlowID = p.scionLayer.FlowID
	scionL.TrafficClass = p.scionLayer.TrafficClass
	scionL.PathType = revPath.Type()
	scionL.Path = revPath
	scionL.DstIA = p.scionLayer.SrcIA
	scionL.SrcIA = p.d.localIA
	scionL.DstAddrType = p.scionLayer.SrcAddrType
	scionL.RawDstAddr = p.scionLayer.RawSrcAddr
	scionL.NextHdr = slayers.L4SCMP

	if err := scionL.SetSrcAddr(p.d.localHost); err != nil {
		return serrors.JoinNoStack(errCannotRoute, err, "details", "setting src addr")
	}
	typeCode := slayers.CreateSCMPTypeCode(typ, code)
	scmpH := slayers.SCMP{TypeCode: typeCode}
	scmpH.SetNetworkLayerForChecksum(&scionL)

	needsAuth := false
	if p.d.ExperimentalSCMPAuthentication {
		// Error messages must be authenticated.
		// Traceroute are OPTIONALLY authenticated ONLY IF the request
		// was authenticated.
		// TODO(JordiSubira): Reuse the key computed in p.hasValidAuth
		// if SCMPTypeTracerouteReply to create the response.
		needsAuth = isError ||
			(scmpH.TypeCode.Type() == slayers.SCMPTypeTracerouteReply &&
				p.hasValidAuth(time.Now()))
	}

	sopts := gopacket.SerializeOptions{
		ComputeChecksums: true,
		FixLengths:       true,
	}
	var serBuf serializeProxy

	// First write the SCMP message only without the SCION header(s) to get a buffer that we can
	// feed to the MAC computation. If this is an error response, then it has to include a quote of
	// the packet at the end of the SCMP message.

	if isError {
		// There is headroom built into the packet buffer so we can wrap the whole packet into a new
		// one without copying it. We need to reclaim that headroom so we can prepend. We can figure
		// the current headroom, even if it was changed, by comparing the capacity of the slice with
		// our constant buffer size.
		quoteLen := len(p.pkt.RawPacket)
		headroom := bufSize - cap(p.pkt.RawPacket)
		hdrLen := slayers.CmnHdrLen + scionL.AddrHdrLen() + scionL.Path.Len() +
			slayers.ScmpHeaderSize(scmpH.TypeCode.Type())

		if needsAuth {
			hdrLen += e2eAuthHdrLen
		}
		maxQuoteLen := slayers.MaxSCMPPacketLen - hdrLen
		if quoteLen > maxQuoteLen {
			quoteLen = maxQuoteLen
		}
		fmt.Printf("Packet to quote: %d bytes. Total hdrs: %d\n", quoteLen, hdrLen)
		// Now that we know the length, we can serialize the SCMP headers and the quoted packet. If
		// we don't fit in the headroom we copy the quoted packet to the end. We are required to
		// leave space for a worst-case underlay header too. TODO(multi_underlay): since we know
		// that this goes back via the link it came from, we could be content with leaving just
		// enough headroom for this specific underlay.
		if hdrLen+p.d.underlayHeadroom > headroom {
			// Not enough headroom. Pack at end.
			quote := p.pkt.RawPacket[:quoteLen]
			serBuf = newSerializeProxy(p.pkt.RawPacket)
			err = gopacket.SerializeLayers(&serBuf, sopts, &scmpH, scmpP, gopacket.Payload(quote))
			if err != nil {
				return serrors.JoinNoStack(cannotRoute, err, "details", "serializing SCMP message")
			}
		} else {
			// Serialize in front of the quoted packet. The quoted packet must be included in the
			// serialize buffer before we pack the SCMP header in from of it. AppendBytes will do
			// that; it exposes the underlying buffer but doesn't modify it.
			p.pkt.RawPacket = p.pkt.buffer[0:(quoteLen + headroom)]
			serBuf = newSerializeProxyStart(p.pkt.RawPacket, headroom)
			_, _ = serBuf.AppendBytes(quoteLen) // Implementation never fails.
			// serBuf.PushLayer(gopacket.LayerTypePayload) -> useless
			err = scmpP.SerializeTo(&serBuf, sopts)
			if err != nil {
				return serrors.JoinNoStack(cannotRoute, err, "details", "serializing SCMP message")
			}
			err = scmpH.SerializeTo(&serBuf, sopts)
			if err != nil {
				return serrors.JoinNoStack(cannotRoute, err, "details", "serializing SCMP message")
			}
		}
	} else {
		// We do not need to preserve the packet. Just pack our headers at the end of the buffer.
		// (this is what serializeProxy does by default).
		serBuf = newSerializeProxy(p.pkt.RawPacket)
		err = gopacket.SerializeLayers(&serBuf, sopts, &scmpH, scmpP)
		if err != nil {
			return serrors.JoinNoStack(cannotRoute, err, "details", "serializing SCMP message")
		}
	}

<<<<<<< HEAD
	// serBuf now starts with the SCMP Headers and ends with the truncated quoted packet, if any.
	// This is what gets checksumed.
=======
	serBuf := newSerializeProxy(p.pkt.RawPacket) // Prepend-only by default. It's all we need.
	sopts := gopacket.SerializeOptions{
		ComputeChecksums: true,
		FixLengths:       true,
	}
	// First write the SCMP message only without the SCION header(s) to get a buffer that we
	// can (re-)use as input in the MAC computation. Note that we move the quoted part of the packet
	// to the end of the buffer (go supports overlaps properly).
	// TODO(jiceatscion): in the future we may be able to leave room at the head of the
	// buffer on ingest, so we won't need to move the quote at all.
	err = gopacket.SerializeLayers(&serBuf, sopts, &scmpH, scmpP, gopacket.Payload(quote))
	if err != nil {
		return serrors.JoinNoStack(errCannotRoute, err, "details", "serializing SCMP message")
	}

>>>>>>> 90de96d6
	if needsAuth {
		var e2e slayers.EndToEndExtn
		scionL.NextHdr = slayers.End2EndClass

		now := time.Now()
		dstA, err := scionL.DstAddr()
		if err != nil {
			return serrors.JoinNoStack(errCannotRoute, err,
				"details", "parsing destination address")
		}
		key, err := p.drkeyProvider.GetASHostKey(now, scionL.DstIA, dstA)
		if err != nil {
			return serrors.JoinNoStack(errCannotRoute, err, "details", "retrieving DRKey")
		}
		if err := p.resetSPAOMetadata(key, now); err != nil {
			return serrors.JoinNoStack(errCannotRoute, err, "details", "resetting SPAO header")
		}

		e2e.Options = []*slayers.EndToEndOption{p.optAuth.EndToEndOption}
		e2e.NextHdr = slayers.L4SCMP
		_, err = spao.ComputeAuthCMAC(
			spao.MACInput{
				Key:        key.Key[:],
				Header:     p.optAuth,
				ScionLayer: &scionL,
				PldType:    slayers.L4SCMP,
				Pld:        serBuf.Bytes(),
			},
			p.macInputBuffer,
			p.optAuth.Authenticator(),
		)
		if err != nil {
			return serrors.JoinNoStack(errCannotRoute, err, "details", "computing CMAC")
		}
		if err := e2e.SerializeTo(&serBuf, sopts); err != nil {
			return serrors.JoinNoStack(errCannotRoute, err,
				"details", "serializing SCION E2E headers")
		}
	} else {
		scionL.NextHdr = slayers.L4SCMP
	}

	// Our SCION header is ready. Prepend it.
	if err := scionL.SerializeTo(&serBuf, sopts); err != nil {
		return serrors.JoinNoStack(errCannotRoute, err, "details", "serializing SCION header")
	}

	// serBuf now has the exact slice that represents the packet.
	p.pkt.RawPacket = serBuf.Bytes()

	log.Debug("SCMP", "typecode", scmpH.TypeCode)
	return nil
}

func (p *slowPathPacketProcessor) resetSPAOMetadata(key drkey.ASHostKey, now time.Time) error {
	// For creating SCMP responses we use sender side.
	dir := slayers.PacketAuthSenderSide
	drkeyType := slayers.PacketAuthASHost

	spi, err := slayers.MakePacketAuthSPIDRKey(uint16(drkey.SCMP), drkeyType, dir)
	if err != nil {
		return err
	}

	timestamp, err := spao.RelativeTimestamp(key.Epoch, now)
	if err != nil {
		return err
	}

	return p.optAuth.Reset(slayers.PacketAuthOptionParams{
		SPI:         spi,
		Algorithm:   slayers.PacketAuthCMAC,
		TimestampSN: timestamp,
		Auth:        zeroBuffer,
	})
}

func (p *slowPathPacketProcessor) hasValidAuth(t time.Time) bool {
	// Check if e2eLayer was parsed for this packet
	if !p.lastLayer.CanDecode().Contains(slayers.LayerTypeEndToEndExtn) {
		return false
	}
	// Parse incoming authField
	e2eLayer := &slayers.EndToEndExtn{}
	if err := e2eLayer.DecodeFromBytes(
		p.e2eLayer.Contents,
		gopacket.NilDecodeFeedback,
	); err != nil {
		return false
	}
	e2eOption, err := e2eLayer.FindOption(slayers.OptTypeAuthenticator)
	if err != nil {
		return false
	}
	authOption, err := slayers.ParsePacketAuthOption(e2eOption)
	if err != nil {
		return false
	}
	// Computing authField
	// the sender should have used the receiver side key, i.e., K_{localIA-remoteIA:remoteHost}
	// where remoteIA == p.scionLayer.SrcIA and remoteHost == srcAddr
	// (for the incoming packet).
	srcAddr, err := p.scionLayer.SrcAddr()
	if err != nil {
		return false
	}
	key, err := p.drkeyProvider.GetKeyWithinAcceptanceWindow(
		t,
		authOption.TimestampSN(),
		p.scionLayer.SrcIA,
		srcAddr,
	)
	if err != nil {
		log.Debug("Selecting key to authenticate the incoming packet", "err", err)
		return false
	}

	_, err = spao.ComputeAuthCMAC(
		spao.MACInput{
			Key:        key.Key[:],
			Header:     authOption,
			ScionLayer: &p.scionLayer,
			PldType:    slayers.L4SCMP,
			Pld:        p.lastLayer.LayerPayload(),
		},
		p.macInputBuffer,
		p.validAuthBuf,
	)
	if err != nil {
		return false
	}
	// compare incoming authField with computed authentication tag
	return subtle.ConstantTimeCompare(authOption.Authenticator(), p.validAuthBuf) != 0
}

// decodeLayers implements roughly the functionality of
// gopacket.DecodingLayerParser, but customized to our use case with a "base"
// layer and additional, optional layers in the given order.
// Returns the last decoded layer.
func decodeLayers(data []byte, base gopacket.DecodingLayer,
	opts ...gopacket.DecodingLayer,
) (gopacket.DecodingLayer, error) {
	if err := base.DecodeFromBytes(data, gopacket.NilDecodeFeedback); err != nil {
		return nil, err
	}
	last := base
	for _, opt := range opts {
		if opt.CanDecode().Contains(last.NextLayerType()) {
			data := last.LayerPayload()
			if err := opt.DecodeFromBytes(data, gopacket.NilDecodeFeedback); err != nil {
				return nil, err
			}
			last = opt
		}
	}
	return last, nil
}

func nextHdr(layer gopacket.DecodingLayer) slayers.L4ProtocolType {
	switch v := layer.(type) {
	case *slayers.SCION:
		return v.NextHdr
	case *slayers.EndToEndExtnSkipper:
		return v.NextHdr
	case *slayers.HopByHopExtnSkipper:
		return v.NextHdr
	default:
		return slayers.L4None
	}
}<|MERGE_RESOLUTION|>--- conflicted
+++ resolved
@@ -163,24 +163,13 @@
 	return p
 }
 
-<<<<<<< HEAD
 // reset() makes the packet ready to receive a new underlay message. A cleared dstAddr is
 // represented with a zero-length IP so we keep reusing the IP storage bytes. We adjust the
 // RawPacket slice relative to the buffer, so there's enough headroom for any underlay headers.
 func (p *Packet) reset(headroom int) {
-	p.RemoteAddr.IP = p.RemoteAddr.IP[0:0] // We're keeping the object, just blank it.
 	*p = Packet{
 		buffer:     p.buffer,            // keep the buffer
 		RawPacket:  p.buffer[headroom:], // restore the full packet capacity (minus headroom).
-		RemoteAddr: p.RemoteAddr,        // keep the dstAddr and so the IP slice and bytes
-=======
-// reset() makes the packet ready to receive a new underlay message.
-// A cleared dstAddr is represented with a zero-length IP so we keep reusing the IP storage bytes.
-func (p *Packet) Reset() {
-	*p = Packet{
-		buffer:    p.buffer,    // keep the buffer
-		RawPacket: p.buffer[:], // restore the full packet capacity
->>>>>>> 90de96d6
 	}
 	// Everything else is reset to zero value.
 }
@@ -734,11 +723,10 @@
 // initializePacketPool calculates the size of the packet pool based on the
 // current dataplane settings and allocates all the buffers
 func (d *dataPlane) initPacketPool(processorQueueSize int) {
-<<<<<<< HEAD
 	// collect pool size and headroom reqs
 	poolSize := len(d.interfaces)*d.RunConfig.BatchSize +
 		(d.RunConfig.NumProcessors+d.RunConfig.NumSlowPathProcessors)*(processorQueueSize+1) +
-		len(d.interfaces)*(2*d.RunConfig.BatchSize)
+		numInterfaces*2*d.RunConfig.BatchSize
 	headroom := 0
 	for _, u := range d.underlays {
 		h := u.Headroom()
@@ -747,11 +735,6 @@
 		}
 	}
 	d.underlayHeadroom = headroom
-=======
-	poolSize := d.numInterfaces*d.RunConfig.BatchSize +
-		(d.RunConfig.NumProcessors+d.RunConfig.NumSlowPathProcessors)*(processorQueueSize+1) +
-		d.numInterfaces*(2*d.RunConfig.BatchSize)
->>>>>>> 90de96d6
 
 	// We round-up the minimum headroom generously so that the extra room is sufficient to allow the
 	// quoting of most packets by SCMP cheaply (that is, without moving the bytes). Our packet
@@ -803,26 +786,16 @@
 			select {
 			case slowQ <- p:
 			default:
-<<<<<<< HEAD
-				metrics.DroppedPacketsBusySlowPath.Inc()
+        metrics[sc].DroppedPacketsBusySlowPath.Inc()
 				d.packetPool.Put(p)
-=======
-				metrics[sc].DroppedPacketsBusySlowPath.Inc()
-				d.returnPacketToPool(p)
->>>>>>> 90de96d6
 			}
 			continue
 		case pDone: // Packets that don't need more processing (e.g. BFD)
 			d.packetPool.Put(p)
 			continue
 		case pDiscard: // Everything else
-<<<<<<< HEAD
-			metrics.DroppedPacketsInvalid.Inc()
+      metrics[sc].DroppedPacketsInvalid.Inc()
 			d.packetPool.Put(p)
-=======
-			metrics[sc].DroppedPacketsInvalid.Inc()
-			d.returnPacketToPool(p)
->>>>>>> 90de96d6
 			continue
 		default: // Newly added dispositions need to be handled.
 			log.Debug("Unknown packet disposition", "disp", disp)
@@ -832,23 +805,13 @@
 		fwLink := d.interfaces[p.egress]
 		if fwLink == nil {
 			log.Debug("Error determining forwarder. Egress is invalid", "egress", p.egress)
-<<<<<<< HEAD
-			metrics.DroppedPacketsInvalid.Inc()
-			d.packetPool.Put(p)
+      d.packetPool.Put(p)
+			metrics[sc].DroppedPacketsInvalid.Inc()
 			continue
 		}
 		if !fwLink.Send(p) {
 			d.packetPool.Put(p)
-			metrics.DroppedPacketsBusyForwarder.Inc()
-=======
-			metrics[sc].DroppedPacketsInvalid.Inc()
-			d.returnPacketToPool(p)
-			continue
-		}
-		if !fwLink.Send(p) {
-			d.returnPacketToPool(p)
 			metrics[sc].DroppedPacketsBusyForwarder.Inc()
->>>>>>> 90de96d6
 		}
 	}
 }
@@ -864,14 +827,9 @@
 		err := processor.processPacket(p)
 		if err != nil {
 			log.Debug("Error processing packet", "err", err)
-<<<<<<< HEAD
-			metrics.DroppedPacketsInvalid.Inc()
+      sc := ClassOfSize(len(p.RawPacket))
+			p.Link.Metrics()[sc].DroppedPacketsInvalid.Inc()
 			d.packetPool.Put(p)
-=======
-			sc := ClassOfSize(len(p.RawPacket))
-			p.Link.Metrics()[sc].DroppedPacketsInvalid.Inc()
-			d.returnPacketToPool(p)
->>>>>>> 90de96d6
 			continue
 		}
 		// All slowpath packets are responses to the sender. Therefore, the egress link is always
@@ -2384,26 +2342,8 @@
 		}
 	}
 
-<<<<<<< HEAD
 	// serBuf now starts with the SCMP Headers and ends with the truncated quoted packet, if any.
 	// This is what gets checksumed.
-=======
-	serBuf := newSerializeProxy(p.pkt.RawPacket) // Prepend-only by default. It's all we need.
-	sopts := gopacket.SerializeOptions{
-		ComputeChecksums: true,
-		FixLengths:       true,
-	}
-	// First write the SCMP message only without the SCION header(s) to get a buffer that we
-	// can (re-)use as input in the MAC computation. Note that we move the quoted part of the packet
-	// to the end of the buffer (go supports overlaps properly).
-	// TODO(jiceatscion): in the future we may be able to leave room at the head of the
-	// buffer on ingest, so we won't need to move the quote at all.
-	err = gopacket.SerializeLayers(&serBuf, sopts, &scmpH, scmpP, gopacket.Payload(quote))
-	if err != nil {
-		return serrors.JoinNoStack(errCannotRoute, err, "details", "serializing SCMP message")
-	}
-
->>>>>>> 90de96d6
 	if needsAuth {
 		var e2e slayers.EndToEndExtn
 		scionL.NextHdr = slayers.End2EndClass
