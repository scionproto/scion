--- conflicted
+++ resolved
@@ -238,15 +238,11 @@
 
     mDstAddr = addr;
     mDstPort = addr.host.port;
-<<<<<<< HEAD
-    mConnectionManager->setRemoteAddress(addr);
-=======
     int ret = mConnectionManager->setRemoteAddress(addr, timeout);
     if (ret < 0) {
         DEBUG("setRemoteAddress failed: %d\n", ret);
         return ret;
     }
->>>>>>> 1269aa8b
 
     uint8_t buf = 0;
     SCIONPacket *packet = createPacket(&buf, 1);
@@ -770,13 +766,8 @@
     struct timeval current;
     gettimeofday(&current, NULL);
     mConnectionManager->handleTimeout();
-<<<<<<< HEAD
-    if (mInitialized && elapsedTime(&mLastProbeTime, &current) >= (int32_t)mProbeInterval) {
-        mConnectionManager->sendProbes(++mProbeNum, mFlowID);
-=======
     if (mDstAddr.isd_as != 0 && elapsedTime(&mLastProbeTime, &current) >= (int32_t)mProbeInterval) {
         mConnectionManager->sendProbes(++mProbeNum, mIsReceiver ? mFlowID : mFlowID | 1);
->>>>>>> 1269aa8b
         mLastProbeTime = current;
     }
 }
