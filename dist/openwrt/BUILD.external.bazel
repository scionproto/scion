--- conflicted
+++ resolved
@@ -100,16 +100,12 @@
 )
 
 ipk_pkg(
-<<<<<<< HEAD
     name = "bmtools_ipk",
     executables = [
         "@@//tools/mmbm:mmbm",
         "@@//tools/coremark:coremark",
     ],  # No _compressed; these are tiny, not Go.
     initds = ["@@//dist/openwrt:initds/bmtools"],
-=======
-    name = "bmconfig_ipk",
->>>>>>> d1c7dafa
     overrides = [
         "@@//acceptance/router_benchmark:conf/keys/master0.key",
         "@@//acceptance/router_benchmark:conf/keys/master1.key",
@@ -117,19 +113,8 @@
         "@@//acceptance/router_benchmark:conf/topology.json",
     ],
     overridesroot = "@@//acceptance/router_benchmark:conf",
-<<<<<<< HEAD
     pkg = "bmtools",
-=======
-    pkg = "bmconfig",
-    visibility = ["//visibility:public"],
-    deps = ["testconfig_ipk"],  # Force sequential build; openwrt make isn't reentrant.
-)
 
-ipk_pkg(
-    name = "coremark_ipk",
-    executables = ["@@//tools/coremark:coremark"],  # No _compressed; it's small, not Go.
-    pkg = "coremark",
->>>>>>> d1c7dafa
     visibility = ["//visibility:public"],
     deps = ["bmconfig_ipk"],  # Force sequential build; openwrt make isn't reentrant.
 )
