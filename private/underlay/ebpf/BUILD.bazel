load("@bazel_skylib//rules:native_binary.bzl", "native_test")
load("@rules_go//go:def.bzl", "go_library")
load("//tools:go.bzl", "go_test")

genrule(
    # The generated file is bazel-bin/private/underlay/ebpf/sockfilter_bpfel.go
    name = "gen_bpf_sock_filter_go",
    srcs = [
        "sockfilter.c",
        "bpf_helpers.h",
        "bpf_helper_defs.h",
    ],
    outs = [
        "sockfilter_bpfel.go",
        "sockfilter_bpfel.o",
    ],
    cmd = """
        ARCH=$$(uname -m)
        if [ "$$ARCH" = "x86_64" ]; then
            INC=/usr/include/x86_64-linux-gnu
        elif [ "$$ARCH" = "aarch64" ]; then
            INC=/usr/include/aarch64-linux-gnu
        else
            echo "Unsupported arch: $$ARCH" >&2
            exit 1
        fi
        GOPACKAGE=ebpf $(execpath @com_github_cilium_ebpf//cmd/bpf2go) \
            -output-dir $$(dirname $(location sockfilter_bpfel.go)) \
            -tags linux \
            --cflags="-I$$INC" \
            sockfilter $(location sockfilter.c)
    """,
    tools = ["@com_github_cilium_ebpf//cmd/bpf2go"],
)

genrule(
    # The generated file is bazel-bin/private/underlay/ebpf/kfilter_bpfel.go
    name = "gen_bpf_k_filter_go",
    srcs = [
        "kfilter.c",
        "bpf_helpers.h",
        "bpf_helper_defs.h",
    ],
    outs = [
        "kfilter_bpfel.go",
        "kfilter_bpfel.o",
    ],
    cmd = """
        ARCH=$$(uname -m)
        if [ "$$ARCH" = "x86_64" ]; then
            INC=/usr/include/x86_64-linux-gnu
        elif [ "$$ARCH" = "aarch64" ]; then
            INC=/usr/include/aarch64-linux-gnu
        else
            echo "Unsupported arch: $$ARCH" >&2
            exit 1
        fi
        GOPACKAGE=ebpf $(execpath @com_github_cilium_ebpf//cmd/bpf2go) \
            -output-dir $$(dirname $(location kfilter_bpfel.go)) \
            -tags linux \
            --cflags="-I$$INC" \
            kfilter $(location kfilter.c)
    """,
    tools = ["@com_github_cilium_ebpf//cmd/bpf2go"],
)

go_library(
    name = "go_default_library",
    srcs = [
        "bpf_helper_defs.h",
        "bpf_helpers.h",
        "kfilter_bpfel.go",
        "kfilter_lint.go",  # keep
        "portfilter.go",
        "sockfilter_bpfel.go",
        "sockfilter_lint.go",  # keep
    ],
    embedsrcs = [
        "sockfilter_bpfel.o",  #keep
        "kfilter_bpfel.o",  #keep
    ],
    importpath = "github.com/scionproto/scion/private/underlay/ebpf",
    visibility = ["//visibility:public"],
    deps = [
        "@com_github_cilium_ebpf//:go_default_library",
        "@com_github_cilium_ebpf//link:go_default_library",
        "@com_github_gopacket_gopacket//afpacket:go_default_library",
    ],
)

# Builds the portfilter test; but it will be missing the required capabilities; so we must not
# attempt to run it. We are forced to name the artefact "go_default_test"; otherwise gazelle
# creates its own incorrect version.
go_test(
    name = "go_default_test",
    srcs = ["portfilter_test.go"],
    tags = ["manual"],
    deps = [
        ":go_default_library",
        "@com_github_gopacket_gopacket//:go_default_library",
        "@com_github_gopacket_gopacket//afpacket:go_default_library",
        "@com_github_gopacket_gopacket//layers:go_default_library",
        "@com_github_stretchr_testify//require:go_default_library",
        "@com_github_vishvananda_netlink//:go_default_library",
    ],
)

<<<<<<< HEAD
# Adds required capabilities to the portfilter test. Otherwise it cannot be executed.
genrule(
    name = "gen_portfilter_test_cap",
    testonly = True,
    srcs = [
        "go_default_test",
    ],
    outs = [
        "portfilter_test_cap",
    ],
    cmd_bash = "cp -f $< $@ ; /usr/bin/sudo setcap \"cap_bpf=ep cap_net_admin=ep cap_net_raw=ep\" $@ || echo Failed",
)

=======
>>>>>>> 150bf583
# This is the rule that actually runs the portfilter test.
native_test(
    name = "portfilter_test",
    testonly = True,
<<<<<<< HEAD
    src = "portfilter_test_cap",
=======
    srcs = ["port_filter_test_cap.sh"],
    args = ["$(location go_default_test)"],
    data = [":go_default_test"],
>>>>>>> 150bf583
    tags = [
        "supports-graceful-termination",
        "unit",
    ],
)<|MERGE_RESOLUTION|>--- conflicted
+++ resolved
@@ -105,33 +105,13 @@
     ],
 )
 
-<<<<<<< HEAD
-# Adds required capabilities to the portfilter test. Otherwise it cannot be executed.
-genrule(
-    name = "gen_portfilter_test_cap",
-    testonly = True,
-    srcs = [
-        "go_default_test",
-    ],
-    outs = [
-        "portfilter_test_cap",
-    ],
-    cmd_bash = "cp -f $< $@ ; /usr/bin/sudo setcap \"cap_bpf=ep cap_net_admin=ep cap_net_raw=ep\" $@ || echo Failed",
-)
-
-=======
->>>>>>> 150bf583
 # This is the rule that actually runs the portfilter test.
 native_test(
     name = "portfilter_test",
     testonly = True,
-<<<<<<< HEAD
-    src = "portfilter_test_cap",
-=======
     srcs = ["port_filter_test_cap.sh"],
     args = ["$(location go_default_test)"],
     data = [":go_default_test"],
->>>>>>> 150bf583
     tags = [
         "supports-graceful-termination",
         "unit",
