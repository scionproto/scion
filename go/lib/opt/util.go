--- conflicted
+++ resolved
@@ -22,7 +22,6 @@
 
 	"github.com/netsec-ethz/scion/go/lib/common"
 	"github.com/netsec-ethz/scion/go/lib/util"
-	"bytes"
 )
 
 func (e *Extn) DataHashed(payload common.RawBytes) common.RawBytes {
@@ -68,11 +67,7 @@
 	meta := e.Meta
 	index := int(byte(meta[0]) & byte(0x3f)) // mask out top 2 bits
 	if index >= len(e.OVs) {
-<<<<<<< HEAD
-		return false, common.NewError("Invalid OV meta index", "index", index, "meta", meta, "sessionID", e.SessionId)
-=======
 		return false, common.NewError(fmt.Sprintf("Invalid OV meta index: index %x, meta: %x", index, meta))
->>>>>>> edb3a5b1
 	}
 	currentOV := e.OVs[index] // check with correct OV for the current hop
 	computedOV, err := util.Mac(mac, e.DataHash)
@@ -80,26 +75,16 @@
 		return false, err
 	}
 	if !bytes.Equal(computedOV, currentOV) {
-<<<<<<< HEAD
-		return false, common.NewError("Invalid OV", "expected OV", computedOV, "got OV", currentOV, "at index", index, "from meta", meta)
-=======
 		return false, common.NewError(
 			fmt.Sprintf("Invalid OV: expected OV %x got OV %x at index %x", computedOV, currentOV, index))
->>>>>>> edb3a5b1
 	}
 	return true, nil
 }
 
-<<<<<<< HEAD
-// return an updated Meta index
-func (e *Extn) UpdateMeta(meta common.RawBytes) (common.RawBytes, *common.Error) {
-	mode := byte(meta[0]) & byte(0xc) // mask out lower 6 bits
-=======
 // return an updated Meta with incremented index
 func (e *Extn) UpdateMeta() (common.RawBytes, *common.Error) {
 	meta := e.Meta
 	mode := byte(meta[0]) & byte(0xc0)       // mask out lower 6 bits
->>>>>>> edb3a5b1
 	index := int(byte(meta[0]) & byte(0x3f)) // mask out top 2 bits
 	index += 1
 	if index >= 0x3f { // value 0x3f is reserved for future use, larger values overflow
