// Copyright 2017 ETH Zurich
//
// Licensed under the Apache License, Version 2.0 (the "License");
// you may not use this file except in compliance with the License.
// You may obtain a copy of the License at
//
//   http://www.apache.org/licenses/LICENSE-2.0
//
// Unless required by applicable law or agreed to in writing, software
// distributed under the License is distributed on an "AS IS" BASIS,
// WITHOUT WARRANTIES OR CONDITIONS OF ANY KIND, either express or implied.
// See the License for the specific language governing permissions and
// limitations under the License.

// Router's implementation of the OPT hop-by-hop extension

package rpkt

import (
	log "github.com/inconshreveable/log15"

	"github.com/netsec-ethz/scion/go/lib/common"
	"github.com/netsec-ethz/scion/go/lib/opt"

	"fmt"
	"hash"

	"github.com/netsec-ethz/scion/go/lib/drkey"
	"github.com/netsec-ethz/scion/go/lib/spath"
	"github.com/netsec-ethz/scion/go/lib/util"
)

// satisfies the interface rExtension in extns.go
var _ rExtension = (*rOPTExt)(nil)

// rOPTExt is the router's representation of the OPT extension.
type rOPTExt struct {
	rp  *RtrPkt
	raw common.RawBytes
	log.Logger
}

const (
	src_dst = 0
	dst_src = 1
)

func rOPTExtFromRaw(rp *RtrPkt, start, end int) (*rOPTExt, *common.Error) {
	raw := rp.Raw[start:end]
	o := &rOPTExt{rp: rp, raw: raw}
	o.Logger = rp.Logger.New("ext", "SCIONOriginPathTrace")
	return o, nil
}

func (o *rOPTExt) Len() int {
	return len(o.raw)
}

func (o *rOPTExt) Class() common.L4ProtocolType {
	return common.HopByHopClass
}

func (o *rOPTExt) Type() common.ExtnType {
	return common.ExtnOPTType
}

func (o *rOPTExt) RegisterHooks(h *hooks) *common.Error {
	// add hook to process field and update pvf
	o.rp.Logger.Info("Registered OPT hook")
	h.Process = append(h.Process, o.processOPT)
	return nil
}

// processOPT is a processing hook used to handle OPT payloads.
func (o *rOPTExt) processOPT() (HookResult, *common.Error) {
	/*logHandler := o.rp.Logger.GetHandler()
	o.rp.Logger.SetHandler(log.DiscardHandler())*/
	// Check if we need to process the extension
	hOff := o.rp.CmnHdr.HopFOffBytes()
	currHopF, err := spath.HopFFromRaw(o.rp.Raw[hOff:])
	if err != nil {
		return HookError, err
	}
	o.rp.Logger.Info(fmt.Sprint(currHopF.Ingress))

	key, err := o.calcOPTDRKey(src_dst)
	if err != nil {
		return HookError, err
	}
<<<<<<< HEAD
	extn, err := opt.NewExtn()
	meta, _ := o.Meta()
	extn.SetMeta(meta)
	datahash, _ := o.Datahash()
	o.rp.Logger.Info(fmt.Sprintf("Extension with datahash (%d): %v", len(datahash.String()), datahash.String()))
	PVF, _ := o.PVF()
	o.rp.Logger.Info(fmt.Sprintf("Received PVF (%d): %v", len(PVF.String()), PVF.String()))
	extn.SetDatahash(datahash)
	extn.SetPVF(PVF)
	sessionID, _ := o.SessionID()
	extn.SetSessionID(sessionID)
	updatedPVF, err := extn.UpdatePVF(key)
	o.rp.Logger.Info(fmt.Sprintf("updatedPVF (%d): from %v to %v with key %v",
		len(updatedPVF.String()), PVF.String(), updatedPVF.String(), key.String()))
	if err != nil {
		return HookError, err
	}
	o.SetPVF(updatedPVF)
	OVs, _ := o.OVs()
	err = extn.SetOVs(OVs)
	o.rp.Logger.Info(fmt.Sprintf("OVs count %v, First OV (%v): %x, meta: %v", len(extn.OVs), len(extn.OVs[0]), extn.OVs[0], meta))
	valid, err := extn.ValidateOV(key)
	if !valid { // drop packet because OV is not valid
		o.rp.Logger.Info(err.String())
		o.rp.Logger.Info(fmt.Sprintln("Dropped packet, invalid OV"))
		return HookError, err
	}
	o.rp.Logger.Info(fmt.Sprintf("Validated OVi with key %v", key.String()))
	updatedMeta, err := extn.UpdateMeta(meta)
	o.rp.Logger.Info(fmt.Sprintf("Updated Meta from %v to %v", meta, updatedMeta))
	o.SetMeta(updatedMeta)
=======
	dkey, derr := o.calcOPTDRKey(dst_src)
	if derr != nil {
		return HookError, err
	}

	extn, err := o.GetOPTExtn()
	if err != nil {
		return HookError, err
	}
	mode, err := o.Mode()
	if err != nil {
		return HookError, err
	}

	o.rp.Logger.Info(fmt.Sprintf("Extension with datahash (%d): %v", len(extn.DataHash.String()), extn.DataHash.String()))
	o.rp.Logger.Info(fmt.Sprintf("Received PVF (%d): %v", len(extn.PVF.String()), extn.PVF.String()))

	if mode != opt.OriginValidation {
		updatedPVF, err := extn.UpdatePVF(dkey)
		/*o.rp.Logger.Info(fmt.Sprintf("updatedPVF (%d): from %v to %v with key %v", */
		/*	len(updatedPVF.String()), extn.PVF.String(), updatedPVF.String(), key.String())) */
		if err != nil {
			return HookError, err
		}
		o.SetPVF(updatedPVF)
	}
	if mode != opt.PathTrace {
		valid, err := extn.ValidateOV(key)
		if !valid {
			// drop packet because OV is not valid
			o.rp.Logger.Info(err.String())
			o.rp.Logger.Info(fmt.Sprintln("Dropped packet, invalid OV"))
			return HookError, err
		}
		/*o.rp.Logger.Info(fmt.Sprintf("Validated OVi with key %v", key.String())) */
		updatedMeta, err := extn.UpdateMeta()
		if err != nil {
			return HookError, err
		}
		o.rp.Logger.Info(fmt.Sprintf("Updating Meta from %v to %v", extn.Meta, updatedMeta))
		o.SetMeta(updatedMeta)
	}
>>>>>>> edb3a5b1
	o.rp.Logger.Info("Processed OPT hook")
	/*o.rp.Logger.SetHandler(logHandler)*/
	return HookContinue, nil
}

// Meta returns a slice of the underlying buffer
func (o *rOPTExt) Meta() (common.RawBytes, *common.Error) {
	l, h, err := o.limitsMeta()
	if err != nil {
		return nil, err
	}
	return o.raw[l:h], nil
}

// Mode returns the mode in which OPT is run
func (o *rOPTExt) Mode() (int, *common.Error) {
	meta, err := o.Meta()
	if err != nil {
		return -1, err
	}
	mode := int(byte(meta[0]) >> 6)
	return mode, nil
}

// Set the Meta field directly in the underlying buffer
func (o *rOPTExt) SetMeta(meta common.RawBytes) *common.Error {
	Meta, err := o.Meta()
	if err != nil {
		return err
	}
	if len(Meta) != len(meta) {
		return common.NewError("Invalid meta field length", "expected", len(Meta), "actual", len(meta))
	}
	copy(Meta, meta)
	return nil
}

// Timestamp returns a slice of the underlying buffer
func (o *rOPTExt) Timestamp() (common.RawBytes, *common.Error) {
	l, h, err := o.limitsTimestamp()
	if err != nil {
		return nil, err
	}
	return o.raw[l:h], nil
}

// Set the Timestamp directly in the underlying buffer
func (o *rOPTExt) SetTimestamp(timestamp common.RawBytes) *common.Error {
	Timestamp, err := o.Timestamp()
	if err != nil {
		return err
	}
	if len(Timestamp) != len(timestamp) {
		return common.NewError("Invalid timestamp length", "expected", len(Timestamp), "actual", len(timestamp))
	}
	copy(Timestamp, timestamp)
	return nil
}

// Datahash returns a slice of the underlying buffer
func (o *rOPTExt) Datahash() (common.RawBytes, *common.Error) {
	l, h, err := o.limitsDatahash()
	if err != nil {
		return nil, err
	}
	return o.raw[l:h], nil
}

// Set the Datahash directly in the underlying buffer
func (o *rOPTExt) SetDatahash(datahash common.RawBytes) *common.Error {
	Datahash, err := o.Datahash()
	if err != nil {
		return err
	}
	if len(Datahash) != len(datahash) {
		return common.NewError("Invalid datahash length", "expected", len(Datahash), "actual", len(datahash))
	}
	copy(Datahash, datahash)
	return nil
}

// SessionID returns a slice of the underlying buffer
func (o *rOPTExt) SessionID() (common.RawBytes, *common.Error) {
	l, h, err := o.limitsSessionID()
	if err != nil {
		return nil, err
	}
	return o.raw[l:h], nil
}

// Set the SessionID directly in the underlying buffer
func (o *rOPTExt) SetSessionID(sessionID common.RawBytes) *common.Error {
	session, err := o.SessionID()
	if err != nil {
		return err
	}
	if len(session) != len(sessionID) {
		return common.NewError("Invalid SessionID length", "expected", len(session), "actual", len(sessionID))
	}
	copy(session, sessionID)
	return nil
}

// PVF returns a slice of the underlying buffer
func (o *rOPTExt) PVF() (common.RawBytes, *common.Error) {
	l, h, err := o.limitsPVF()
	if err != nil {
		return nil, err
	}
	return o.raw[l:h], nil
}

// Set the PVF directly in the underlying buffer
func (o *rOPTExt) SetPVF(pathVerificationField common.RawBytes) *common.Error {
	PVF, err := o.PVF()
	if err != nil {
		return err
	}
	if len(PVF) != len(pathVerificationField) {
		return common.NewError("Invalid PVF length", "expected", len(PVF), "actual", len(pathVerificationField))
	}
	copy(PVF, pathVerificationField)
	return nil
}

// Set the OVs directly in the underlying buffer
func (o *rOPTExt) SetOVs(originValidationFields common.RawBytes) *common.Error {
	OVs, err := o.OVs()
	if err != nil {
		return err
	}
	if len(originValidationFields)%opt.OVLength == 0 {
		return common.NewError("Invalid OVs length", "expected a mutiple of ", opt.OVLength, "actual", len(originValidationFields))
	}
	copy(OVs, originValidationFields)
	return nil
}

// OVs returns a slice of the underlying buffer
func (o *rOPTExt) OVs() (common.RawBytes, *common.Error) {
	l, _, err := o.limitsOVs()
	if err != nil {
		return nil, err
	}
	return o.raw[l:], nil
}

// calcDRKey calculates the DRKey for this packet.
<<<<<<< HEAD
func (o *rOPTExt) calcOPTDRKey() (common.RawBytes, *common.Error) {
=======
func (o *rOPTExt) calcOPTDRKey(direction uint8) (common.RawBytes, *common.Error) {
>>>>>>> edb3a5b1
	in := make(common.RawBytes, 16)
	if direction == src_dst {
		common.Order.PutUint32(in, uint32(o.rp.srcIA.I))
		common.Order.PutUint32(in[4:], uint32(o.rp.srcIA.A))
	}
	if direction == dst_src {
		common.Order.PutUint32(in, uint32(o.rp.dstIA.I))
		common.Order.PutUint32(in[4:], uint32(o.rp.dstIA.A))
	}

	o.rp.Logger.Info(fmt.Sprintf("Packet source %v, packet destination %v", o.rp.srcHost, o.rp.dstHost))
	mac := o.rp.Ctx.Conf.DRKeyPool.Get().(hash.Hash)
	key, err := util.Mac(mac, in)
	if err != nil {
		return nil, err
	}
	/*o.rp.Logger.Info(fmt.Sprintf("FirstOrder: %v", key)) */
	o.rp.Ctx.Conf.DRKeyPool.Put(mac)

	mac, err = util.InitMac(key)
	if err != nil {
		return nil, err
	}

	var inputType drkey.InputType
	if direction == src_dst {
		inputType, err = drkey.InputTypeFromHostTypes(o.rp.srcHost.Type(), o.rp.dstHost.Type())
	}
	if direction == dst_src {
		inputType, err = drkey.InputTypeFromHostTypes(o.rp.dstHost.Type(), o.rp.srcHost.Type())
	}
	if err != nil {
		return nil, err
	}

	size := 16
	if inputType.RequiredLength() > (size - 1 - 1 - 3) {
		size = 32
	}
	in = make(common.RawBytes, size)
	in[0] = uint8(inputType)
	in[1] = uint8(len("OPT"))
	copy(in[2:5], []byte("OPT"))
<<<<<<< HEAD
	copy(in[5:9], o.rp.srcHost.Pack())
	copy(in[9:13], o.rp.dstHost.Pack())
=======
	if direction == src_dst {
		copy(in[5:9], o.rp.srcHost.Pack())
		copy(in[9:13], o.rp.dstHost.Pack())
	}
	if direction == dst_src {
		copy(in[5:9], o.rp.dstHost.Pack())
		copy(in[9:13], o.rp.srcHost.Pack())
	}
>>>>>>> edb3a5b1
	secondOrderKey, err := util.Mac(mac, in)
	if err != nil {
		return nil, err
	}
	/*o.rp.Logger.Info(fmt.Sprintf("Computed second order DRKey: %v over input %v with key %v", secondOrderKey, in, key)) */
	mac, err = util.InitMac(secondOrderKey)
<<<<<<< HEAD
	in, _ = o.SessionID()
=======
	if err != nil {
		return nil, err
	}
	in, err = o.SessionID()
	if err != nil {
		return nil, err
	}
>>>>>>> edb3a5b1
	protoDRKey, err := util.Mac(mac, in)
	/*o.rp.Logger.Info(fmt.Sprintf("Computed protoDRKey %v with key %v over blank SessionID", protoDRKey, secondOrderKey)) */
	return protoDRKey, err
}

// GetExtn returns the opt.Extn representation,
// which does not have direct access to the underlying buffer.
func (o *rOPTExt) GetExtn() (common.Extension, *common.Error) {
	extn, err := o.GetOPTExtn()
	return common.Extension(extn), err
}

func (o *rOPTExt) GetOPTExtn() (*opt.Extn, *common.Error) {
	extn, err := opt.NewExtn()
	if err != nil {
		return nil, err
	}
	meta, err := o.Meta()
	if err != nil {
		return nil, err
	}
	extn.SetMeta(meta)
	mode, err := o.Mode()
	if err != nil {
		return nil, err
	}
	datahash, err := o.Datahash()
	if err != nil {
		return nil, err
	}
	extn.SetDatahash(datahash)
	session, err := o.SessionID()
	if err != nil {
		return nil, err
	}
	extn.SetSessionID(session)
	if mode != opt.OriginValidation {
		PVF, err := o.PVF()
		if err != nil {
			return nil, err
		}
		extn.SetPVF(PVF)
	}
	if mode != opt.PathTrace {
		OVs, err := o.OVs()
		if err != nil {
			return nil, err
		}
		extn.SetOVs(OVs)
	}
	return extn, nil
}

func (o *rOPTExt) String() string {
	// retrieve string representation via opt.Extn
	extn, err := o.GetExtn()
	if err != nil {
		return fmt.Sprintf("SCIONOriginPathTrace - %v: %v", err.Desc, err.String())
	}
	return extn.String()
}

// limitsMeta returns the limits of the Meta field in the raw buffer
func (o *rOPTExt) limitsMeta() (int, int, *common.Error) {
	size := opt.MetaLength
	return 0, 0 + size, nil
}

// limitsTimestmap returns the limits of the Timestamp in the raw buffer
func (o *rOPTExt) limitsTimestamp() (int, int, *common.Error) {
	size := opt.TimestampLength
	_, l, _ := o.limitsMeta()
	return l, l + size, nil
}

// limitsDatahash returns the limits of the Datahash in the raw buffer
func (o *rOPTExt) limitsDatahash() (int, int, *common.Error) {
	size := opt.DatahashLength
	_, l, _ := o.limitsTimestamp()
	return l, l + size, nil
}

// limitsSessionID returns the limits of the SessionID in the raw buffer
func (o *rOPTExt) limitsSessionID() (int, int, *common.Error) {
	size := opt.SessionIDLength
	_, l, _ := o.limitsDatahash()
	return l, l + size, nil
}

// limitsPVF returns the limits of the PVF in the raw buffer
func (o *rOPTExt) limitsPVF() (int, int, *common.Error) {
	size := opt.PVFLength
	_, l, _ := o.limitsSessionID()
	return l, l + size, nil
}

// OVs returns the limits of the OVs in the raw buffer
func (o *rOPTExt) limitsOVs() (int, int, *common.Error) {
<<<<<<< HEAD
	_, l, _ := o.limitsPVF()
=======
	mode, _ := o.Mode()
	_, l, _ := o.limitsPVF()
	if mode == opt.OriginValidation { // when in OriginValidation mode, we have no PVF
		_, l, _ = o.limitsSessionID()
	}
>>>>>>> edb3a5b1
	return l, -1, nil
}<|MERGE_RESOLUTION|>--- conflicted
+++ resolved
@@ -87,39 +87,6 @@
 	if err != nil {
 		return HookError, err
 	}
-<<<<<<< HEAD
-	extn, err := opt.NewExtn()
-	meta, _ := o.Meta()
-	extn.SetMeta(meta)
-	datahash, _ := o.Datahash()
-	o.rp.Logger.Info(fmt.Sprintf("Extension with datahash (%d): %v", len(datahash.String()), datahash.String()))
-	PVF, _ := o.PVF()
-	o.rp.Logger.Info(fmt.Sprintf("Received PVF (%d): %v", len(PVF.String()), PVF.String()))
-	extn.SetDatahash(datahash)
-	extn.SetPVF(PVF)
-	sessionID, _ := o.SessionID()
-	extn.SetSessionID(sessionID)
-	updatedPVF, err := extn.UpdatePVF(key)
-	o.rp.Logger.Info(fmt.Sprintf("updatedPVF (%d): from %v to %v with key %v",
-		len(updatedPVF.String()), PVF.String(), updatedPVF.String(), key.String()))
-	if err != nil {
-		return HookError, err
-	}
-	o.SetPVF(updatedPVF)
-	OVs, _ := o.OVs()
-	err = extn.SetOVs(OVs)
-	o.rp.Logger.Info(fmt.Sprintf("OVs count %v, First OV (%v): %x, meta: %v", len(extn.OVs), len(extn.OVs[0]), extn.OVs[0], meta))
-	valid, err := extn.ValidateOV(key)
-	if !valid { // drop packet because OV is not valid
-		o.rp.Logger.Info(err.String())
-		o.rp.Logger.Info(fmt.Sprintln("Dropped packet, invalid OV"))
-		return HookError, err
-	}
-	o.rp.Logger.Info(fmt.Sprintf("Validated OVi with key %v", key.String()))
-	updatedMeta, err := extn.UpdateMeta(meta)
-	o.rp.Logger.Info(fmt.Sprintf("Updated Meta from %v to %v", meta, updatedMeta))
-	o.SetMeta(updatedMeta)
-=======
 	dkey, derr := o.calcOPTDRKey(dst_src)
 	if derr != nil {
 		return HookError, err
@@ -162,7 +129,6 @@
 		o.rp.Logger.Info(fmt.Sprintf("Updating Meta from %v to %v", extn.Meta, updatedMeta))
 		o.SetMeta(updatedMeta)
 	}
->>>>>>> edb3a5b1
 	o.rp.Logger.Info("Processed OPT hook")
 	/*o.rp.Logger.SetHandler(logHandler)*/
 	return HookContinue, nil
@@ -311,11 +277,7 @@
 }
 
 // calcDRKey calculates the DRKey for this packet.
-<<<<<<< HEAD
-func (o *rOPTExt) calcOPTDRKey() (common.RawBytes, *common.Error) {
-=======
 func (o *rOPTExt) calcOPTDRKey(direction uint8) (common.RawBytes, *common.Error) {
->>>>>>> edb3a5b1
 	in := make(common.RawBytes, 16)
 	if direction == src_dst {
 		common.Order.PutUint32(in, uint32(o.rp.srcIA.I))
@@ -355,14 +317,11 @@
 	if inputType.RequiredLength() > (size - 1 - 1 - 3) {
 		size = 32
 	}
+
 	in = make(common.RawBytes, size)
 	in[0] = uint8(inputType)
 	in[1] = uint8(len("OPT"))
 	copy(in[2:5], []byte("OPT"))
-<<<<<<< HEAD
-	copy(in[5:9], o.rp.srcHost.Pack())
-	copy(in[9:13], o.rp.dstHost.Pack())
-=======
 	if direction == src_dst {
 		copy(in[5:9], o.rp.srcHost.Pack())
 		copy(in[9:13], o.rp.dstHost.Pack())
@@ -371,16 +330,12 @@
 		copy(in[5:9], o.rp.dstHost.Pack())
 		copy(in[9:13], o.rp.srcHost.Pack())
 	}
->>>>>>> edb3a5b1
 	secondOrderKey, err := util.Mac(mac, in)
 	if err != nil {
 		return nil, err
 	}
 	/*o.rp.Logger.Info(fmt.Sprintf("Computed second order DRKey: %v over input %v with key %v", secondOrderKey, in, key)) */
 	mac, err = util.InitMac(secondOrderKey)
-<<<<<<< HEAD
-	in, _ = o.SessionID()
-=======
 	if err != nil {
 		return nil, err
 	}
@@ -388,7 +343,6 @@
 	if err != nil {
 		return nil, err
 	}
->>>>>>> edb3a5b1
 	protoDRKey, err := util.Mac(mac, in)
 	/*o.rp.Logger.Info(fmt.Sprintf("Computed protoDRKey %v with key %v over blank SessionID", protoDRKey, secondOrderKey)) */
 	return protoDRKey, err
@@ -487,14 +441,10 @@
 
 // OVs returns the limits of the OVs in the raw buffer
 func (o *rOPTExt) limitsOVs() (int, int, *common.Error) {
-<<<<<<< HEAD
-	_, l, _ := o.limitsPVF()
-=======
 	mode, _ := o.Mode()
 	_, l, _ := o.limitsPVF()
 	if mode == opt.OriginValidation { // when in OriginValidation mode, we have no PVF
 		_, l, _ = o.limitsSessionID()
 	}
->>>>>>> edb3a5b1
 	return l, -1, nil
 }