--- conflicted
+++ resolved
@@ -207,14 +207,13 @@
 
 tester_debian_packages_install_deps()
 
-<<<<<<< HEAD
 # RPM packaging
 load("@rules_pkg//toolchains/rpm:rpmbuild_configure.bzl", "find_system_rpmbuild")
 
 find_system_rpmbuild(
     name = "rules_pkg_rpmbuild",
     verbose = False,
-=======
+
 # Buf CLI
 http_archive(
     name = "buf",
@@ -222,7 +221,7 @@
     sha256 = "16253b6702dd447ef941b01c9c386a2ab7c8d20bbbc86a5efa5953270f6c9010",
     strip_prefix = "buf/bin",
     urls = ["https://github.com/bufbuild/buf/releases/download/v1.32.2/buf-Linux-x86_64.tar.gz"],
->>>>>>> 74878a47
+
 )
 
 # protobuf/gRPC
