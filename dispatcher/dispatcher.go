--- conflicted
+++ resolved
@@ -18,14 +18,11 @@
 	"fmt"
 	"net"
 	"net/netip"
-<<<<<<< HEAD
 	"time"
-=======
 
 	"github.com/google/gopacket"
 	"golang.org/x/net/ipv4"
 	"golang.org/x/net/ipv6"
->>>>>>> 15bdf63e
 
 	"github.com/scionproto/scion/pkg/addr"
 	"github.com/scionproto/scion/pkg/log"
@@ -454,39 +451,6 @@
 	return m.Dst
 }
 
-<<<<<<< HEAD
-// openConn opens an underlay socket that tracks additional socket information
-// such as packets dropped due to buffer full.
-//
-// Note that Go-style dual-stacked IPv4/IPv6 connections are not supported. If
-// network is udp, it will be treated as udp4.
-func openConn(network, address string) (net.PacketConn, error) {
-	// We cannot allow the Go standard library to open both types of sockets
-	// because the socket options are specific to only one socket type, so we
-	// degrade udp to only udp4.
-	if network == "udp" {
-		network = "udp4"
-	}
-	listeningAddress, err := net.ResolveUDPAddr(network, address)
-	if err != nil {
-		return nil, serrors.WrapStr("unable to construct UDP addr", err)
-	}
-	listenTo := listeningAddress.AddrPort()
-	if !listenTo.IsValid() {
-		if network == "udp4" {
-			listenTo = netip.AddrPortFrom(netip.IPv4Unspecified(), listenTo.Port())
-		} else if network == "udp6" {
-			listenTo = netip.AddrPortFrom(netip.IPv6Unspecified(), listenTo.Port())
-		}
-	}
-
-	c, err := conn.New(&listenTo, nil, &conn.Config{
-		SendBufferSize:    SendBufferSize,
-		ReceiveBufferSize: ReceiveBufferSize,
-	})
-	if err != nil {
-		return nil, serrors.WrapStr("unable to open conn", err)
-=======
 // parseUnderlayAddr returns the underlay destination address on the outer UDP/IP wrapper.
 // It returns an empty address, if the control message information is not present
 // or it cannot be parsed.
@@ -505,7 +469,6 @@
 			return netip.Addr{}
 		}
 		return pktAddr
->>>>>>> 15bdf63e
 	}
 	log.Error("Destination in IP_PKTINFO is unspecified")
 	return netip.Addr{}
@@ -552,25 +515,6 @@
 	if !ok {
 		return netip.AddrPort{}, serrors.New("unexpected raw address byte slice format")
 	}
-<<<<<<< HEAD
-	asAddrPort := udpAddr.AddrPort()
-	// POSSIBLY EXPENSIVE CONVERSION, but no point in updating more dispatcher code at this
-	// time.
-	return o.Conn.WriteTo(p, &asAddrPort)
-}
-
-func (o *underlayConnWrapper) Close() error {
-	return o.Conn.Close()
-}
-
-func (o *underlayConnWrapper) LocalAddr() net.Addr {
-	return net.UDPAddrFromAddrPort(*o.Conn.LocalAddr())
-}
-
-func (o *underlayConnWrapper) SetDeadline(t time.Time) error {
-	return o.Conn.SetDeadline(t)
-}
-=======
 	return netip.AddrPortFrom(a, port), nil
 }
 
@@ -586,8 +530,6 @@
 		panic(fmt.Sprintln("Connection address is not UDPAddr",
 			"conn", conn.LocalAddr().Network()))
 	}
->>>>>>> 15bdf63e
-
 	var cm controlMessageParser
 	if udpAddr.AddrPort().Addr().Unmap().Is4() {
 		err := ipv4.NewPacketConn(conn).SetControlMessage(ipv4.FlagDst, true)
