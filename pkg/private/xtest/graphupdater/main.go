// Copyright 2018 Anapaya Systems
// Copyright 2025 SCION Association
//
// Licensed under the Apache License, Version 2.0 (the "License");
// you may not use this file except in compliance with the License.
// You may obtain a copy of the License at
//
//   http://www.apache.org/licenses/LICENSE-2.0
//
// Unless required by applicable law or agreed to in writing, software
// distributed under the License is distributed on an "AS IS" BASIS,
// WITHOUT WARRANTIES OR CONDITIONS OF ANY KIND, either express or implied.
// See the License for the specific language governing permissions and
// limitations under the License.

package main

import (
	"flag"
	"fmt"
	"os"
)

<<<<<<< HEAD
// TODO generate the graph properly

// TODO properly generate json file afterwards

const (
	DefaultTopoFile        = "topology/default.topo"
	DefaultGenFile         = "pkg/private/xtest/graph/default_gen.go"
	PropagatorTestTopoFile = "topology/propagator-test.topo"
	PropagatorGenFile      = "control/beaconing/graph/propagator_test_gen.go"
)

=======
>>>>>>> 7e35f763
var (
	topoFile  = flag.String("topoFile", "", "")
	graphFile = flag.String("graphFile", "", "")
	descName  = flag.String("descName", "", "")
	linksFile = flag.String("linksFile", "", "")
	ifIDsFile = flag.String("ifidsFile", "", "")
)

func main() {
	flag.Parse()
	if *linksFile != "" {
		writeLinksToFile()
	} else if *ifIDsFile != "" {
		writeIfIDsToFile()
	} else {
		writeGraphToFile()
	}
}

func writeLinksToFile() {
	err := WriteLinksToFile(*linksFile)
	if err != nil {
		fmt.Printf("Failed to write the links, err: %v\n", err)
		os.Exit(1)
	} else {
		fmt.Printf("Successfully written the links to %s\n", *linksFile)
	}
}

func writeIfIDsToFile() {
	err := WriteIfIDsToFile(*topoFile, *ifIDsFile)
	if err != nil {
		fmt.Printf("Failed to write the ifIDs yaml file, err: %v\n", err)
		os.Exit(1)
	} else {
		fmt.Printf("Successfully written the ifIDs yaml to %s\n", *ifIDsFile)
	}
}

func writeGraphToFile() {
	err := WriteGraphToFile(*topoFile, *graphFile, *descName)
	if err != nil {
		fmt.Printf("Failed to write the graph, err: %v\n", err)
		os.Exit(1)
	} else {
		fmt.Printf("Successfully written graph to %s\n", *graphFile)
	}
}<|MERGE_RESOLUTION|>--- conflicted
+++ resolved
@@ -21,20 +21,6 @@
 	"os"
 )
 
-<<<<<<< HEAD
-// TODO generate the graph properly
-
-// TODO properly generate json file afterwards
-
-const (
-	DefaultTopoFile        = "topology/default.topo"
-	DefaultGenFile         = "pkg/private/xtest/graph/default_gen.go"
-	PropagatorTestTopoFile = "topology/propagator-test.topo"
-	PropagatorGenFile      = "control/beaconing/graph/propagator_test_gen.go"
-)
-
-=======
->>>>>>> 7e35f763
 var (
 	topoFile  = flag.String("topoFile", "", "")
 	graphFile = flag.String("graphFile", "", "")
