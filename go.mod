--- conflicted
+++ resolved
@@ -3,12 +3,8 @@
 go 1.22.4
 
 require (
-<<<<<<< HEAD
 	github.com/antlr4-go/antlr/v4 v4.13.1
-=======
 	connectrpc.com/connect v1.16.2
-	github.com/antlr/antlr4/runtime/Go/antlr v0.0.0-20220209173558-ad29539cd2e9
->>>>>>> 0e1fc186
 	github.com/bazelbuild/rules_go v0.47.1
 	github.com/buildkite/go-buildkite/v2 v2.9.0
 	github.com/dchest/cmac v1.0.0
@@ -133,10 +129,5 @@
 	modernc.org/memory v1.8.0 // indirect
 	modernc.org/strutil v1.2.0 // indirect
 	modernc.org/token v1.1.0 // indirect
-<<<<<<< HEAD
 )
-=======
-)
-
-go 1.22.7
->>>>>>> 0e1fc186
+go 1.22.7