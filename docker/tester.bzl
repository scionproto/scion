load("@aspect_bazel_lib//lib:tar.bzl", "tar")
load("@aspect_bazel_lib//lib:copy_file.bzl", "copy_file")
<<<<<<< HEAD
load("@rules_oci//oci:defs.bzl", "oci_image", "oci_load")
=======
load("@rules_distroless//apt:index.bzl", "deb_index")
load("@rules_oci//oci:defs.bzl", "oci_image", "oci_tarball")
>>>>>>> 0d6bbb79
load("@rules_pkg//pkg:tar.bzl", "pkg_tar")

# NOTE: This list needs to be in-sync with tester_deb.yaml
# We could potentially generate this with a buildozer rule if it becomes
# too cumbersome to maintain.
PACKAGES = [
    "@tester_deb//bash",
    "@tester_deb//bridge-utils",
    "@tester_deb//iperf3",
    "@tester_deb//iproute2",
    "@tester_deb//iptables",
    "@tester_deb//iputils-ping",
    "@tester_deb//net-tools",
    "@tester_deb//netcat-openbsd",
    "@tester_deb//openssh-client",
    "@tester_deb//openssh-server",
    "@tester_deb//procps",
    "@tester_deb//rsync",
    "@tester_deb//telnet",
    "@tester_deb//tshark",
    "@tester_deb//wget",
]

def declare_tester_deb():
    deb_index(
        name = "tester_deb",
        lock = "//docker:tester_deb.lock.json",
        manifest = "//docker:tester_deb.yaml",
    )

def scion_tester_image():
    # Required to avoid https://github.com/GoogleContainerTools/rules_distroless/issues/36
    pkg_tar(
        name = "tester_layer_deb",
        deps = [
            "%s/amd64" % package
            for package in PACKAGES
        ],
    )

    remap_deb_tars(
        name = "tester_layer_deb_remapped",
        src = "tester_layer_deb",
        out = "tester_layer_deb_remapped.tar",
    )

    pkg_tar(
        name = "tester_layer_bin",
        srcs = [
            "//tools/end2end:end2end",
            "//scion/cmd/scion",
            "//scion-pki/cmd/scion-pki:scion-pki",
        ],
        package_dir = "share/bin",
    )

    pkg_tar(
        name = "tester_layer_tools_integration",
        srcs = [
            "//tools/integration:bin_wrapper.sh",
        ],
        package_dir = "share/tools/integration",
    )

    pkg_tar(
        name = "tester_layer_share",
        srcs = native.glob(["files/*"]),
        package_dir = "share",
    )

    oci_image(
        name = "tester",
        base = "@debian10",
        env = {
            "TZ": "UTC",
            "PATH": "/usr/local/sbin:/usr/local/bin:/usr/sbin:/usr/bin:/sbin:/bin:/share/bin",
        },
        workdir = "/share",
        cmd = ["tail", "-f", "/dev/null"],
        tars = [
            ":tester_layer_deb_remapped",
            ":tester_layer_share",
            ":tester_layer_tools_integration",
            ":tester_layer_bin",
        ],
        labels = ":labels",
        visibility = ["//visibility:public"],
    )
    oci_load(
        name = "tester.load",
        format = "docker",
        image = "tester",
        repo_tags = ["scion/tester:latest"],
    )

    # see comment on scion_app.bzl
    copy_file(
        name = "tester.tarball",
        src = "tester.load",
        out = "tester.tar",
        visibility = ["//visibility:public"],
    )

def remap_deb_tars(name, src, out):
    # The tars created by rules_distroless have proper directories instead of symlinks
    # which overwrite the symlinks in the base image. This will result in a broken image.
    # To counter this, we move the contents of the supposedly symlinked sources to the
    # symlink target directories, remove the source directories and create symlinks to the
    # target directories.
    #
    # See: https://github.com/GoogleContainerTools/rules_distroless/issues/53
    native.genrule(
        name = name,
        srcs = [src],
        outs = [out],
        cmd = " ; ".join([
            "SCRATCH=$$(mktemp -d )",
            "REALOUT=$$(realpath $@)",
            "mkdir -p $$SCRATCH/bundle",
            "echo $$SCRATCH/bundle",
            "tar -xf $(location " + src + ") -C $$SCRATCH/bundle",
            "cd $$SCRATCH/bundle",
            "[ -e bin ] && rsync -av bin/ usr/bin/ && rm -rf bin && ln -s /usr/bin bin || true",
            "ls bin",
            "[ -e sbin ] && rsync -av sbin/ usr/sbin/ && rm -rf sbin && ln -s /usr/sbin sbin || true",
            "[ -e lib ] && rsync -av lib/ usr/lib/ && rm -rf lib && ln -s /usr/lib lib || true",
            "[ -e lib64 ] && rsync -av lib64/ usr/lib64/ && rm -rf lib64 && ln -s /usr/lib64 lib64 || true",
            "[ -e var/run ] && rsync -av var/run/ run/ && rm -rf var/run && ln -s /run var/run || true",
            "[ -e var/lock ] && rsync -av var/lock/ run/lock/ && rm -rf var/lock && ln -s /run/lock var/lock || true",
            "tar --sort=name --owner=root:0 --group=root:0 --mtime='UTC 2019-01-01' -cf $$REALOUT .",
            "rm -rf $$SCRATCH",
        ]),
    )<|MERGE_RESOLUTION|>--- conflicted
+++ resolved
@@ -1,11 +1,7 @@
 load("@aspect_bazel_lib//lib:tar.bzl", "tar")
 load("@aspect_bazel_lib//lib:copy_file.bzl", "copy_file")
-<<<<<<< HEAD
-load("@rules_oci//oci:defs.bzl", "oci_image", "oci_load")
-=======
 load("@rules_distroless//apt:index.bzl", "deb_index")
 load("@rules_oci//oci:defs.bzl", "oci_image", "oci_tarball")
->>>>>>> 0d6bbb79
 load("@rules_pkg//pkg:tar.bzl", "pkg_tar")
 
 # NOTE: This list needs to be in-sync with tester_deb.yaml
@@ -94,7 +90,7 @@
         labels = ":labels",
         visibility = ["//visibility:public"],
     )
-    oci_load(
+    oci_tarball(
         name = "tester.load",
         format = "docker",
         image = "tester",
