// Copyright 2020 Anapaya Systems
//
// Licensed under the Apache License, Version 2.0 (the "License");
// you may not use this file except in compliance with the License.
// You may obtain a copy of the License at
//
//   http://www.apache.org/licenses/LICENSE-2.0
//
// Unless required by applicable law or agreed to in writing, software
// distributed under the License is distributed on an "AS IS" BASIS,
// WITHOUT WARRANTIES OR CONDITIONS OF ANY KIND, either express or implied.
// See the License for the specific language governing permissions and
// limitations under the License.

package router

import (
	"bytes"
	"context"
	"crypto/rand"
	"crypto/subtle"
	"errors"
	"fmt"
	"hash"
	"math/big"
	"net"
	"strconv"
	"sync"
	"syscall"
	"time"

	"github.com/google/gopacket"
	"github.com/google/gopacket/layers"
	"github.com/prometheus/client_golang/prometheus"

	"github.com/scionproto/scion/pkg/addr"
	libepic "github.com/scionproto/scion/pkg/experimental/epic"
	"github.com/scionproto/scion/pkg/log"
	"github.com/scionproto/scion/pkg/private/serrors"
	"github.com/scionproto/scion/pkg/private/util"
	"github.com/scionproto/scion/pkg/scrypto"
	"github.com/scionproto/scion/pkg/slayers"
	"github.com/scionproto/scion/pkg/slayers/path"
	"github.com/scionproto/scion/pkg/slayers/path/empty"
	"github.com/scionproto/scion/pkg/slayers/path/epic"
	"github.com/scionproto/scion/pkg/slayers/path/onehop"
	"github.com/scionproto/scion/pkg/slayers/path/scion"
	"github.com/scionproto/scion/private/topology"
	"github.com/scionproto/scion/private/underlay/conn"
	underlayconn "github.com/scionproto/scion/private/underlay/conn"
	"github.com/scionproto/scion/router/bfd"
	"github.com/scionproto/scion/router/control"
)

const (
	// Number of packets to read in a single ReadBatch call.
	inputBatchCnt = 64

	// TODO(karampok). Investigate whether that value should be higher.  In
	// theory, PayloadLen in SCION header is 16 bits long, supporting a maximum
	// payload size of 64KB. At the moment we are limited by Ethernet size
	// usually ~1500B, but 9000B to support jumbo frames.
	bufSize = 9000

	// hopFieldDefaultExpTime is the default validity of the hop field
	// and 63 is equivalent to 6h.
	hopFieldDefaultExpTime = 63
)

type bfdSession interface {
	Run(ctx context.Context) error
	ReceiveMessage(*layers.BFD)
	IsUp() bool
}

// BatchConn is a connection that supports batch reads and writes.
type BatchConn interface {
	ReadBatch(underlayconn.Messages) (int, error)
	WriteTo([]byte, *net.UDPAddr) (int, error)
	WriteBatch(msgs underlayconn.Messages, flags int) (int, error)
	Close() error
}

// DataPlane contains a SCION Border Router's forwarding logic. It reads packets
// from multiple sockets, performs routing, and sends them to their destinations
// (after updating the path, if that is needed).
//
// XXX(lukedirtwalker): this is still in development and not feature complete.
// Currently, only the following features are supported:
//   - initializing connections; MUST be done prior to calling Run
type DataPlane struct {
	external          map[uint16]BatchConn
	linkTypes         map[uint16]topology.LinkType
	neighborIAs       map[uint16]addr.IA
	peerInterfaces    map[uint16]uint16
	internal          BatchConn
	internalIP        net.IP
	internalNextHops  map[uint16]*net.UDPAddr
	svc               *services
	macFactory        func() hash.Hash
	bfdSessions       map[uint16]bfdSession
	localIA           addr.IA
	mtx               sync.Mutex
	running           bool
	Metrics           *Metrics
	forwardingMetrics map[uint16]forwardingMetrics
}

var (
	alreadySet                    = serrors.New("already set")
	invalidSrcIA                  = serrors.New("invalid source ISD-AS")
	invalidDstIA                  = serrors.New("invalid destination ISD-AS")
	invalidSrcAddrForTransit      = serrors.New("invalid source address for transit pkt")
	cannotRoute                   = serrors.New("cannot route, dropping pkt")
	emptyValue                    = serrors.New("empty value")
	malformedPath                 = serrors.New("malformed path content")
	modifyExisting                = serrors.New("modifying a running dataplane is not allowed")
	noSVCBackend                  = serrors.New("cannot find internal IP for the SVC")
	unsupportedPathType           = serrors.New("unsupported path type")
	unsupportedPathTypeNextHeader = serrors.New("unsupported combination")
	noBFDSessionFound             = serrors.New("no BFD sessions was found")
	noBFDSessionConfigured        = serrors.New("no BFD sessions have been configured")
	errBFDDisabled                = serrors.New("BFD is disabled")
)

type scmpError struct {
	TypeCode slayers.SCMPTypeCode
	Cause    error
}

func (e scmpError) Error() string {
	return serrors.New("scmp", "typecode", e.TypeCode, "cause", e.Cause).Error()
}

// SetIA sets the local IA for the dataplane.
func (d *DataPlane) SetIA(ia addr.IA) error {
	d.mtx.Lock()
	defer d.mtx.Unlock()
	if d.running {
		return modifyExisting
	}
	if ia.IsZero() {
		return emptyValue
	}
	if !d.localIA.IsZero() {
		return alreadySet
	}
	d.localIA = ia
	return nil
}

// SetKey sets the key used for MAC verification. The key provided here should
// already be derived as in scrypto.HFMacFactory.
func (d *DataPlane) SetKey(key []byte) error {
	d.mtx.Lock()
	defer d.mtx.Unlock()
	if d.running {
		return modifyExisting
	}
	if len(key) == 0 {
		return emptyValue
	}
	if d.macFactory != nil {
		return alreadySet
	}
	// First check for MAC creation errors.
	if _, err := scrypto.InitMac(key); err != nil {
		return err
	}
	d.macFactory = func() hash.Hash {
		mac, _ := scrypto.InitMac(key)
		return mac
	}
	return nil
}

// AddInternalInterface sets the interface the data-plane will use to
// send/receive traffic in the local AS. This can only be called once; future
// calls will return an error. This can only be called on a not yet running
// dataplane.
func (d *DataPlane) AddInternalInterface(conn BatchConn, ip net.IP) error {
	d.mtx.Lock()
	defer d.mtx.Unlock()
	if d.running {
		return modifyExisting
	}
	if conn == nil {
		return emptyValue
	}
	if d.internal != nil {
		return alreadySet
	}
	d.internal = conn
	d.internalIP = ip
	return nil
}

// AddExternalInterface adds the inter AS connection for the given interface ID.
// If a connection for the given ID is already set this method will return an
// error. This can only be called on a not yet running dataplane.
func (d *DataPlane) AddExternalInterface(ifID uint16, conn BatchConn) error {
	d.mtx.Lock()
	defer d.mtx.Unlock()
	if d.running {
		return modifyExisting
	}
	if conn == nil {
		return emptyValue
	}
	if _, exists := d.external[ifID]; exists {
		return serrors.WithCtx(alreadySet, "ifID", ifID)
	}
	if d.external == nil {
		d.external = make(map[uint16]BatchConn)
	}
	d.external[ifID] = conn
	return nil
}

// AddNeighborIA adds the neighboring IA for a given interface ID. If an IA for
// the given ID is already set, this method will return an error. This can only
// be called on a yet running dataplane.
func (d *DataPlane) AddNeighborIA(ifID uint16, remote addr.IA) error {
	d.mtx.Lock()
	defer d.mtx.Unlock()
	if d.running {
		return modifyExisting
	}
	if remote.IsZero() {
		return emptyValue
	}
	if _, exists := d.neighborIAs[ifID]; exists {
		return serrors.WithCtx(alreadySet, "ifID", ifID)
	}
	if d.neighborIAs == nil {
		d.neighborIAs = make(map[uint16]addr.IA)
	}
	d.neighborIAs[ifID] = remote
	return nil
}

// AddLinkType adds the link type for a given interface ID. If a link type for
// the given ID is already set, this method will return an error. This can only
// be called on a not yet running dataplane.
func (d *DataPlane) AddLinkType(ifID uint16, linkTo topology.LinkType) error {
	if _, exists := d.linkTypes[ifID]; exists {
		return serrors.WithCtx(alreadySet, "ifID", ifID)
	}
	if d.linkTypes == nil {
		d.linkTypes = make(map[uint16]topology.LinkType)
	}
	d.linkTypes[ifID] = linkTo
	return nil
}

// AddRemotePeer adds the remote peering interface ID for local
// interface ID.  If the link type for the given ID is already set to
// a different type, this method will return an error. This can only
// be called on a not yet running dataplane.
func (d *DataPlane) AddRemotePeer(local, remote uint16) error {
	if t, ok := d.linkTypes[local]; ok && t != topology.Peer {
		return serrors.WithCtx(unsupportedPathType, "type", t)
	}
	if _, exists := d.peerInterfaces[local]; exists {
		return serrors.WithCtx(alreadySet, "local_interface", local)
	}
	if d.peerInterfaces == nil {
		d.peerInterfaces = make(map[uint16]uint16)
	}
	d.peerInterfaces[local] = remote
	return nil
}

// AddExternalInterfaceBFD adds the inter AS connection BFD session.
func (d *DataPlane) AddExternalInterfaceBFD(ifID uint16, conn BatchConn,
	src, dst control.LinkEnd, cfg control.BFD) error {

	d.mtx.Lock()
	defer d.mtx.Unlock()
	if d.running {
		return modifyExisting
	}
	if conn == nil {
		return emptyValue
	}
	var m bfd.Metrics
	if d.Metrics != nil {
		labels := prometheus.Labels{
			"interface":       fmt.Sprint(ifID),
			"isd_as":          d.localIA.String(),
			"neighbor_isd_as": dst.IA.String(),
		}
		m = bfd.Metrics{
			Up:              d.Metrics.InterfaceUp.With(labels),
			StateChanges:    d.Metrics.BFDInterfaceStateChanges.With(labels),
			PacketsSent:     d.Metrics.BFDPacketsSent.With(labels),
			PacketsReceived: d.Metrics.BFDPacketsReceived.With(labels),
		}
	}
	s := newBFDSend(conn, src.IA, dst.IA, src.Addr, dst.Addr, ifID, d.macFactory())
	return d.addBFDController(ifID, s, cfg, m)
}

// getInterfaceState checks if there is a bfd session for the input interfaceID and
// returns InterfaceUp if the relevant bfdsession state is up, or if there is no BFD
// session. Otherwise, it returns InterfaceDown.
func (d *DataPlane) getInterfaceState(interfaceID uint16) control.InterfaceState {
	bfdSessions := d.bfdSessions
	if bfdSession, ok := bfdSessions[interfaceID]; ok && !bfdSession.IsUp() {
		return control.InterfaceDown
	}
	return control.InterfaceUp
}

func (d *DataPlane) addBFDController(ifID uint16, s *bfdSend, cfg control.BFD,
	metrics bfd.Metrics) error {

	if cfg.Disable {
		return errBFDDisabled
	}
	if d.bfdSessions == nil {
		d.bfdSessions = make(map[uint16]bfdSession)
	}

	// Generate random discriminator. It can't be zero.
	discInt, err := rand.Int(rand.Reader, big.NewInt(0xfffffffe))
	if err != nil {
		return err
	}
	disc := layers.BFDDiscriminator(uint32(discInt.Uint64()) + 1)
	d.bfdSessions[ifID] = &bfd.Session{
		Sender:                s,
		DetectMult:            layers.BFDDetectMultiplier(cfg.DetectMult),
		DesiredMinTxInterval:  cfg.DesiredMinTxInterval,
		RequiredMinRxInterval: cfg.RequiredMinRxInterval,
		LocalDiscriminator:    disc,
		ReceiveQueueSize:      10,
		Metrics:               metrics,
	}
	return nil
}

// AddSvc adds the address for the given service. This can be called multiple
// times for the same service, with the address added to the list of addresses
// that provide the service.
func (d *DataPlane) AddSvc(svc addr.HostSVC, a *net.UDPAddr) error {
	d.mtx.Lock()
	defer d.mtx.Unlock()
	if a == nil {
		return emptyValue
	}
	if d.svc == nil {
		d.svc = newServices()
	}
	d.svc.AddSvc(svc, a)
	if d.Metrics != nil {
		labels := serviceMetricLabels(d.localIA, svc)
		d.Metrics.ServiceInstanceChanges.With(labels).Add(1)
		d.Metrics.ServiceInstanceCount.With(labels).Add(1)
	}
	return nil
}

// DelSvc deletes the address for the given service.
func (d *DataPlane) DelSvc(svc addr.HostSVC, a *net.UDPAddr) error {
	d.mtx.Lock()
	defer d.mtx.Unlock()
	if a == nil {
		return emptyValue
	}
	if d.svc == nil {
		return nil
	}
	d.svc.DelSvc(svc, a)
	if d.Metrics != nil {
		labels := serviceMetricLabels(d.localIA, svc)
		d.Metrics.ServiceInstanceChanges.With(labels).Add(1)
		d.Metrics.ServiceInstanceCount.With(labels).Add(-1)
	}
	return nil
}

// AddNextHop sets the next hop address for the given interface ID. If the
// interface ID already has an address associated this operation fails. This can
// only be called on a not yet running dataplane.
func (d *DataPlane) AddNextHop(ifID uint16, a *net.UDPAddr) error {
	d.mtx.Lock()
	defer d.mtx.Unlock()
	if d.running {
		return modifyExisting
	}
	if a == nil {
		return emptyValue
	}
	if _, exists := d.internalNextHops[ifID]; exists {
		return serrors.WithCtx(alreadySet, "ifID", ifID)
	}
	if d.internalNextHops == nil {
		d.internalNextHops = make(map[uint16]*net.UDPAddr)
	}
	d.internalNextHops[ifID] = a
	return nil
}

// AddNextHopBFD adds the BFD session for the next hop address.
// If the remote ifID belongs to an existing address, the existing
// BFD session will be re-used.
func (d *DataPlane) AddNextHopBFD(ifID uint16, src, dst *net.UDPAddr, cfg control.BFD,
	sibling string) error {

	d.mtx.Lock()
	defer d.mtx.Unlock()
	if d.running {
		return modifyExisting
	}

	if dst == nil {
		return emptyValue
	}

	for k, v := range d.internalNextHops {
		if v.String() == dst.String() {
			if c, ok := d.bfdSessions[k]; ok {
				d.bfdSessions[ifID] = c
				return nil
			}
		}
	}
	var m bfd.Metrics
	if d.Metrics != nil {
		labels := prometheus.Labels{"isd_as": d.localIA.String(), "sibling": sibling}
		m = bfd.Metrics{
			Up:              d.Metrics.SiblingReachable.With(labels),
			StateChanges:    d.Metrics.SiblingBFDStateChanges.With(labels),
			PacketsSent:     d.Metrics.SiblingBFDPacketsSent.With(labels),
			PacketsReceived: d.Metrics.SiblingBFDPacketsReceived.With(labels),
		}
	}

	s := newBFDSend(d.internal, d.localIA, d.localIA, src, dst, 0, d.macFactory())
	return d.addBFDController(ifID, s, cfg, m)
}

// Run starts running the dataplane. Note that configuration is not possible
// after calling this method.
func (d *DataPlane) Run(ctx context.Context) error {
	d.mtx.Lock()
	d.running = true

	d.initMetrics()

	read := func(ingressID uint16, rd BatchConn) {

		msgs := conn.NewReadMessages(inputBatchCnt)
		for _, msg := range msgs {
			msg.Buffers[0] = make([]byte, bufSize)
		}
		writeMsgs := make(underlayconn.Messages, 1)
		writeMsgs[0].Buffers = make([][]byte, 1)

		processor := newPacketProcessor(d, ingressID)
		var scmpErr scmpError
		for d.running {
			pkts, err := rd.ReadBatch(msgs)
			if err != nil {
				log.Debug("Failed to read batch", "err", err)
				// error metric
				continue
			}
			if pkts == 0 {
				continue
			}
			for _, p := range msgs[:pkts] {
				// input metric
				inputCounters := d.forwardingMetrics[ingressID]
				inputCounters.InputPacketsTotal.Inc()
				inputCounters.InputBytesTotal.Add(float64(p.N))

				srcAddr := p.Addr.(*net.UDPAddr)
				result, err := processor.processPkt(p.Buffers[0][:p.N], srcAddr)

				switch {
				case err == nil:
				case errors.As(err, &scmpErr):
					if !scmpErr.TypeCode.InfoMsg() {
						log.Debug("SCMP", "err", scmpErr, "dst_addr", p.Addr)
					}
					// SCMP go back the way they came.
					result.OutAddr = srcAddr
					result.OutConn = rd
				default:
					log.Debug("Error processing packet", "err", err)
					inputCounters.DroppedPacketsTotal.Inc()
					continue
				}
				if result.OutConn == nil { // e.g. BFD case no message is forwarded
					continue
				}

				// Write to OutConn; drop the packet if this would block.
				// Use WriteBatch because it's the only available function that
				// supports MSG_DONTWAIT.
				writeMsgs[0].Buffers[0] = result.OutPkt
				writeMsgs[0].Addr = nil
				if result.OutAddr != nil { // don't assign directly to net.Addr, typed nil!
					writeMsgs[0].Addr = result.OutAddr
				}

				_, err = result.OutConn.WriteBatch(writeMsgs, syscall.MSG_DONTWAIT)
				if err != nil {
					var errno syscall.Errno
					if !errors.As(err, &errno) ||
						!(errno == syscall.EAGAIN || errno == syscall.EWOULDBLOCK) {
						log.Debug("Error writing packet", "err", err)
						// error metric
					}
					inputCounters.DroppedPacketsTotal.Inc()
					continue
				}
				// ok metric
				outputCounters := d.forwardingMetrics[result.EgressID]
				outputCounters.OutputPacketsTotal.Inc()
				outputCounters.OutputBytesTotal.Add(float64(len(result.OutPkt)))
			}
		}
	}

	for k, v := range d.bfdSessions {
		go func(ifID uint16, c bfdSession) {
			defer log.HandlePanic()
			if err := c.Run(ctx); err != nil && err != bfd.AlreadyRunning {
				log.Error("BFD session failed to start", "ifID", ifID, "err", err)
			}
		}(k, v)
	}
	for ifID, v := range d.external {
		go func(i uint16, c BatchConn) {
			defer log.HandlePanic()
			read(i, c)
		}(ifID, v)
	}
	go func(c BatchConn) {
		defer log.HandlePanic()
		read(0, c)
	}(d.internal)

	d.mtx.Unlock()

	<-ctx.Done()
	return nil
}

// initMetrics initializes the metrics related to packet forwarding. The
// counters are already instantiated for all the relevant interfaces so this
// will not have to be repeated during packet forwarding.
func (d *DataPlane) initMetrics() {
	d.forwardingMetrics = make(map[uint16]forwardingMetrics)
	labels := interfaceToMetricLabels(0, d.localIA, d.neighborIAs)
	d.forwardingMetrics[0] = initForwardingMetrics(d.Metrics, labels)
	for id := range d.external {
		if _, notOwned := d.internalNextHops[id]; notOwned {
			continue
		}
		labels = interfaceToMetricLabels(id, d.localIA, d.neighborIAs)
		d.forwardingMetrics[id] = initForwardingMetrics(d.Metrics, labels)
	}
}

type processResult struct {
	EgressID uint16
	OutConn  BatchConn
	OutAddr  *net.UDPAddr
	OutPkt   []byte
}

func newPacketProcessor(d *DataPlane, ingressID uint16) *scionPacketProcessor {
	p := &scionPacketProcessor{
		d:         d,
		ingressID: ingressID,
		buffer:    gopacket.NewSerializeBuffer(),
		mac:       d.macFactory(),
		macBuffers: macBuffers{
			scionInput: make([]byte, path.MACBufferSize),
			epicInput:  make([]byte, libepic.MACBufferSize),
		},
	}
	p.scionLayer.RecyclePaths()
	return p
}

func (p *scionPacketProcessor) reset() error {
	p.rawPkt = nil
	//p.scionLayer // cannot easily be reset
	p.path = nil
	p.hopField = path.HopField{}
	p.infoField = path.InfoField{}
	p.segmentChange = false
	p.peering = false
	if err := p.buffer.Clear(); err != nil {
		return serrors.WrapStr("Failed to clear buffer", err)
	}
	p.mac.Reset()
	p.cachedMac = nil
	return nil
}

func (p *scionPacketProcessor) processPkt(rawPkt []byte,
	srcAddr *net.UDPAddr) (processResult, error) {

	if err := p.reset(); err != nil {
		return processResult{}, err
	}
	p.rawPkt = rawPkt
	p.srcAddr = srcAddr

	// parse SCION header and skip extensions;
	var err error
	p.lastLayer, err = decodeLayers(p.rawPkt, &p.scionLayer, &p.hbhLayer, &p.e2eLayer)
	if err != nil {
		return processResult{}, err
	}
	pld := p.lastLayer.LayerPayload()

	pathType := p.scionLayer.PathType
	switch pathType {
	case empty.PathType:
		if p.lastLayer.NextLayerType() == layers.LayerTypeBFD {
			return processResult{}, p.processIntraBFD(pld)
		}
		return processResult{}, serrors.WithCtx(unsupportedPathTypeNextHeader,
			"type", pathType, "header", nextHdr(p.lastLayer))
	case onehop.PathType:
		if p.lastLayer.NextLayerType() == layers.LayerTypeBFD {
			ohp, ok := p.scionLayer.Path.(*onehop.Path)
			if !ok {
				return processResult{}, malformedPath
			}
			return processResult{}, p.processInterBFD(ohp, pld)
		}
		return p.processOHP()
	case scion.PathType:
		return p.processSCION()
	case epic.PathType:
		return p.processEPIC()
	default:
		return processResult{}, serrors.WithCtx(unsupportedPathType, "type", pathType)
	}
}

func (p *scionPacketProcessor) processInterBFD(oh *onehop.Path, data []byte) error {
	if len(p.d.bfdSessions) == 0 {
		return noBFDSessionConfigured
	}

	bfd := &p.bfdLayer
	if err := bfd.DecodeFromBytes(data, gopacket.NilDecodeFeedback); err != nil {
		return err
	}

	if v, ok := p.d.bfdSessions[p.ingressID]; ok {
		v.ReceiveMessage(bfd)
		return nil
	}

	return noBFDSessionFound
}

func (p *scionPacketProcessor) processIntraBFD(data []byte) error {
	if len(p.d.bfdSessions) == 0 {
		return noBFDSessionConfigured
	}

	bfd := &p.bfdLayer
	if err := bfd.DecodeFromBytes(data, gopacket.NilDecodeFeedback); err != nil {
		return err
	}

	ifID := uint16(0)
	for k, v := range p.d.internalNextHops {
		if bytes.Equal(v.IP, p.srcAddr.IP) && v.Port == p.srcAddr.Port {
			ifID = k
			break
		}
	}

	if v, ok := p.d.bfdSessions[ifID]; ok {
		v.ReceiveMessage(bfd)
		return nil
	}

	return noBFDSessionFound
}

func (p *scionPacketProcessor) processSCION() (processResult, error) {

	var ok bool
	p.path, ok = p.scionLayer.Path.(*scion.Raw)
	if !ok {
		// TODO(lukedirtwalker) parameter problem invalid path?
		return processResult{}, malformedPath
	}
	return p.process()
}

func (p *scionPacketProcessor) processEPIC() (processResult, error) {

	epicPath, ok := p.scionLayer.Path.(*epic.Path)
	if !ok {
		return processResult{}, malformedPath
	}

	p.path = epicPath.ScionPath
	if p.path == nil {
		return processResult{}, malformedPath
	}

	isPenultimate := p.path.IsPenultimateHop()
	isLast := p.path.IsLastHop()

	result, err := p.process()
	if err != nil {
		return result, err
	}

	if isPenultimate || isLast {
		firstInfo, err := p.path.GetInfoField(0)
		if err != nil {
			return processResult{}, err
		}

		timestamp := time.Unix(int64(firstInfo.Timestamp), 0)
		err = libepic.VerifyTimestamp(timestamp, epicPath.PktID.Timestamp, time.Now())
		if err != nil {
			// TODO(mawyss): Send back SCMP packet
			return processResult{}, err
		}

		HVF := epicPath.PHVF
		if isLast {
			HVF = epicPath.LHVF
		}
		err = libepic.VerifyHVF(p.cachedMac, epicPath.PktID,
			&p.scionLayer, firstInfo.Timestamp, HVF, p.macBuffers.epicInput)
		if err != nil {
			// TODO(mawyss): Send back SCMP packet
			return processResult{}, err
		}
	}

	return result, nil
}

// scionPacketProcessor processes packets. It contains pre-allocated per-packet
// mutable state and context information which should be reused.
type scionPacketProcessor struct {
	// d is a reference to the dataplane instance that initiated this processor.
	d *DataPlane
	// ingressID is the interface ID this packet came in, determined from the
	// socket.
	ingressID uint16
	// rawPkt is the raw packet, it is updated during processing to contain the
	// message to send out.
	rawPkt []byte
	// srcAddr is the source address of the packet
	srcAddr *net.UDPAddr
	// buffer is the buffer that can be used to serialize gopacket layers.
	buffer gopacket.SerializeBuffer
	// mac is the hasher for the MAC computation.
	mac hash.Hash

	// scionLayer is the SCION gopacket layer.
	scionLayer slayers.SCION
	hbhLayer   slayers.HopByHopExtnSkipper
	e2eLayer   slayers.EndToEndExtnSkipper
	// last is the last parsed layer, i.e. either &scionLayer, &hbhLayer or &e2eLayer
	lastLayer gopacket.DecodingLayer

	// path is the raw SCION path. Will be set during processing.
	path *scion.Raw
	// hopField is the current hopField field, is updated during processing.
	hopField path.HopField
	// infoField is the current infoField field, is updated during processing.
	infoField path.InfoField
	// segmentChange indicates if the path segment was changed during processing.
	segmentChange bool
	// peering indicates that the packet is inside of a peering AS
	peering bool

	// cachedMac contains the full 16 bytes of the MAC. Will be set during processing.
	// For a hop performing an Xover, it is the MAC corresponding to the down segment.
	cachedMac []byte
	// macBuffers avoid allocating memory during processing.
	macBuffers macBuffers

	// bfdLayer is reusable buffer for parsing BFD messages
	bfdLayer layers.BFD
}

// macBuffers are preallocated buffers for the in- and outputs of MAC functions.
type macBuffers struct {
	scionInput []byte
	epicInput  []byte
}

func (p *scionPacketProcessor) packSCMP(
	typ slayers.SCMPType,
	code slayers.SCMPCode,
	scmpP gopacket.SerializableLayer,
	cause error,
) (processResult, error) {

	// check invoking packet was an SCMP error:
	if p.lastLayer.NextLayerType() == slayers.LayerTypeSCMP {
		var scmpLayer slayers.SCMP
		err := scmpLayer.DecodeFromBytes(p.lastLayer.LayerPayload(), gopacket.NilDecodeFeedback)
		if err != nil {
			return processResult{}, serrors.WrapStr("decoding SCMP layer", err)
		}
		if !scmpLayer.TypeCode.InfoMsg() {
			return processResult{}, serrors.WrapStr("SCMP error for SCMP error pkt -> DROP", cause)
		}
	}

	rawSCMP, err := p.prepareSCMP(typ, code, scmpP, cause)
	return processResult{OutPkt: rawSCMP}, err
}

func (p *scionPacketProcessor) parsePath() (processResult, error) {
	var err error
	p.hopField, err = p.path.GetCurrentHopField()
	if err != nil {
		// TODO(lukedirtwalker) parameter problem invalid path?
		return processResult{}, err
	}
	p.infoField, err = p.path.GetCurrentInfoField()
	if err != nil {
		// TODO(lukedirtwalker) parameter problem invalid path?
		return processResult{}, err
	}
	return processResult{}, nil
}

func (p *scionPacketProcessor) determinePeer() (processResult, error) {
	if !p.infoField.Peer {
		return processResult{}, nil
	}

	// TODO: proper error
	err := serrors.New("TODO: segment length error (peering)")

	if p.path.PathMeta.SegLen[0] == 0 {
		return processResult{}, err
	}
	if p.path.PathMeta.SegLen[1] == 0 {
		return processResult{}, err
	}
	if p.path.PathMeta.SegLen[2] != 0 {
		return processResult{}, err
	}

	// The peer hop fields are the last hop field on the first path
	// segment and the first hop field of the second path segment.
	currHF := p.path.PathMeta.CurrHF
	segLen := p.path.PathMeta.SegLen[0]
	p.peering = currHF == segLen-1 || currHF == segLen
	return processResult{}, nil
}

func (p *scionPacketProcessor) determinePeer() (processResult, error) {
	if !p.infoField.Peer {
		return processResult{}, nil
	}

	// TODO: proper error
	err := serrors.New("TODO: segment length error (peering)")

	if p.path.PathMeta.SegLen[0] == 0 {
		return processResult{}, err
	}
	if p.path.PathMeta.SegLen[1] == 0 {
		return processResult{}, err
	}
	if p.path.PathMeta.SegLen[2] != 0 {
		return processResult{}, err
	}

	// The peer hop fields are the last hop field on the first path
	// segment and the first hop field of the second path segment.
	currHF := p.path.PathMeta.CurrHF
	segLen := p.path.PathMeta.SegLen[0]
	p.peering = currHF == segLen-1 || currHF == segLen
	return processResult{}, nil
}

func (p *scionPacketProcessor) validateHopExpiry() (processResult, error) {
	expiration := util.SecsToTime(p.infoField.Timestamp).
		Add(path.ExpTimeToDuration(p.hopField.ExpTime))
	expired := expiration.Before(time.Now())
	if !expired {
		return processResult{}, nil
	}
	return p.packSCMP(
		slayers.SCMPTypeParameterProblem,
		slayers.SCMPCodePathExpired,
		&slayers.SCMPParameterProblem{Pointer: p.currentHopPointer()},
		serrors.New("expired hop", "cons_dir", p.infoField.ConsDir, "if_id", p.ingressID,
			"curr_inf", p.path.PathMeta.CurrINF, "curr_hf", p.path.PathMeta.CurrHF),
	)
}

func (p *scionPacketProcessor) validateIngressID() (processResult, error) {
	pktIngressID := p.hopField.ConsIngress
	errCode := slayers.SCMPCodeUnknownHopFieldIngress
	if !p.infoField.ConsDir {
		pktIngressID = p.hopField.ConsEgress
		errCode = slayers.SCMPCodeUnknownHopFieldEgress
	}
	if p.ingressID != 0 && p.ingressID != pktIngressID {
		return p.packSCMP(
			slayers.SCMPTypeParameterProblem,
			errCode,
			&slayers.SCMPParameterProblem{Pointer: p.currentHopPointer()},
			serrors.New("ingress interface invalid",
				"pkt_ingress", pktIngressID, "router_ingress", p.ingressID),
		)
	}
	return processResult{}, nil
}

func (p *scionPacketProcessor) validateSrcDstIA() (processResult, error) {
	srcIsLocal := (p.scionLayer.SrcIA == p.d.localIA)
	dstIsLocal := (p.scionLayer.DstIA == p.d.localIA)
	if p.ingressID == 0 {
		// Outbound
		// Only check SrcIA if first hop, for transit this already checked by ingress router.
		// Note: SCMP error messages triggered by the sibling router may use paths that
		// don't start with the first hop.
		if p.path.IsFirstHop() && !srcIsLocal {
			return p.invalidSrcIA()
		}
		if dstIsLocal {
			return p.invalidDstIA()
		}
	} else {
		// Inbound
		if srcIsLocal {
			return p.invalidSrcIA()
		}
		if p.path.IsLastHop() != dstIsLocal {
			return p.invalidDstIA()
		}
	}
	return processResult{}, nil
}

// invalidSrcIA is a helper to return an SCMP error for an invalid SrcIA.
func (p *scionPacketProcessor) invalidSrcIA() (processResult, error) {
	return p.packSCMP(
		slayers.SCMPTypeParameterProblem,
		slayers.SCMPCodeInvalidSourceAddress,
		&slayers.SCMPParameterProblem{Pointer: uint16(slayers.CmnHdrLen + addr.IABytes)},
		invalidSrcIA,
	)
}

// invalidDstIA is a helper to return an SCMP error for an invalid DstIA.
func (p *scionPacketProcessor) invalidDstIA() (processResult, error) {
	return p.packSCMP(
		slayers.SCMPTypeParameterProblem,
		slayers.SCMPCodeInvalidDestinationAddress,
		&slayers.SCMPParameterProblem{Pointer: uint16(slayers.CmnHdrLen)},
		invalidDstIA,
	)
}

// validateTransitUnderlaySrc checks that the source address of transit packets
// matches the expected sibling router.
// Provided that underlying network infrastructure prevents address spoofing,
// this check prevents malicious end hosts in the local AS from bypassing the
// SrcIA checks by disguising packets as transit traffic.
func (p *scionPacketProcessor) validateTransitUnderlaySrc() (processResult, error) {
	if p.path.IsFirstHop() || p.ingressID != 0 {
		// not a transit packet, nothing to check
		return processResult{}, nil
	}
	pktIngressID := p.ingressInterface()
	expectedSrc, ok := p.d.internalNextHops[pktIngressID]
	if !ok || !expectedSrc.IP.Equal(p.srcAddr.IP) {
		// Drop
		return processResult{}, invalidSrcAddrForTransit
	}
	return processResult{}, nil
}

func (p *scionPacketProcessor) validateEgressID() (processResult, error) {
	pktEgressID := p.egressInterface()
	_, ih := p.d.internalNextHops[pktEgressID]
	_, eh := p.d.external[pktEgressID]
	if !ih && !eh {
		errCode := slayers.SCMPCodeUnknownHopFieldEgress
		if !p.infoField.ConsDir {
			errCode = slayers.SCMPCodeUnknownHopFieldIngress
		}
		return p.packSCMP(
			slayers.SCMPTypeParameterProblem,
			errCode,
			&slayers.SCMPParameterProblem{Pointer: p.currentHopPointer()},
			cannotRoute,
		)
	}

	ingress, egress := p.d.linkTypes[p.ingressID], p.d.linkTypes[pktEgressID]
	if !p.segmentChange {
		// Check that the interface pair is valid within a single segment.
		// No check required if the packet is received from an internal interface.
		switch {
		case p.ingressID == 0:
			return processResult{}, nil
		case ingress == topology.Core && egress == topology.Core:
			return processResult{}, nil
		case ingress == topology.Child && egress == topology.Parent:
			return processResult{}, nil
		case ingress == topology.Parent && egress == topology.Child:
			return processResult{}, nil
		default: // malicious
			return p.packSCMP(
				slayers.SCMPTypeParameterProblem,
				slayers.SCMPCodeInvalidPath, // XXX(matzf) new code InvalidHop?
				&slayers.SCMPParameterProblem{Pointer: p.currentHopPointer()},
				serrors.WithCtx(cannotRoute, "ingress_id", p.ingressID, "ingress_type", ingress,
					"egress_id", pktEgressID, "egress_type", egress))
		}
	}
	// Check that the interface pair is valid on a segment switch.
	// Having a segment change received from the internal interface is never valid.
	switch {
	case ingress == topology.Core && egress == topology.Child:
		return processResult{}, nil
	case ingress == topology.Child && egress == topology.Core:
		return processResult{}, nil
	case ingress == topology.Child && egress == topology.Child:
		return processResult{}, nil
	case ingress == topology.Unset && egress == topology.Peer:
		return processResult{}, nil
	case ingress == topology.Child && egress == topology.Peer:
		return processResult{}, nil
	case ingress == topology.Peer && egress == topology.Child:
		return processResult{}, nil
	default:
		return p.packSCMP(
			slayers.SCMPTypeParameterProblem,
			slayers.SCMPCodeInvalidSegmentChange,
			&slayers.SCMPParameterProblem{Pointer: p.currentInfoPointer()},
			serrors.WithCtx(cannotRoute, "ingress_id", p.ingressID, "ingress_type", ingress,
				"egress_id", pktEgressID, "egress_type", egress))
	}
}

func (p *scionPacketProcessor) updateNonConsDirIngressSegID() error {
	// against construction dir the ingress router updates the SegID, ifID == 0
	// means this comes from this AS itself, so nothing has to be done.
	// For packets destined to peer links this shouldn't be updated.
	if !p.infoField.ConsDir && p.ingressID != 0 && !p.peering {
		p.infoField.UpdateSegID(p.hopField.Mac)
		if err := p.path.SetInfoField(p.infoField, int(p.path.PathMeta.CurrINF)); err != nil {
			return serrors.WrapStr("update info field", err)
		}
	}
	return nil
}

func (p *scionPacketProcessor) currentInfoPointer() uint16 {
	return uint16(slayers.CmnHdrLen + p.scionLayer.AddrHdrLen() +
		scion.MetaLen + path.InfoLen*int(p.path.PathMeta.CurrINF))
}

func (p *scionPacketProcessor) currentHopPointer() uint16 {
	return uint16(slayers.CmnHdrLen + p.scionLayer.AddrHdrLen() +
		scion.MetaLen + path.InfoLen*p.path.NumINF + path.HopLen*int(p.path.PathMeta.CurrHF))
}

func (p *scionPacketProcessor) verifyCurrentMAC() (processResult, error) {
	fullMac := path.FullMAC(p.mac, p.infoField, p.hopField, p.macBuffers.scionInput)
	if subtle.ConstantTimeCompare(p.hopField.Mac[:path.MacLen], fullMac[:path.MacLen]) == 0 {
		return p.packSCMP(
			slayers.SCMPTypeParameterProblem,
			slayers.SCMPCodeInvalidHopFieldMAC,
			&slayers.SCMPParameterProblem{Pointer: p.currentHopPointer()},
			serrors.New("MAC verification failed",
				"expected", fmt.Sprintf("%x", fullMac[:path.MacLen]),
				"actual", fmt.Sprintf("%x", p.hopField.Mac[:path.MacLen]),
				"cons_dir", p.infoField.ConsDir,
				"if_id", p.ingressID,
				"curr_inf", p.path.PathMeta.CurrINF,
				"curr_hf", p.path.PathMeta.CurrHF,
				"seg_id", p.infoField.SegID),
		)
	}
	// Add the full MAC to the SCION packet processor,
	// such that EPIC does not need to recalculate it.
	p.cachedMac = fullMac

	return processResult{}, nil
}

func (p *scionPacketProcessor) resolveInbound() (*net.UDPAddr, processResult, error) {
	a, err := p.d.resolveLocalDst(p.scionLayer)
	switch {
	case errors.Is(err, noSVCBackend):
		r, err := p.packSCMP(
			slayers.SCMPTypeDestinationUnreachable,
			slayers.SCMPCodeNoRoute,
			&slayers.SCMPDestinationUnreachable{}, err)
		return nil, r, err
	default:
		return a, processResult{}, nil
	}
}

func (p *scionPacketProcessor) processEgress() error {
	// we are the egress router and if we go in construction direction we
	// need to update the SegID (unless we received the packet via peering link)
	if p.infoField.ConsDir && !p.peering {
		p.infoField.UpdateSegID(p.hopField.Mac)
		if err := p.path.SetInfoField(p.infoField, int(p.path.PathMeta.CurrINF)); err != nil {
			// TODO parameter problem invalid path
			return serrors.WrapStr("update info field", err)
		}
	}
	if err := p.path.IncPath(); err != nil {
		// TODO parameter problem invalid path
		return serrors.WrapStr("incrementing path", err)
	}
	return nil
}

func (p *scionPacketProcessor) doXover() (processResult, error) {
	p.segmentChange = true
	if err := p.path.IncPath(); err != nil {
		// TODO parameter problem invalid path
		return processResult{}, serrors.WrapStr("incrementing path", err)
	}
	var err error
	if p.hopField, err = p.path.GetCurrentHopField(); err != nil {
		// TODO parameter problem invalid path
		return processResult{}, err
	}
	if p.infoField, err = p.path.GetCurrentInfoField(); err != nil {
		// TODO parameter problem invalid path
		return processResult{}, err
	}
	return processResult{}, nil
}

func (p *scionPacketProcessor) ingressInterface() uint16 {
	info := p.infoField
	hop := p.hopField
	if p.path.IsFirstHopAfterXover() {
		var err error
		info, err = p.path.GetInfoField(int(p.path.PathMeta.CurrINF) - 1)
		if err != nil { // cannot be out of range
			panic(err)
		}
		hop, err = p.path.GetHopField(int(p.path.PathMeta.CurrHF) - 1)
		if err != nil { // cannot be out of range
			panic(err)
		}
	}
	if info.ConsDir {
		return hop.ConsIngress
	}
	return hop.ConsEgress
}

func (p *scionPacketProcessor) egressInterface() uint16 {
	if p.infoField.ConsDir {
		return p.hopField.ConsEgress
	}
	return p.hopField.ConsIngress
}

func (p *scionPacketProcessor) validateEgressUp() (processResult, error) {
	egressID := p.egressInterface()
	if v, ok := p.d.bfdSessions[egressID]; ok {
		if !v.IsUp() {
			typ := slayers.SCMPTypeExternalInterfaceDown
			var scmpP gopacket.SerializableLayer = &slayers.SCMPExternalInterfaceDown{
				IA:   p.d.localIA,
				IfID: uint64(egressID),
			}
			if _, external := p.d.external[egressID]; !external {
				typ = slayers.SCMPTypeInternalConnectivityDown
				scmpP = &slayers.SCMPInternalConnectivityDown{
					IA:      p.d.localIA,
					Ingress: uint64(p.ingressID),
					Egress:  uint64(egressID),
				}
			}
			return p.packSCMP(typ, 0, scmpP, serrors.New("bfd session down"))
		}
	}
	return processResult{}, nil
}

func (p *scionPacketProcessor) handleIngressRouterAlert() (processResult, error) {
	if p.ingressID == 0 {
		return processResult{}, nil
	}
	alert := p.ingressRouterAlertFlag()
	if !*alert {
		return processResult{}, nil
	}
	*alert = false
	if err := p.path.SetHopField(p.hopField, int(p.path.PathMeta.CurrHF)); err != nil {
		return processResult{}, serrors.WrapStr("update hop field", err)
	}
	return p.handleSCMPTraceRouteRequest(p.ingressID)
}

func (p *scionPacketProcessor) ingressRouterAlertFlag() *bool {
	if !p.infoField.ConsDir {
		return &p.hopField.EgressRouterAlert
	}
	return &p.hopField.IngressRouterAlert
}

func (p *scionPacketProcessor) handleEgressRouterAlert() (processResult, error) {
	alert := p.egressRouterAlertFlag()
	if !*alert {
		return processResult{}, nil
	}
	egressID := p.egressInterface()
	if _, ok := p.d.external[egressID]; !ok {
		return processResult{}, nil
	}
	*alert = false
	if err := p.path.SetHopField(p.hopField, int(p.path.PathMeta.CurrHF)); err != nil {
		return processResult{}, serrors.WrapStr("update hop field", err)
	}
	return p.handleSCMPTraceRouteRequest(egressID)
}

func (p *scionPacketProcessor) egressRouterAlertFlag() *bool {
	if !p.infoField.ConsDir {
		return &p.hopField.IngressRouterAlert
	}
	return &p.hopField.EgressRouterAlert
}

func (p *scionPacketProcessor) handleSCMPTraceRouteRequest(
	interfaceID uint16) (processResult, error) {

	if p.lastLayer.NextLayerType() != slayers.LayerTypeSCMP {
		log.Debug("Packet with router alert, but not SCMP")
		return processResult{}, nil
	}
	scionPld := p.lastLayer.LayerPayload()
	var scmpH slayers.SCMP
	if err := scmpH.DecodeFromBytes(scionPld, gopacket.NilDecodeFeedback); err != nil {
		log.Debug("Parsing SCMP header of router alert", "err", err)
		return processResult{}, nil
	}
	if scmpH.TypeCode != slayers.CreateSCMPTypeCode(slayers.SCMPTypeTracerouteRequest, 0) {
		log.Debug("Packet with router alert, but not traceroute request",
			"type_code", scmpH.TypeCode)
		return processResult{}, nil
	}
	var scmpP slayers.SCMPTraceroute
	if err := scmpP.DecodeFromBytes(scmpH.Payload, gopacket.NilDecodeFeedback); err != nil {
		log.Debug("Parsing SCMPTraceroute", "err", err)
		return processResult{}, nil
	}
	scmpP = slayers.SCMPTraceroute{
		Identifier: scmpP.Identifier,
		Sequence:   scmpP.Sequence,
		IA:         p.d.localIA,
		Interface:  uint64(interfaceID),
	}
	return p.packSCMP(slayers.SCMPTypeTracerouteReply, 0, &scmpP, nil)
}

func (p *scionPacketProcessor) validatePktLen() (processResult, error) {
	if int(p.scionLayer.PayloadLen) == len(p.scionLayer.Payload) {
		return processResult{}, nil
	}
	return p.packSCMP(
		slayers.SCMPTypeParameterProblem,
		slayers.SCMPCodeInvalidPacketSize,
		&slayers.SCMPParameterProblem{Pointer: 0},
		serrors.New("bad packet size",
			"header", p.scionLayer.PayloadLen, "actual", len(p.scionLayer.Payload)),
	)
}

func (p *scionPacketProcessor) process() (processResult, error) {

	if r, err := p.parsePath(); err != nil {
		return r, err
	}
<<<<<<< HEAD
	if r, err := p.determinePeer(); err != nil {
		return r, err
	}
=======
>>>>>>> 8b738d9a
	if r, err := p.validateHopExpiry(); err != nil {
		return r, err
	}
	if r, err := p.validateIngressID(); err != nil {
		return r, err
	}
	if r, err := p.validatePktLen(); err != nil {
		return r, err
	}
	if r, err := p.validateTransitUnderlaySrc(); err != nil {
		return r, err
	}
	if r, err := p.validateSrcDstIA(); err != nil {
		return r, err
	}
	if err := p.updateNonConsDirIngressSegID(); err != nil {
		return processResult{}, err
	}
	if r, err := p.verifyCurrentMAC(); err != nil {
		return r, err
	}
	if r, err := p.handleIngressRouterAlert(); err != nil {
		return r, err
	}

	// Inbound: pkts destined to the local IA.
	if p.scionLayer.DstIA == p.d.localIA {
		a, r, err := p.resolveInbound()
		if err != nil {
			return r, err
		}
		return processResult{OutConn: p.d.internal, OutAddr: a, OutPkt: p.rawPkt}, nil
	}

	// Outbound: pkts leaving the local IA.
	// BRTransit: pkts leaving from the same BR different interface.

	if p.path.IsXover() && !p.peering {
		if r, err := p.doXover(); err != nil {
			return r, err
		}
		if r, err := p.validateHopExpiry(); err != nil {
			return r, serrors.WithCtx(err, "info", "after xover")
		}
		// verify the new block
		if r, err := p.verifyCurrentMAC(); err != nil {
			return r, serrors.WithCtx(err, "info", "after xover")
		}
	}
	if r, err := p.validateEgressID(); err != nil {
		return r, err
	}
	// handle egress router alert before we check if it's up because we want to
	// send the reply anyway, so that trace route can pinpoint the exact link
	// that failed.
	if r, err := p.handleEgressRouterAlert(); err != nil {
		return r, err
	}
	if r, err := p.validateEgressUp(); err != nil {
		return r, err
	}

	egressID := p.egressInterface()
	if c, ok := p.d.external[egressID]; ok {
		if err := p.processEgress(); err != nil {
			return processResult{}, err
		}
		return processResult{EgressID: egressID, OutConn: c, OutPkt: p.rawPkt}, nil
	}

	// ASTransit: pkts leaving from another AS BR.
	if a, ok := p.d.internalNextHops[egressID]; ok {
		return processResult{OutConn: p.d.internal, OutAddr: a, OutPkt: p.rawPkt}, nil
	}
	errCode := slayers.SCMPCodeUnknownHopFieldEgress
	if !p.infoField.ConsDir {
		errCode = slayers.SCMPCodeUnknownHopFieldIngress
	}
	return p.packSCMP(
		slayers.SCMPTypeParameterProblem,
		errCode,
		&slayers.SCMPParameterProblem{Pointer: p.currentHopPointer()},
		cannotRoute,
	)
}

func (p *scionPacketProcessor) processOHP() (processResult, error) {
	s := p.scionLayer
	ohp, ok := s.Path.(*onehop.Path)
	if !ok {
		// TODO parameter problem -> invalid path
		return processResult{}, malformedPath
	}
	if !ohp.Info.ConsDir {
		// TODO parameter problem -> invalid path
		return processResult{}, serrors.WrapStr(
			"OneHop path in reverse construction direction is not allowed",
			malformedPath, "srcIA", s.SrcIA, "dstIA", s.DstIA)
	}

	// OHP leaving our IA
	if p.ingressID == 0 {
		if !p.d.localIA.Equal(s.SrcIA) {
			// TODO parameter problem -> invalid path
			return processResult{}, serrors.WrapStr("bad source IA", cannotRoute,
				"type", "ohp", "egress", ohp.FirstHop.ConsEgress,
				"localIA", p.d.localIA, "srcIA", s.SrcIA)
		}
		neighborIA, ok := p.d.neighborIAs[ohp.FirstHop.ConsEgress]
		if !ok {
			// TODO parameter problem invalid interface
			return processResult{}, serrors.WithCtx(cannotRoute,
				"type", "ohp", "egress", ohp.FirstHop.ConsEgress)
		}
		if !neighborIA.Equal(s.DstIA) {
			return processResult{}, serrors.WrapStr("bad destination IA", cannotRoute,
				"type", "ohp", "egress", ohp.FirstHop.ConsEgress,
				"neighborIA", neighborIA, "dstIA", s.DstIA)
		}
		mac := path.MAC(p.mac, ohp.Info, ohp.FirstHop, p.macBuffers.scionInput)
		if subtle.ConstantTimeCompare(ohp.FirstHop.Mac[:], mac[:]) == 0 {
			// TODO parameter problem -> invalid MAC
			return processResult{}, serrors.New("MAC", "expected", fmt.Sprintf("%x", mac),
				"actual", fmt.Sprintf("%x", ohp.FirstHop.Mac), "type", "ohp")
		}
		ohp.Info.UpdateSegID(ohp.FirstHop.Mac)

		if err := updateSCIONLayer(p.rawPkt, s, p.buffer); err != nil {
			return processResult{}, err
		}
		// OHP should always be directed to the correct BR.
		if c, ok := p.d.external[ohp.FirstHop.ConsEgress]; ok {
			// buffer should already be correct
			return processResult{EgressID: ohp.FirstHop.ConsEgress, OutConn: c, OutPkt: p.rawPkt},
				nil
		}
		// TODO parameter problem invalid interface
		return processResult{}, serrors.WithCtx(cannotRoute, "type", "ohp",
			"egress", ohp.FirstHop.ConsEgress, "consDir", ohp.Info.ConsDir)
	}

	// OHP entering our IA
	if !p.d.localIA.Equal(s.DstIA) {
		return processResult{}, serrors.WrapStr("bad destination IA", cannotRoute,
			"type", "ohp", "ingress", p.ingressID,
			"localIA", p.d.localIA, "dstIA", s.DstIA)
	}
	neighborIA := p.d.neighborIAs[p.ingressID]
	if !neighborIA.Equal(s.SrcIA) {
		return processResult{}, serrors.WrapStr("bad source IA", cannotRoute,
			"type", "ohp", "ingress", p.ingressID,
			"neighborIA", neighborIA, "srcIA", s.SrcIA)
	}

	ohp.SecondHop = path.HopField{
		ConsIngress: p.ingressID,
		ExpTime:     ohp.FirstHop.ExpTime,
	}
	// XXX(roosd): Here we leak the buffer into the SCION packet header.
	// This is okay because we do not operate on the buffer or the packet
	// for the rest of processing.
	ohp.SecondHop.Mac = path.MAC(p.mac, ohp.Info, ohp.SecondHop, p.macBuffers.scionInput)

	if err := updateSCIONLayer(p.rawPkt, s, p.buffer); err != nil {
		return processResult{}, err
	}
	a, err := p.d.resolveLocalDst(s)
	if err != nil {
		return processResult{}, err
	}
	return processResult{OutConn: p.d.internal, OutAddr: a, OutPkt: p.rawPkt}, nil
}

func (d *DataPlane) resolveLocalDst(s slayers.SCION) (*net.UDPAddr, error) {
	dst, err := s.DstAddr()
	if err != nil {
		// TODO parameter problem.
		return nil, err
	}
	switch v := dst.(type) {
	case addr.HostSVC:
		// For map lookup use the Base address, i.e. strip the multi cast
		// information, because we only register base addresses in the map.
		a, ok := d.svc.Any(v.Base())
		if !ok {
			return nil, noSVCBackend
		}
		return a, nil
	case *net.IPAddr:
		return addEndhostPort(v), nil
	default:
		panic("unexpected address type returned from DstAddr")
	}
}

func addEndhostPort(dst *net.IPAddr) *net.UDPAddr {
	return &net.UDPAddr{IP: dst.IP, Port: topology.EndhostPort}
}

// TODO(matzf) this function is now only used to update the OneHop-path.
// This should be changed so that the OneHop-path can be updated in-place, like
// the scion.Raw path.
func updateSCIONLayer(rawPkt []byte, s slayers.SCION, buffer gopacket.SerializeBuffer) error {
	if err := buffer.Clear(); err != nil {
		return err
	}
	if err := s.SerializeTo(buffer, gopacket.SerializeOptions{}); err != nil {
		return err
	}
	// TODO(lukedirtwalker): We should add a method to the scion layers
	// which can write into the existing buffer, see also the discussion in
	// https://fsnets.slack.com/archives/C8ADBBG0J/p1592805884250700
	rawContents := buffer.Bytes()
	copy(rawPkt[:len(rawContents)], rawContents)
	return nil
}

type bfdSend struct {
	conn             BatchConn
	srcAddr, dstAddr *net.UDPAddr
	scn              *slayers.SCION
	ohp              *onehop.Path
	mac              hash.Hash
	macBuffer        []byte
	buffer           gopacket.SerializeBuffer
}

// newBFDSend creates and initializes a BFD Sender
func newBFDSend(conn BatchConn, srcIA, dstIA addr.IA, srcAddr, dstAddr *net.UDPAddr,
	ifID uint16, mac hash.Hash) *bfdSend {

	scn := &slayers.SCION{
		Version:      0,
		TrafficClass: 0xb8,
		FlowID:       0xdead,
		NextHdr:      slayers.L4BFD,
		SrcIA:        srcIA,
		DstIA:        dstIA,
	}

	if err := scn.SetSrcAddr(&net.IPAddr{IP: srcAddr.IP}); err != nil {
		panic(err) // Must work unless IPAddr is not supported
	}
	if err := scn.SetDstAddr(&net.IPAddr{IP: dstAddr.IP}); err != nil {
		panic(err) // Must work unless IPAddr is not supported
	}

	var ohp *onehop.Path
	if ifID == 0 {
		scn.PathType = empty.PathType
		scn.Path = &empty.Path{}
	} else {
		ohp = &onehop.Path{
			Info: path.InfoField{
				ConsDir: true,
				// Timestamp set in Send
			},
			FirstHop: path.HopField{
				ConsEgress: ifID,
				ExpTime:    hopFieldDefaultExpTime,
			},
		}
		scn.PathType = onehop.PathType
		scn.Path = ohp
	}

	return &bfdSend{
		conn:      conn,
		srcAddr:   srcAddr,
		dstAddr:   dstAddr,
		scn:       scn,
		ohp:       ohp,
		mac:       mac,
		macBuffer: make([]byte, path.MACBufferSize),
		buffer:    gopacket.NewSerializeBuffer(),
	}
}

func (b *bfdSend) String() string {
	return b.srcAddr.String()
}

// Send sends out a BFD message.
// Due to the internal state of the MAC computation, this is not goroutine
// safe.
func (b *bfdSend) Send(bfd *layers.BFD) error {
	if b.ohp != nil {
		// Subtract 10 seconds to deal with possible clock drift.
		ohp := b.ohp
		ohp.Info.Timestamp = uint32(time.Now().Unix() - 10)
		ohp.FirstHop.Mac = path.MAC(b.mac, ohp.Info, ohp.FirstHop, b.macBuffer)
	}

	err := gopacket.SerializeLayers(b.buffer, gopacket.SerializeOptions{FixLengths: true},
		b.scn, bfd)
	if err != nil {
		return err
	}
	_, err = b.conn.WriteTo(b.buffer.Bytes(), b.dstAddr)
	return err
}

func (p *scionPacketProcessor) prepareSCMP(
	typ slayers.SCMPType,
	code slayers.SCMPCode,
	scmpP gopacket.SerializableLayer,
	cause error,
) ([]byte, error) {

	// *copy* and reverse path -- the original path should not be modified as this writes directly
	// back to rawPkt (quote).
	var path *scion.Raw
	pathType := p.scionLayer.Path.Type()
	switch pathType {
	case scion.PathType:
		var ok bool
		path, ok = p.scionLayer.Path.(*scion.Raw)
		if !ok {
			return nil, serrors.WithCtx(cannotRoute, "details", "unsupported path type",
				"path type", pathType)
		}
	case epic.PathType:
		epicPath, ok := p.scionLayer.Path.(*epic.Path)
		if !ok {
			return nil, serrors.WithCtx(cannotRoute, "details", "unsupported path type",
				"path type", pathType)
		}
		path = epicPath.ScionPath
	default:
		return nil, serrors.WithCtx(cannotRoute, "details", "unsupported path type",
			"path type", pathType)
	}
	decPath, err := path.ToDecoded()
	if err != nil {
		return nil, serrors.Wrap(cannotRoute, err, "details", "decoding raw path")
	}
	revPathTmp, err := decPath.Reverse()
	if err != nil {
		return nil, serrors.Wrap(cannotRoute, err, "details", "reversing path for SCMP")
	}
	revPath := revPathTmp.(*scion.Decoded)

	// Revert potential path segment switches that were done during processing.
	if revPath.IsXover() && !p.peering {
		if err := revPath.IncPath(); err != nil {
			return nil, serrors.Wrap(cannotRoute, err, "details", "reverting cross over for SCMP")
		}
	}
	// If the packet is sent to an external router, we need to increment the
	// path to prepare it for the next hop.
	_, external := p.d.external[p.ingressID]
	if external {
		infoField := &revPath.InfoFields[revPath.PathMeta.CurrINF]
		if infoField.ConsDir && !p.peering {
			hopField := revPath.HopFields[revPath.PathMeta.CurrHF]
			infoField.UpdateSegID(hopField.Mac)
		}
		if err := revPath.IncPath(); err != nil {
			return nil, serrors.Wrap(cannotRoute, err, "details", "incrementing path for SCMP")
		}
	}

	// create new SCION header for reply.
	var scionL slayers.SCION
	scionL.FlowID = p.scionLayer.FlowID
	scionL.TrafficClass = p.scionLayer.TrafficClass
	scionL.PathType = revPath.Type()
	scionL.Path = revPath
	scionL.DstIA = p.scionLayer.SrcIA
	scionL.SrcIA = p.d.localIA
	srcA, err := p.scionLayer.SrcAddr()
	if err != nil {
		return nil, serrors.Wrap(cannotRoute, err, "details", "extracting src addr")
	}
	if err := scionL.SetDstAddr(srcA); err != nil {
		return nil, serrors.Wrap(cannotRoute, err, "details", "setting dest addr")
	}
	if err := scionL.SetSrcAddr(&net.IPAddr{IP: p.d.internalIP}); err != nil {
		return nil, serrors.Wrap(cannotRoute, err, "details", "setting src addr")
	}
	scionL.NextHdr = slayers.L4SCMP

	typeCode := slayers.CreateSCMPTypeCode(typ, code)
	scmpH := slayers.SCMP{TypeCode: typeCode}
	scmpH.SetNetworkLayerForChecksum(&scionL)

	if err := p.buffer.Clear(); err != nil {
		return nil, err
	}

	sopts := gopacket.SerializeOptions{
		ComputeChecksums: true,
		FixLengths:       true,
	}
	scmpLayers := []gopacket.SerializableLayer{&scionL, &scmpH, scmpP}
	if cause != nil {
		// add quote for errors.
		hdrLen := slayers.CmnHdrLen + scionL.AddrHdrLen() + scionL.Path.Len()
		switch scmpH.TypeCode.Type() {
		case slayers.SCMPTypeExternalInterfaceDown:
			hdrLen += 20
		case slayers.SCMPTypeInternalConnectivityDown:
			hdrLen += 28
		default:
			hdrLen += 8
		}
		quote := p.rawPkt
		maxQuoteLen := slayers.MaxSCMPPacketLen - hdrLen
		if len(quote) > maxQuoteLen {
			quote = quote[:maxQuoteLen]
		}
		scmpLayers = append(scmpLayers, gopacket.Payload(quote))
	}
	// XXX(matzf) could we use iovec gather to avoid copying quote?
	err = gopacket.SerializeLayers(p.buffer, sopts, scmpLayers...)
	if err != nil {
		return nil, serrors.Wrap(cannotRoute, err, "details", "serializing SCMP message")
	}
	return p.buffer.Bytes(), scmpError{TypeCode: typeCode, Cause: cause}
}

// decodeLayers implements roughly the functionality of
// gopacket.DecodingLayerParser, but customized to our use case with a "base"
// layer and additional, optional layers in the given order.
// Returns the last decoded layer.
func decodeLayers(data []byte, base gopacket.DecodingLayer,
	opts ...gopacket.DecodingLayer) (gopacket.DecodingLayer, error) {

	if err := base.DecodeFromBytes(data, gopacket.NilDecodeFeedback); err != nil {
		return nil, err
	}
	last := base
	for _, opt := range opts {
		if opt.CanDecode().Contains(last.NextLayerType()) {
			data := last.LayerPayload()
			if err := opt.DecodeFromBytes(data, gopacket.NilDecodeFeedback); err != nil {
				return nil, err
			}
			last = opt
		}
	}
	return last, nil
}

func nextHdr(layer gopacket.DecodingLayer) slayers.L4ProtocolType {
	switch v := layer.(type) {
	case *slayers.SCION:
		return v.NextHdr
	case *slayers.EndToEndExtnSkipper:
		return v.NextHdr
	case *slayers.HopByHopExtnSkipper:
		return v.NextHdr
	default:
		return slayers.L4None
	}
}

// forwardingMetrics contains the subset of Metrics relevant for forwarding,
// instantiated with some interface-specific labels.
type forwardingMetrics struct {
	InputBytesTotal     prometheus.Counter
	OutputBytesTotal    prometheus.Counter
	InputPacketsTotal   prometheus.Counter
	OutputPacketsTotal  prometheus.Counter
	DroppedPacketsTotal prometheus.Counter
}

func initForwardingMetrics(metrics *Metrics, labels prometheus.Labels) forwardingMetrics {
	c := forwardingMetrics{
		InputBytesTotal:     metrics.InputBytesTotal.With(labels),
		InputPacketsTotal:   metrics.InputPacketsTotal.With(labels),
		OutputBytesTotal:    metrics.OutputBytesTotal.With(labels),
		OutputPacketsTotal:  metrics.OutputPacketsTotal.With(labels),
		DroppedPacketsTotal: metrics.DroppedPacketsTotal.With(labels),
	}
	c.InputBytesTotal.Add(0)
	c.InputPacketsTotal.Add(0)
	c.OutputBytesTotal.Add(0)
	c.OutputPacketsTotal.Add(0)
	c.DroppedPacketsTotal.Add(0)
	return c
}

func interfaceToMetricLabels(id uint16, localIA addr.IA,
	neighbors map[uint16]addr.IA) prometheus.Labels {

	if id == 0 {
		return prometheus.Labels{
			"isd_as":          localIA.String(),
			"interface":       "internal",
			"neighbor_isd_as": localIA.String(),
		}
	}
	return prometheus.Labels{
		"isd_as":          localIA.String(),
		"interface":       strconv.FormatUint(uint64(id), 10),
		"neighbor_isd_as": neighbors[id].String(),
	}
}

func serviceMetricLabels(localIA addr.IA, svc addr.HostSVC) prometheus.Labels {
	return prometheus.Labels{
		"isd_as":  localIA.String(),
		"service": svc.BaseString(),
	}
}<|MERGE_RESOLUTION|>--- conflicted
+++ resolved
@@ -1297,12 +1297,9 @@
 	if r, err := p.parsePath(); err != nil {
 		return r, err
 	}
-<<<<<<< HEAD
 	if r, err := p.determinePeer(); err != nil {
 		return r, err
 	}
-=======
->>>>>>> 8b738d9a
 	if r, err := p.validateHopExpiry(); err != nil {
 		return r, err
 	}
