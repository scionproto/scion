workspace(
    name = "com_github_scionproto_scion",
)

load("@bazel_tools//tools/build_defs/repo:http.bzl", "http_archive")

# linter rules
http_archive(
    name = "apple_rules_lint",
    sha256 = "8feab4b08a958b10cb2abb7f516652cd770b582b36af6477884b3bba1f2f0726",
    strip_prefix = "apple_rules_lint-0.1.1",
    urls = [
        "https://github.com/apple/apple_rules_lint/archive/0.1.1.zip",
    ],
)

load("@apple_rules_lint//lint:repositories.bzl", "lint_deps")

lint_deps()

load("@apple_rules_lint//lint:setup.bzl", "lint_setup")

# Add your linters here.
lint_setup({
    "go": "//:go_lint_config",
    "flake8": "//:flake8_lint_config",
})

http_archive(
    name = "aspect_bazel_lib",
    sha256 = "714cf8ce95a198bab0a6a3adaffea99e929d2f01bf6d4a59a2e6d6af72b4818c",
    strip_prefix = "bazel-lib-2.7.8",
    url = "https://github.com/aspect-build/bazel-lib/releases/download/v2.7.8/bazel-lib-v2.7.8.tar.gz",
)

load("@aspect_bazel_lib//lib:repositories.bzl", "aspect_bazel_lib_dependencies", "aspect_bazel_lib_register_toolchains")

# Required bazel-lib dependencies

aspect_bazel_lib_dependencies()

# Register bazel-lib toolchains

aspect_bazel_lib_register_toolchains()

# Bazel rules for Golang
http_archive(
    name = "io_bazel_rules_go",
    patch_args = ["-p0"],
    patches = ["//patches:io_bazel_rules_go/import.patch"],
    sha256 = "af47f30e9cbd70ae34e49866e201b3f77069abb111183f2c0297e7e74ba6bbc0",
    urls = [
        "https://mirror.bazel.build/github.com/bazelbuild/rules_go/releases/download/v0.47.0/rules_go-v0.47.0.zip",
        "https://github.com/bazelbuild/rules_go/releases/download/v0.47.0/rules_go-v0.47.0.zip",
    ],
)

load("@io_bazel_rules_go//go:deps.bzl", "go_register_toolchains", "go_rules_dependencies")

go_rules_dependencies()

go_register_toolchains(
    nogo = "@//:nogo",
<<<<<<< HEAD
    version = "1.21.11",
=======
    version = "1.22.7",
>>>>>>> 0e1fc186
)

# Gazelle
http_archive(
    name = "bazel_gazelle",
    sha256 = "d3fa66a39028e97d76f9e2db8f1b0c11c099e8e01bf363a923074784e451f809",
    urls = [
        "https://mirror.bazel.build/github.com/bazelbuild/bazel-gazelle/releases/download/v0.33.0/bazel-gazelle-v0.33.0.tar.gz",
        "https://github.com/bazelbuild/bazel-gazelle/releases/download/v0.33.0/bazel-gazelle-v0.33.0.tar.gz",
    ],
)

load("@bazel_gazelle//:deps.bzl", "gazelle_dependencies")
load("//:tool_deps.bzl", "tool_deps")

tool_deps()

# gazelle:repository_macro go_deps.bzl%go_deps
load("//:go_deps.bzl", "go_deps")

go_deps()

gazelle_dependencies()

# Python rules
http_archive(
    name = "rules_python",
    sha256 = "9d04041ac92a0985e344235f5d946f71ac543f1b1565f2cdbc9a2aaee8adf55b",
    strip_prefix = "rules_python-0.26.0",
    url = "https://github.com/bazelbuild/rules_python/releases/download/0.26.0/rules_python-0.26.0.tar.gz",
)

load("@rules_python//python:repositories.bzl", "py_repositories", "python_register_toolchains")

py_repositories()

python_register_toolchains(
    name = "python3_10",
    python_version = "3.10",
)

load("@python3_10//:defs.bzl", python_interpreter = "interpreter")
load("//tools/env/pip3:deps.bzl", "python_deps")

python_deps(python_interpreter)

load("@com_github_scionproto_scion_python_deps//:requirements.bzl", install_python_deps = "install_deps")

install_python_deps()

load("//doc:deps.bzl", "python_doc_deps")

python_doc_deps(python_interpreter)

load("@com_github_scionproto_scion_python_doc_deps//:requirements.bzl", install_python_doc_deps = "install_deps")

install_python_doc_deps()

http_archive(
    name = "rules_pkg",
    sha256 = "8f9ee2dc10c1ae514ee599a8b42ed99fa262b757058f65ad3c384289ff70c4b8",
    urls = [
        "https://mirror.bazel.build/github.com/bazelbuild/rules_pkg/releases/download/0.9.1/rules_pkg-0.9.1.tar.gz",
        "https://github.com/bazelbuild/rules_pkg/releases/download/0.9.1/rules_pkg-0.9.1.tar.gz",
    ],
)

load("@rules_pkg//:deps.bzl", "rules_pkg_dependencies")

rules_pkg_dependencies()

# Antlr rules
http_archive(
    name = "rules_antlr",
    # XXX(roosd): This hash is not guaranteed to be stable by GitHub.
    # See: https://github.blog/changelog/2023-01-30-git-archive-checksums-may-change
    sha256 = "a9b2f98aae1fb26e9608be1e975587e6271a3287e424ced28cbc77f32190ec41",
    strip_prefix = "rules_antlr-0.6.1",
    urls = ["https://github.com/bacek/rules_antlr/archive/refs/tags/0.6.1.tar.gz"],
)

load("@rules_antlr//antlr:repositories.bzl", "rules_antlr_dependencies")

rules_antlr_dependencies("4.13.1")

# Rules for container image building
http_archive(
    name = "rules_oci",
    sha256 = "4a276e9566c03491649eef63f27c2816cc222f41ccdebd97d2c5159e84917c3b",
    strip_prefix = "rules_oci-1.7.4",
    url = "https://github.com/bazel-contrib/rules_oci/releases/download/v1.7.4/rules_oci-v1.7.4.tar.gz",
)

load("@rules_oci//oci:dependencies.bzl", "rules_oci_dependencies")

rules_oci_dependencies()

load("@rules_oci//oci:repositories.bzl", "LATEST_CRANE_VERSION", "oci_register_toolchains")

oci_register_toolchains(
    name = "oci",
    crane_version = LATEST_CRANE_VERSION,
)

load("@rules_oci//oci:pull.bzl", "oci_pull")

oci_pull(
    name = "distroless_base_debian10",
    digest = "sha256:72d496b69d121960b98ac7078cbacd7678f1941844b90b5e1cac337b91309d9d",
    registry = "gcr.io",
    repository = "distroless/base-debian10",
)

oci_pull(
    name = "debian10",
    digest = "sha256:60cb30babcd1740309903c37d3d408407d190cf73015aeddec9086ef3f393a5d",
    registry = "index.docker.io",
    repository = "library/debian",
)

http_archive(
    name = "rules_debian_packages",
    sha256 = "0ae3b332f9d894e57693ce900769d2bd1b693e1f5ea1d9cdd82fa4479c93bcc8",
    strip_prefix = "rules_debian_packages-0.2.0",
    url = "https://github.com/bazel-contrib/rules_debian_packages/releases/download/v0.2.0/rules_debian_packages-v0.2.0.tar.gz",
)

load("@rules_debian_packages//debian_packages:repositories.bzl", "rules_debian_packages_dependencies")

rules_debian_packages_dependencies(python_interpreter_target = python_interpreter)

load("@rules_debian_packages//debian_packages:defs.bzl", "debian_packages_repository")

debian_packages_repository(
    name = "tester_debian10_packages",
    default_arch = "amd64",
    default_distro = "debian10",
    lock_file = "//docker:tester_packages.lock",
)

load("@tester_debian10_packages//:packages.bzl", tester_debian_packages_install_deps = "install_deps")

tester_debian_packages_install_deps()

# Buf CLI
http_archive(
    name = "buf",
    build_file_content = "exports_files([\"buf\"])",
    sha256 = "16253b6702dd447ef941b01c9c386a2ab7c8d20bbbc86a5efa5953270f6c9010",
    strip_prefix = "buf/bin",
    urls = ["https://github.com/bufbuild/buf/releases/download/v1.32.2/buf-Linux-x86_64.tar.gz"],
)

# protobuf/gRPC
http_archive(
    name = "rules_proto_grpc",
    sha256 = "9ba7299c5eb6ec45b6b9a0ceb9916d0ab96789ac8218269322f0124c0c0d24e2",
    strip_prefix = "rules_proto_grpc-4.5.0",
    urls = ["https://github.com/rules-proto-grpc/rules_proto_grpc/releases/download/4.5.0/rules_proto_grpc-4.5.0.tar.gz"],
)

load("@rules_proto_grpc//:repositories.bzl", "rules_proto_grpc_repos", "rules_proto_grpc_toolchains")

rules_proto_grpc_toolchains()

rules_proto_grpc_repos()

load("@rules_proto//proto:repositories.bzl", "rules_proto_dependencies", "rules_proto_toolchains")

rules_proto_dependencies()

rules_proto_toolchains()

load("@rules_proto_grpc//buf:repositories.bzl", rules_proto_grpc_buf_repos = "buf_repos")

rules_proto_grpc_buf_repos()

http_archive(
    name = "com_github_bazelbuild_buildtools",
    strip_prefix = "buildtools-6.3.3",
    urls = [
        "https://github.com/bazelbuild/buildtools/archive/refs/tags/6.3.3.tar.gz",
    ],
)

load("//tools/lint/python:deps.bzl", "python_lint_deps")

python_lint_deps(python_interpreter)

load("@com_github_scionproto_scion_python_lint_deps//:requirements.bzl", install_python_lint_deps = "install_deps")

install_python_lint_deps()

http_archive(
    name = "aspect_rules_js",
    sha256 = "a723815986f3dd8b2c58d0ea76fde0ed56eed65de3212df712e631e5fc7d8790",
    strip_prefix = "rules_js-2.0.0-rc6",
    url = "https://github.com/aspect-build/rules_js/releases/download/v2.0.0-rc6/rules_js-v2.0.0-rc6.tar.gz",
)

load("@aspect_rules_js//js:repositories.bzl", "rules_js_dependencies")

rules_js_dependencies()

load("@rules_nodejs//nodejs:repositories.bzl", "nodejs_register_toolchains")

nodejs_register_toolchains(
    name = "nodejs",
    node_version = "16.19.0",  # use DEFAULT_NODE_VERSION from previous version rules_nodejs; the current version links against too new glibc
)

load("@aspect_rules_js//npm:repositories.bzl", "npm_translate_lock")

npm_translate_lock(
    name = "npm",
    pnpm_lock = "@com_github_scionproto_scion//private/mgmtapi/tools:pnpm-lock.yaml",
    pnpm_version = "9.4.0",
    verify_node_modules_ignored = "@com_github_scionproto_scion//:.bazelignore",
)

load("@npm//:repositories.bzl", "npm_repositories")

npm_repositories()

# Support cross building and packaging for openwrt_amd64 via the openwrt SDK
http_archive(
    name = "openwrt_x86_64_SDK",
    build_file = "@//dist/openwrt:BUILD.external.bazel",
    patch_args = ["-p1"],
    patches = ["@//dist/openwrt:endian_h.patch"],
    sha256 = "df9cbce6054e6bd46fcf28e2ddd53c728ceef6cb27d1d7fc54a228f272c945b0",
    strip_prefix = "openwrt-sdk-23.05.2-x86-64_gcc-12.3.0_musl.Linux-x86_64",
    urls = ["https://downloads.openwrt.org/releases/23.05.2/targets/x86/64/openwrt-sdk-23.05.2-x86-64_gcc-12.3.0_musl.Linux-x86_64.tar.xz"],
)

register_toolchains(
    "//dist/openwrt:x86_64_openwrt_toolchain",
)<|MERGE_RESOLUTION|>--- conflicted
+++ resolved
@@ -61,11 +61,7 @@
 
 go_register_toolchains(
     nogo = "@//:nogo",
-<<<<<<< HEAD
-    version = "1.21.11",
-=======
     version = "1.22.7",
->>>>>>> 0e1fc186
 )
 
 # Gazelle
