module(
    name = "scion",
    repo_name = "com_github_scionproto_scion",
)

# Linter rules
bazel_dep(name = "apple_rules_lint", version = "0.4.0")

linter = use_extension("@apple_rules_lint//lint:extensions.bzl", "linter")
linter.register(name = "go")
linter.configure(
    name = "go",
    config = "//:go_lint_config",
)
linter.register(name = "flake8")
linter.configure(
    name = "flake8",
    config = "//:flake8_lint_config",
)
use_repo(linter, "apple_linters")

# Bazel rules for Golang
bazel_dep(name = "rules_go", version = "0.53.0", repo_name = "io_bazel_rules_go")  # have to use the old name as buildtools still use it
single_version_override(
    module_name = "rules_go",
    patches = ["//patches:io_bazel_rules_go/import.patch"],
)

go_sdk = use_extension("@io_bazel_rules_go//go:extensions.bzl", "go_sdk")
go_sdk.download(version = "1.24.2")
use_repo(go_sdk, "go_toolchains")

register_toolchains("@go_toolchains//:all")

go_sdk.nogo(nogo = "@//:nogo")

# Gazelle
bazel_dep(name = "gazelle", version = "0.42.0")

go_deps = use_extension("@gazelle//:extensions.bzl", "go_deps")
go_deps.from_file(go_mod = "//:go.mod")

# go_deps.module() is needed for tools dependencies (previously tool_deps.bzl) that can't be added to go.mod
go_deps.module(
    path = "github.com/pavius/impi",
    sum = "h1:DND6MzU+BLABhOZXbELR3FU8b+zDgcq4dOCNLhiTYuI=",
    version = "v0.0.3",
)
go_deps.module(
    path = "github.com/kisielk/gotool",
    sum = "h1:AV2c/EiW3KqPNT9ZKl07ehoAGi4C5/01Cfbblndcapg=",
    version = "v1.0.0",
)
go_deps.module(
    path = "github.com/Oncilla/ineffassign",
    sum = "h1:zrpB8NIzy1hkO1dz2S+YWiOymA/2kL3Rk24uDg8DVUM=",
    version = "v0.0.0-20190618100136-198c6a326229",
)
go_deps.module(
    path = "github.com/golang/protobuf",
    sum = "h1:i7eJL8qZTpSEXOPTxNKhASYpMn+8e5Q6AdndVa1dWek=",
    version = "v1.5.4",
)
go_deps.module(
    path = "github.com/cilium/ebpf",
    sum = "h1:OsSwqS4y+gQHxaKgg2U/+Fev834kdnsQbtzRnbVC6Gs=",
    version = "v0.18.0",
)
use_repo(
    go_deps,
    "at_zgo_zcache_v2",
    "com_connectrpc_connect",
    "com_github_antlr4_go_antlr_v4",
<<<<<<< HEAD
    "com_github_buildkite_go_buildkite_v2",
    "com_github_cilium_ebpf",
=======
    "com_github_buildkite_go_buildkite_v4",
>>>>>>> c48e5037
    "com_github_dchest_cmac",
    "com_github_fatih_color",
    "com_github_getkin_kin_openapi",
    "com_github_go_chi_chi_v5",
    "com_github_go_chi_cors",
    "com_github_golang_mock",
    "com_github_golang_protobuf",
    "com_github_google_go_cmp",
    "com_github_gopacket_gopacket",
    "com_github_grpc_ecosystem_go_grpc_middleware",
    "com_github_grpc_ecosystem_go_grpc_prometheus",
    "com_github_grpc_ecosystem_grpc_opentracing",
    "com_github_hashicorp_golang_lru_arc_v2",
    "com_github_iancoleman_strcase",
    "com_github_kisielk_gotool",
    "com_github_lestrrat_go_jwx_v3",
    "com_github_mattn_go_isatty",
    "com_github_mattn_go_sqlite3",
    "com_github_mdlayher_arp",
    "com_github_mdlayher_ethernet",
    "com_github_oapi_codegen_oapi_codegen_v2",
    "com_github_oapi_codegen_runtime",
    "com_github_olekukonko_tablewriter",
    "com_github_oncilla_ineffassign",
    "com_github_opentracing_opentracing_go",
    "com_github_patrickmn_go_cache",
    "com_github_pavius_impi",
    "com_github_pelletier_go_toml_v2",
    "com_github_pkg_errors",
    "com_github_prometheus_client_golang",
    "com_github_prometheus_procfs",
    "com_github_quic_go_quic_go",
    "com_github_sergi_go_diff",
    "com_github_songgao_water",
    "com_github_spf13_cobra",
    "com_github_spf13_pflag",
    "com_github_spf13_viper",
    "com_github_stretchr_testify",
    "com_github_uber_jaeger_client_go",
    "com_github_vishvananda_netlink",
    "in_gopkg_yaml_v2",
    "org_go4_netipx",
    "org_golang_google_grpc",
    "org_golang_google_grpc_examples",
    "org_golang_google_protobuf",
    "org_golang_x_crypto",
    "org_golang_x_net",
    "org_golang_x_sync",
    "org_golang_x_sys",
    "org_golang_x_tools",
    "org_modernc_sqlite",
    "org_uber_go_goleak",
    "org_uber_go_zap",
)

# npm
bazel_dep(name = "rules_nodejs", version = "6.3.4")
bazel_dep(name = "aspect_rules_js", version = "2.2.0")

node = use_extension("@rules_nodejs//nodejs:extensions.bzl", "node", dev_dependency = True)
node.toolchain(node_version = "22.14.0")

npm = use_extension("@aspect_rules_js//npm:extensions.bzl", "npm", dev_dependency = True)
npm.npm_translate_lock(
    name = "npm",
    pnpm_lock = "@com_github_scionproto_scion//private/mgmtapi/tools:pnpm-lock.yaml",
    verify_node_modules_ignored = "@com_github_scionproto_scion//:.bazelignore",
)
use_repo(npm, "npm")

pnpm = use_extension("@aspect_rules_js//npm:extensions.bzl", "pnpm")
use_repo(pnpm, "pnpm")

# Python rules
bazel_dep(name = "rules_python", version = "1.2.0")

python = use_extension("@rules_python//python/extensions:python.bzl", "python")
python.toolchain(python_version = "3.12")

pip = use_extension("@rules_python//python/extensions:pip.bzl", "pip")
pip.parse(
    hub_name = "scion_python_deps",
    python_version = "3.12",
    requirements_lock = "//tools/env/pip3:requirements.txt",
)
pip.parse(
    hub_name = "scion_python_lint_deps",
    python_version = "3.12",
    requirements_lock = "//tools/lint/python:requirements.txt",
)
pip.parse(
    hub_name = "scion_python_doc_deps",
    python_version = "3.12",
    requirements_lock = "//doc:requirements.txt",
)
use_repo(
    pip,
    "scion_python_deps",
    "scion_python_doc_deps",
    "scion_python_lint_deps",
)

# Rules for container image building
bazel_dep(name = "rules_oci", version = "2.2.3")

oci = use_extension("@rules_oci//oci:extensions.bzl", "oci")
oci.pull(
    name = "distroless_base_debian10",
    digest = "sha256:72d496b69d121960b98ac7078cbacd7678f1941844b90b5e1cac337b91309d9d",
    image = "gcr.io/distroless/base-debian10",
)
oci.pull(
    name = "debian10",
    digest = "sha256:60cb30babcd1740309903c37d3d408407d190cf73015aeddec9086ef3f393a5d",
    image = "index.docker.io/library/debian",
)
use_repo(
    oci,
    "debian10",
    "distroless_base_debian10",
)

# RPM packaging
bazel_dep(name = "rules_pkg", version = "1.1.0")
single_version_override(
    module_name = "rules_pkg",
    patches = [
        "//dist:rpm/patch_make_rpm.patch",
        "//dist:rpm/patch_rpm_pfg.patch",
    ],
)

find_rpm = use_extension("@rules_pkg//toolchains/rpm:rpmbuild_configure.bzl", "find_system_rpmbuild_bzlmod")
use_repo(find_rpm, "rules_pkg_rpmbuild")

register_toolchains("@rules_pkg_rpmbuild//:all")

# Debian rules
bazel_dep(name = "rules_distroless", version = "0.5.1")

apt = use_extension("@rules_distroless//apt:extensions.bzl", "apt")
apt.install(
    name = "tester_deb",
    lock = "//docker:tester_deb.lock.json",
    manifest = "//docker:tester_deb.yaml",
)
use_repo(apt, "tester_deb")

# Dependencies that are not available in Bazel registry yet
non_module_deps = use_extension(":non_module_deps.bzl", "non_module_deps")
use_repo(
    non_module_deps,
    "buf",
    "openwrt_x86_64_SDK",
    "rules_antlr",
)

register_toolchains(
    "//dist/openwrt:x86_64_openwrt_toolchain",
)

# Support cross building and packaging for openwrt_amd64 via the openwrt SDK
bazel_dep(name = "platforms", version = "0.0.11")
bazel_dep(name = "rules_cc", version = "0.1.1")

# Antlr
bazel_dep(name = "rules_java", version = "8.11.0")

antlr = use_extension("//:antlr.bzl", "antlr")
antlr.download(version = "4.13.1")
use_repo(
    antlr,
    "antlr3_runtime",
    "antlr4_runtime",
    "antlr4_tool",
    "javax_json",
    "stringtemplate4",
)

# Other dependencies
bazel_dep(name = "bazel_skylib", version = "1.7.1")
bazel_dep(name = "aspect_bazel_lib", version = "2.14.0")
bazel_dep(name = "rules_proto", version = "7.1.0")
bazel_dep(name = "rules_proto_grpc", version = "5.0.1")
bazel_dep(name = "protobuf", version = "30.1")
bazel_dep(name = "rules_shell", version = "0.4.0")
bazel_dep(name = "buildifier_prebuilt", version = "8.0.1")<|MERGE_RESOLUTION|>--- conflicted
+++ resolved
@@ -71,12 +71,8 @@
     "at_zgo_zcache_v2",
     "com_connectrpc_connect",
     "com_github_antlr4_go_antlr_v4",
-<<<<<<< HEAD
-    "com_github_buildkite_go_buildkite_v2",
     "com_github_cilium_ebpf",
-=======
     "com_github_buildkite_go_buildkite_v4",
->>>>>>> c48e5037
     "com_github_dchest_cmac",
     "com_github_fatih_color",
     "com_github_getkin_kin_openapi",
