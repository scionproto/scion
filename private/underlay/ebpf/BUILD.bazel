load("@rules_go//go:def.bzl", "go_library")
load("//tools:go.bzl", "go_test")

genrule(
    # The generated file is bazel-bin/private/underlay/ebpf/sockfilter_bpfel.go
    name = "gen_bpf_sock_filter_go",
    srcs = [
        "sockfilter.c",
        "bpf_helpers.h",
        "bpf_helper_defs.h",
    ],
    outs = [
        "sockfilter_bpfel.go",
        "sockfilter_bpfel.o",
    ],
<<<<<<< HEAD
    cmd = "GOPACKAGE=ebpf $(execpath @com_github_cilium_ebpf//cmd/bpf2go) -output-dir $$(dirname $(location sockfilter_bpfel.go)) -tags linux sockfilter $(location sockfilter.c)",
    tools = ["@com_github_cilium_ebpf//cmd/bpf2go"],
)

genrule(
    # The generated file is bazel-bin/private/underlay/ebpf/kfilter_bpfel.go
    name = "gen_bpf_k_filter_go",
    srcs = [
        "kfilter.c",
        "bpf_helpers.h",
        "bpf_helper_defs.h",
    ],
    outs = [
        "kfilter_bpfel.go",
        "kfilter_bpfel.o",
    ],
    cmd = "GOPACKAGE=ebpf $(execpath @com_github_cilium_ebpf//cmd/bpf2go) -output-dir $$(dirname $(location kfilter_bpfel.go)) -tags linux kfilter $(location kfilter.c)",
=======
    cmd = """
        ARCH=$$(uname -m)
        if [ "$$ARCH" = "x86_64" ]; then
            INC=/usr/include/x86_64-linux-gnu
        elif [ "$$ARCH" = "aarch64" ]; then
            INC=/usr/include/aarch64-linux-gnu
        else
            echo "Unsupported arch: $$ARCH" >&2
            exit 1
        fi
        GOPACKAGE=ebpf $(execpath @com_github_cilium_ebpf//cmd/bpf2go) \
            -output-dir $$(dirname $(location portfilter_bpfel.go)) \
            -tags linux \
            --cflags="-I$$INC" \
            portfilter $(location portfilter.c)
    """,
>>>>>>> c1170b97
    tools = ["@com_github_cilium_ebpf//cmd/bpf2go"],
)

go_library(
    name = "go_default_library",
    srcs = [
        "bpf_helper_defs.h",
        "bpf_helpers.h",
        "kfilter_bpfel.go",
        "kfilter_lint.go",  # keep
        "portfilter.go",
        "sockfilter_bpfel.go",
        "sockfilter_lint.go",  # keep
    ],
    embedsrcs = [
        "sockfilter_bpfel.o",  #keep
        "kfilter_bpfel.o",  #keep
    ],
    importpath = "github.com/scionproto/scion/private/underlay/ebpf",
    visibility = ["//visibility:public"],
    deps = [
        "@com_github_cilium_ebpf//:go_default_library",
        "@com_github_cilium_ebpf//link:go_default_library",
        "@com_github_gopacket_gopacket//afpacket:go_default_library",
    ],
)

# Builds the portfilter test; but it will be missing the required capabilities; so we must not
# attempt to run it. We are forced to name the artefact "go_default_test"; otherwise gazelle
# creates its own incorrect version.
go_test(
    name = "go_default_test",
    srcs = ["portfilter_test.go"],
    tags = ["manual"],
    deps = [
        ":go_default_library",
        "@com_github_gopacket_gopacket//:go_default_library",
        "@com_github_gopacket_gopacket//afpacket:go_default_library",
        "@com_github_gopacket_gopacket//layers:go_default_library",
        "@com_github_stretchr_testify//require:go_default_library",
        "@com_github_vishvananda_netlink//:go_default_library",
    ],
)

# Adds required capabilities to the portfilter test. Otherwise it cannot be executed.
genrule(
    name = "gen_portfilter_test_cap",
    testonly = True,
    srcs = [
        "go_default_test",
    ],
    outs = [
        "portfilter_test_cap",
    ],
    cmd_bash = "cp $< $@ ; /usr/bin/sudo setcap \"cap_bpf=ep cap_net_admin=ep cap_sys_admin=ep cap_net_raw=ep\" $@",
)

# This is the rule that actually runs the portfilter test.
sh_test(
    name = "portfilter_test",
    testonly = True,
    srcs = ["portfilter_test_cap"],
    tags = [
        "supports-graceful-termination",
        "unit",
    ],
)<|MERGE_RESOLUTION|>--- conflicted
+++ resolved
@@ -13,8 +13,22 @@
         "sockfilter_bpfel.go",
         "sockfilter_bpfel.o",
     ],
-<<<<<<< HEAD
-    cmd = "GOPACKAGE=ebpf $(execpath @com_github_cilium_ebpf//cmd/bpf2go) -output-dir $$(dirname $(location sockfilter_bpfel.go)) -tags linux sockfilter $(location sockfilter.c)",
+    cmd = """
+        ARCH=$$(uname -m)
+        if [ "$$ARCH" = "x86_64" ]; then
+            INC=/usr/include/x86_64-linux-gnu
+        elif [ "$$ARCH" = "aarch64" ]; then
+            INC=/usr/include/aarch64-linux-gnu
+        else
+            echo "Unsupported arch: $$ARCH" >&2
+            exit 1
+        fi
+        GOPACKAGE=ebpf $(execpath @com_github_cilium_ebpf//cmd/bpf2go) \
+            -output-dir $$(dirname $(location sockfilter_bpfel.go)) \
+            -tags linux \
+            --cflags="-I$$INC" \
+            sockfilter $(location sockfilter.c)
+    """,
     tools = ["@com_github_cilium_ebpf//cmd/bpf2go"],
 )
 
@@ -30,8 +44,6 @@
         "kfilter_bpfel.go",
         "kfilter_bpfel.o",
     ],
-    cmd = "GOPACKAGE=ebpf $(execpath @com_github_cilium_ebpf//cmd/bpf2go) -output-dir $$(dirname $(location kfilter_bpfel.go)) -tags linux kfilter $(location kfilter.c)",
-=======
     cmd = """
         ARCH=$$(uname -m)
         if [ "$$ARCH" = "x86_64" ]; then
@@ -43,12 +55,11 @@
             exit 1
         fi
         GOPACKAGE=ebpf $(execpath @com_github_cilium_ebpf//cmd/bpf2go) \
-            -output-dir $$(dirname $(location portfilter_bpfel.go)) \
+            -output-dir $$(dirname $(location kfilter_bpfel.go)) \
             -tags linux \
             --cflags="-I$$INC" \
-            portfilter $(location portfilter.c)
+            kfilter $(location kfilter.c)
     """,
->>>>>>> c1170b97
     tools = ["@com_github_cilium_ebpf//cmd/bpf2go"],
 )
 
