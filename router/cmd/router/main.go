--- conflicted
+++ resolved
@@ -63,16 +63,7 @@
 		},
 		ReceiveBufferSize: globalCfg.Router.ReceiveBufferSize,
 		SendBufferSize:    globalCfg.Router.SendBufferSize,
-<<<<<<< HEAD
-		BfdConfig: control.BFD{
-			Disable:               globalCfg.Router.Bfd.Disable,
-			DetectMult:            globalCfg.Router.Bfd.DetectMult,
-			DesiredMinTxInterval:  globalCfg.Router.Bfd.DesiredMinTxInterval.Duration,
-			RequiredMinRxInterval: globalCfg.Router.Bfd.RequiredMinRxInterval.Duration,
-		},
-=======
 		BFD:               globalCfg.Router.BFD,
->>>>>>> d1c7dafa
 	}
 	iaCtx := &control.IACtx{
 		Config: controlConfig,
