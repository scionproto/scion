--- conflicted
+++ resolved
@@ -46,17 +46,10 @@
 func addRevKeys(segs []*seg.PathSegment, keys KeySet, hopOnly bool) {
 	addIntfs := func(ia addr.IA, ingress, egress uint16) {
 		if ingress != 0 {
-<<<<<<< HEAD
-			keys[*NewKey(ia, common.IfIdType(ingress))] = struct{}{}
+			keys[Key{IA: ia, IfId: common.IfIdType(ingress)}] = struct{}{}
 		}
 		if egress != 0 {
-			keys[*NewKey(ia, common.IfIdType(egress))] = struct{}{}
-=======
-			keys[Key{IA: ia, IfId: common.IFIDType(ingress)}] = struct{}{}
-		}
-		if egress != 0 {
-			keys[Key{IA: ia, IfId: common.IFIDType(egress)}] = struct{}{}
->>>>>>> cb634d7e
+			keys[Key{IA: ia, IfId: common.IfIdType(egress)}] = struct{}{}
 		}
 	}
 	for _, s := range segs {
