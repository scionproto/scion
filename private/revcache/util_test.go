--- conflicted
+++ resolved
@@ -57,24 +57,16 @@
 	t.Run("on segment revocation", func(t *testing.T) {
 		sRev := defaultRevInfo(ia211, graph.If_211_A_210_X, now)
 		revCache := mock_revcache.NewMockRevCache(ctrl)
-<<<<<<< HEAD
-		revCache.EXPECT().Get(gomock.Eq(ctx), gomock.Any()).Return(
-			revcache.Revocations{
-				revcache.Key{IA: addr.MustParseIA("2-ff00:0:211"),
-					IfID: iface.IfIDType(graph.If_210_X_211_A)}: sRev,
-			}, nil,
-		)
-=======
 		revCache.EXPECT().Get(gomock.Eq(ctx), gomock.Any()).DoAndReturn(
 			func(_ context.Context, key revcache.Key) (*path_mgmt.RevInfo, error) {
 				iaFmt := key.IA.String()
 				_ = iaFmt
-				if key.IA == ia211 && key.IfID == common.IfIDType(graph.If_211_A_210_X) {
+				if key.IA == ia211 && key.IfID == iface.IfIDType(graph.If_211_A_210_X) {
 					return sRev, nil
 				}
 				return nil, nil
 			}).AnyTimes()
->>>>>>> f0d570b1
+
 		noR, err := revcache.NoRevokedHopIntf(ctx, revCache, seg210_222_1)
 		assert.NoError(t, err)
 		assert.False(t, noR, "revocation expected")
