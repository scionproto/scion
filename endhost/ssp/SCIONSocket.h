#ifndef SCION_SOCKET_H
#define SCION_SOCKET_H

#include <pthread.h>
#include <sys/types.h>

#include <vector>

#include "SCIONDefines.h"
#include "DataStructures.h"
#include "SCIONProtocol.h"
#include "Utils.h"

class SCIONSocket {
public:
    SCIONSocket(int protocol, const char *sciond);
    ~SCIONSocket();

    // traditional socket functionality
    SCIONSocket * accept();
    int bind(SCIONAddr addr);
    int connect(SCIONAddr addr);
    int listen();
<<<<<<< HEAD
    int recv(uint8_t *buf, size_t len, SCIONAddr *srcAddr, double timeout=0.0);
=======
    int recv(uint8_t *buf, size_t len, SCIONAddr *srcAddr);
>>>>>>> 1269aa8b
    int send(uint8_t *buf, size_t len);
    int send(uint8_t *buf, size_t len, SCIONAddr *dstAddr);
    int setSocketOption(SCIONOption *option);
    int getSocketOption(SCIONOption *option);
    uint32_t getLocalIA();
    void setTimeout(double timeout);
    double getTimeout();

    // construct SCION packet from incoming data
    void handlePacket(uint8_t *buf, size_t len, struct sockaddr_in *addr);

    // data profile: VoIP, streaming video, etc
    void setDataProfile(DataProfile profile);

    // getters
    bool isListener();
    bool isRunning();
    int getReliableSocket();

    // wait for dispatcher registration
    void waitForRegistration();

    // select
    bool readyToRead();
    bool readyToWrite();
    int registerSelect(Notification *n, int mode);
    void deregisterSelect(int index);

    void * getStats(void *buf, int len);

    int shutdown(bool force=false);
    void removeChild(SCIONSocket *child);

    void threadCleanup();

private:
    bool checkChildren(SCIONPacket *packet, uint8_t *ptr);
    void signalSelect();

    int                        mProtocolID;
    int                        mReliableSocket;
    bool                       mRegistered;
    SCIONState                 mState;
    int                        mLastAccept;
    bool                       mIsListener;
    char                       mSCIONDAddr[32];
    SCIONAddr                  mLocalAddr;
    bool                       mBound;
    double                     mTimeout;

    SCIONSocket               *mParent;
    SCIONProtocol             *mProtocol;
    std::vector<SCIONAddr>     mDstAddrs;
    std::vector<SCIONSocket *> mAcceptedSockets;
    DataProfile                mDataProfile;
    pthread_mutex_t            mAcceptMutex;
    pthread_cond_t             mAcceptCond;
    pthread_mutex_t            mRegisterMutex;
    pthread_cond_t             mRegisterCond;
    pthread_t                  mReceiverThread;

    int                         mSelectCount;
    pthread_mutex_t             mSelectMutex;
    std::map<int, Notification> mSelectRead;
};

#endif // SCION_SOCKET_H<|MERGE_RESOLUTION|>--- conflicted
+++ resolved
@@ -21,11 +21,7 @@
     int bind(SCIONAddr addr);
     int connect(SCIONAddr addr);
     int listen();
-<<<<<<< HEAD
-    int recv(uint8_t *buf, size_t len, SCIONAddr *srcAddr, double timeout=0.0);
-=======
     int recv(uint8_t *buf, size_t len, SCIONAddr *srcAddr);
->>>>>>> 1269aa8b
     int send(uint8_t *buf, size_t len);
     int send(uint8_t *buf, size_t len, SCIONAddr *dstAddr);
     int setSocketOption(SCIONOption *option);
