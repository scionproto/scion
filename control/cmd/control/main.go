// Copyright 2020 Anapaya Systems
//
// Licensed under the Apache License, Version 2.0 (the "License");
// you may not use this file except in compliance with the License.
// You may obtain a copy of the License at
//
//   http://www.apache.org/licenses/LICENSE-2.0
//
// Unless required by applicable law or agreed to in writing, software
// distributed under the License is distributed on an "AS IS" BASIS,
// WITHOUT WARRANTIES OR CONDITIONS OF ANY KIND, either express or implied.
// See the License for the specific language governing permissions and
// limitations under the License.

package main

import (
	"context"
	"crypto/tls"
	"crypto/x509"
	"encoding/json"
	"errors"
	"net/http"
	_ "net/http/pprof"
	"net/netip"
	"path/filepath"
	"strings"
	"sync"
	"time"

	"golang.org/x/net/http2"
	"golang.org/x/net/http2/h2c"

	"github.com/go-chi/chi/v5"
	"github.com/go-chi/cors"
	promgrpc "github.com/grpc-ecosystem/go-grpc-prometheus"
	"github.com/quic-go/quic-go"
	"github.com/quic-go/quic-go/http3"
	"github.com/spf13/cobra"
	"golang.org/x/sync/errgroup"
	"google.golang.org/grpc"

	cs "github.com/scionproto/scion/control"
	"github.com/scionproto/scion/control/beacon"
	"github.com/scionproto/scion/control/beaconing"
	beaconingconnect "github.com/scionproto/scion/control/beaconing/connect"
	beaconinggrpc "github.com/scionproto/scion/control/beaconing/grpc"
	"github.com/scionproto/scion/control/beaconing/happy"
	"github.com/scionproto/scion/control/config"
	"github.com/scionproto/scion/control/drkey"
	drkeyconnect "github.com/scionproto/scion/control/drkey/connect"
	drkeygrpc "github.com/scionproto/scion/control/drkey/grpc"
	drkeyhappy "github.com/scionproto/scion/control/drkey/happy"
	"github.com/scionproto/scion/control/ifstate"
	api "github.com/scionproto/scion/control/mgmtapi"
	"github.com/scionproto/scion/control/onehop"
<<<<<<< HEAD
	"github.com/scionproto/scion/control/segreg"
=======
	segregconnect "github.com/scionproto/scion/control/segreg/connect"
>>>>>>> 30627687
	segreggrpc "github.com/scionproto/scion/control/segreg/grpc"
	"github.com/scionproto/scion/control/segreq"
	segreqconnect "github.com/scionproto/scion/control/segreq/connect"
	segreqgrpc "github.com/scionproto/scion/control/segreq/grpc"
	cstrust "github.com/scionproto/scion/control/trust"
	cstrustconnect "github.com/scionproto/scion/control/trust/connect"
	cstrustgrpc "github.com/scionproto/scion/control/trust/grpc"
	cstrustmetrics "github.com/scionproto/scion/control/trust/metrics"
	"github.com/scionproto/scion/pkg/addr"
<<<<<<< HEAD
	"github.com/scionproto/scion/pkg/experimental/hiddenpath"
=======
	libconnect "github.com/scionproto/scion/pkg/connect"
>>>>>>> 30627687
	libgrpc "github.com/scionproto/scion/pkg/grpc"
	"github.com/scionproto/scion/pkg/log"
	libmetrics "github.com/scionproto/scion/pkg/metrics"
	"github.com/scionproto/scion/pkg/private/prom"
	"github.com/scionproto/scion/pkg/private/serrors"
	cppb "github.com/scionproto/scion/pkg/proto/control_plane"
	cpconnect "github.com/scionproto/scion/pkg/proto/control_plane/v1/control_planeconnect"
	dpb "github.com/scionproto/scion/pkg/proto/discovery"
	dconnect "github.com/scionproto/scion/pkg/proto/discovery/v1/discoveryconnect"
	"github.com/scionproto/scion/pkg/scrypto"
	"github.com/scionproto/scion/pkg/scrypto/cppki"
	"github.com/scionproto/scion/pkg/segment/iface"
	"github.com/scionproto/scion/pkg/snet"
<<<<<<< HEAD
	"github.com/scionproto/scion/pkg/snet/addrutil"
=======
	"github.com/scionproto/scion/pkg/snet/squic"
>>>>>>> 30627687
	"github.com/scionproto/scion/private/app"
	infraenv "github.com/scionproto/scion/private/app/appnet"
	"github.com/scionproto/scion/private/app/command"
	"github.com/scionproto/scion/private/app/launcher"
	caapi "github.com/scionproto/scion/private/ca/api"
	caconfig "github.com/scionproto/scion/private/ca/config"
	"github.com/scionproto/scion/private/ca/renewal"
	renewalconnect "github.com/scionproto/scion/private/ca/renewal/connect"
	renewalgrpc "github.com/scionproto/scion/private/ca/renewal/grpc"
	"github.com/scionproto/scion/private/discovery"
	discoveryconnect "github.com/scionproto/scion/private/discovery/connect"
	"github.com/scionproto/scion/private/drkey/drkeyutil"
	"github.com/scionproto/scion/private/keyconf"
	cppkiapi "github.com/scionproto/scion/private/mgmtapi/cppki/api"
	"github.com/scionproto/scion/private/mgmtapi/jwtauth"
	segapi "github.com/scionproto/scion/private/mgmtapi/segments/api"
	"github.com/scionproto/scion/private/periodic"
	segfetcherconnect "github.com/scionproto/scion/private/segment/segfetcher/connect"
	segfetchergrpc "github.com/scionproto/scion/private/segment/segfetcher/grpc"
	segfetcherhappy "github.com/scionproto/scion/private/segment/segfetcher/happy"
	"github.com/scionproto/scion/private/segment/seghandler"
	"github.com/scionproto/scion/private/service"
	"github.com/scionproto/scion/private/storage"
	beaconstoragemetrics "github.com/scionproto/scion/private/storage/beacon/metrics"
	"github.com/scionproto/scion/private/storage/drkey/level1"
	"github.com/scionproto/scion/private/storage/drkey/secret"
	pathstoragemetrics "github.com/scionproto/scion/private/storage/path/metrics"
	truststoragefspersister "github.com/scionproto/scion/private/storage/trust/fspersister"
	truststoragemetrics "github.com/scionproto/scion/private/storage/trust/metrics"
	"github.com/scionproto/scion/private/topology"
	"github.com/scionproto/scion/private/trust"
	"github.com/scionproto/scion/private/trust/compat"
	trustconnect "github.com/scionproto/scion/private/trust/connect"
	trustgrpc "github.com/scionproto/scion/private/trust/grpc"
	trusthappy "github.com/scionproto/scion/private/trust/happy"
	trustmetrics "github.com/scionproto/scion/private/trust/metrics"
)

var globalCfg config.Config

func main() {
	application := launcher.Application{
		ApplicationBase: launcher.ApplicationBase{
			TOMLConfig: &globalCfg,
			ShortName:  "SCION Control Service",
			// TODO(scrye): Deprecated additional sampler, remove once Anapaya/scion#5000 is in.
			Samplers: []func(command.Pather) *cobra.Command{newSamplePolicy},
			Main:     realMain,
		},
	}
	application.Run()
}

func realMain(ctx context.Context) error {
	metrics := cs.NewMetrics()

	topo, err := topology.NewLoader(topology.LoaderCfg{
		File:      globalCfg.General.Topology(),
		Reload:    app.SIGHUPChannel(ctx),
		Validator: &topology.ControlValidator{ID: globalCfg.General.ID},
		Metrics:   metrics.TopoLoader,
	})
	if err != nil {
		return serrors.Wrap("creating topology loader", err)
	}
	g, errCtx := errgroup.WithContext(ctx)
	g.Go(func() error {
		defer log.HandlePanic()
		return topo.Run(errCtx)
	})
	intfs := ifstate.NewInterfaces(adaptInterfaceMap(topo.InterfaceInfoMap()), ifstate.Config{})
	g.Go(func() error {
		defer log.HandlePanic()
		sub := topo.Subscribe()
		defer sub.Close()
		for {
			select {
			case <-sub.Updates:
				intfs.Update(adaptInterfaceMap(topo.InterfaceInfoMap()))
			case <-errCtx.Done():
				return nil
			}
		}
	})

	closer, err := cs.InitTracer(globalCfg.Tracing, globalCfg.General.ID)
	if err != nil {
		return serrors.Wrap("initializing tracer", err)
	}
	defer closer.Close()

	revCache := storage.NewRevocationStorage()
	defer revCache.Close()
	pathDB, err := storage.NewPathStorage(globalCfg.PathDB)
	if err != nil {
		return serrors.Wrap("initializing path storage", err)
	}
	pathDB = pathstoragemetrics.WrapDB(pathDB, pathstoragemetrics.Config{
		Driver:       string(storage.BackendSqlite),
		QueriesTotal: libmetrics.NewPromCounter(metrics.PathDBQueriesTotal),
	})
	defer pathDB.Close()

	macGen, err := cs.MACGenFactory(globalCfg.General.ConfigDir)
	if err != nil {
		return err
	}

	trustDB, err := storage.NewTrustStorage(globalCfg.TrustDB)
	if err != nil {
		return serrors.Wrap("initializing trust storage", err)
	}
	defer trustDB.Close()
	fileWrites := libmetrics.NewPromCounter(metrics.TrustTRCFileWritesTotal)
	trustDB = truststoragefspersister.WrapDB(
		trustDB,
		truststoragefspersister.Config{
			TRCDir: filepath.Join(globalCfg.General.ConfigDir, "certs"),
			Metrics: truststoragefspersister.Metrics{
				TRCFileWriteSuccesses: fileWrites.With(
					prom.LabelResult,
					truststoragefspersister.WriteSuccess,
				),
				TRCFileWriteErrors: fileWrites.With(
					prom.LabelResult,
					truststoragefspersister.WriteError,
				),
				TRCFileStatErrors: fileWrites.With(
					prom.LabelResult,
					truststoragefspersister.StatError,
				),
			},
		},
	)
	trustDB = truststoragemetrics.WrapDB(trustDB, truststoragemetrics.Config{
		Driver:       string(storage.BackendSqlite),
		QueriesTotal: libmetrics.NewPromCounter(metrics.TrustDBQueriesTotal),
	})
	if err := cs.LoadTrustMaterial(ctx, globalCfg.General.ConfigDir, trustDB); err != nil {
		return err
	}

	// FIXME: readability would be improved if we could be consistent with address
	// representations in NetworkConfig (string or cooked, chose one).
	nc := infraenv.NetworkConfig{
		IA:     topo.IA(),
		Public: topo.ControlServiceAddress(globalCfg.General.ID),
		QUIC: infraenv.QUIC{
			TLSVerifier: trust.NewTLSCryptoVerifier(trustDB),
			GetCertificate: cs.NewTLSCertificateLoader(
				topo.IA(), x509.ExtKeyUsageServerAuth, trustDB, globalCfg.General.ConfigDir,
			).GetCertificate,
			GetClientCertificate: cs.NewTLSCertificateLoader(
				topo.IA(), x509.ExtKeyUsageClientAuth, trustDB, globalCfg.General.ConfigDir,
			).GetClientCertificate,
		},
		SVCResolver: topo,
		SCMPHandler: snet.DefaultSCMPHandler{
			RevocationHandler: cs.RevocationHandler{RevCache: revCache},
			SCMPErrors:        metrics.SCMPErrors,
		},
		SCIONNetworkMetrics:    metrics.SCIONNetworkMetrics,
		SCIONPacketConnMetrics: metrics.SCIONPacketConnMetrics,
		MTU:                    topo.MTU(),
		Topology:               adaptTopology(topo),
	}
	quicStack, err := nc.QUICStack(ctx)
	if err != nil {
		return serrors.Wrap("initializing QUIC stack", err)
	}
	dialer := &libgrpc.QUICDialer{
		Rewriter: &onehop.AddressRewriter{
			Rewriter: nc.AddressRewriter(),
			MAC:      macGen(),
		},
		Dialer: quicStack.InsecureDialer,
	}

	beaconDB, err := storage.NewBeaconStorage(globalCfg.BeaconDB, topo.IA())
	if err != nil {
		return serrors.Wrap("initializing beacon storage", err)
	}
	defer beaconDB.Close()
	beaconDB = beaconstoragemetrics.WrapDB(beaconDB, beaconstoragemetrics.Config{
		Driver:       string(storage.BackendSqlite),
		QueriesTotal: libmetrics.NewPromCounter(metrics.BeaconDBQueriesTotal),
	})

	policies, err := loadPolicies(topo.Core(), globalCfg.BS.Policies)
	if err != nil {
		return serrors.Wrap("loading policies", err)
	}
	beaconStore, isdLoopAllowed, err := createBeaconStore(
		policies,
		beaconDB,
		trust.FetchingProvider{
			DB:       trustDB,
			Recurser: trust.NeverRecurser{},
			// XXX(roosd): Do not set fetcher or router because they are not
			// used and we rather panic if they are reached due to a implementation
			// bug.
		},
	)
	if err != nil {
		return serrors.Wrap("initializing beacon store", err)
	}

	trustengineCache := globalCfg.TrustEngine.Cache.New()
	cacheHits := libmetrics.NewPromCounter(trustmetrics.CacheHitsTotal)
	inspector := trust.CachingInspector{
		Inspector: trust.DBInspector{
			DB: trustDB,
		},
		CacheHits:          cacheHits,
		MaxCacheExpiration: globalCfg.TrustEngine.Cache.Expiration.Duration,
		Cache:              trustengineCache,
	}
	provider := trust.FetchingProvider{
		DB: trustDB,
		Fetcher: trusthappy.Fetcher{
			Connect: trustconnect.Fetcher{
				IA: topo.IA(),
				Dialer: (&squic.EarlyDialerFactory{
					Transport: quicStack.InsecureDialer.Transport,
					TLSConfig: libconnect.AdaptClientTLS(quicStack.InsecureDialer.TLSConfig),
					Rewriter:  dialer.Rewriter,
				}).NewDialer,
			},
			Grpc: trustgrpc.Fetcher{
				IA:       topo.IA(),
				Dialer:   dialer,
				Requests: libmetrics.NewPromCounter(trustmetrics.RPC.Fetches),
			},
		},
		Recurser: trust.ASLocalRecurser{IA: topo.IA()},
		// XXX(roosd): cyclic dependency on router. It is set below.
	}
	verifier := compat.Verifier{
		Verifier: trust.Verifier{
			Engine:             provider,
			CacheHits:          cacheHits,
			MaxCacheExpiration: globalCfg.TrustEngine.Cache.Expiration.Duration,
			Cache:              trustengineCache,
		},
	}
	fetcherCfg := segreq.FetcherConfig{
		IA:            topo.IA(),
		MTU:           topo.MTU(),
		Core:          topo.Core(),
		NextHopper:    topo,
		PathDB:        pathDB,
		RevCache:      revCache,
		QueryInterval: globalCfg.PS.QueryInterval.Duration,
		RPC: &segfetcherhappy.Requester{
			Connect: &segfetcherconnect.Requester{
				Dialer: (&squic.EarlyDialerFactory{
					Transport: quicStack.InsecureDialer.Transport,
					TLSConfig: libconnect.AdaptClientTLS(quicStack.InsecureDialer.TLSConfig),
					Rewriter:  dialer.Rewriter,
				}).NewDialer,
			},
			Grpc: &segfetchergrpc.Requester{
				Dialer: dialer,
			},
		},
		Inspector: inspector,
		Verifier:  verifier,
	}
	provider.Router = trust.AuthRouter{
		ISD:    topo.IA().ISD(),
		DB:     trustDB,
		Router: segreq.NewRouter(fetcherCfg),
	}

	quicServer := grpc.NewServer(
		grpc.Creds(libgrpc.PassThroughCredentials{}),
		libgrpc.UnaryServerInterceptor(),
		libgrpc.DefaultMaxConcurrentStreams(),
	)
	connectInter := http.NewServeMux()
	connectIntra := http.NewServeMux()

	// Register trust material related handlers.
	trustServer := &cstrustgrpc.MaterialServer{
		Provider: provider,
		IA:       topo.IA(),
		Requests: libmetrics.NewPromCounter(cstrustmetrics.Handler.Requests),
	}
	cppb.RegisterTrustMaterialServiceServer(quicServer, trustServer)
	connectInter.Handle(cpconnect.NewTrustMaterialServiceHandler(cstrustconnect.MaterialServer{
		MaterialServer: trustServer,
	}))
	connectIntra.Handle(cpconnect.NewTrustMaterialServiceHandler(cstrustconnect.MaterialServer{
		MaterialServer: trustServer,
	}))

	// Handle beaconing.
	segmentCreationServer := &beaconinggrpc.SegmentCreationServer{
		Handler: &beaconing.Handler{
			LocalIA:        topo.IA(),
			Inserter:       beaconStore,
			Interfaces:     intfs,
			Verifier:       verifier,
			BeaconsHandled: libmetrics.NewPromCounter(metrics.BeaconingReceivedTotal),
		},
	}
	cppb.RegisterSegmentCreationServiceServer(quicServer, segmentCreationServer)
	connectInter.Handle(
		cpconnect.NewSegmentCreationServiceHandler(beaconingconnect.SegmentCreationServer{
			SegmentCreationServer: segmentCreationServer,
		}),
	)

	// Handle segment lookup
	authLookupServer := &segreqgrpc.LookupServer{
		Lookuper: segreq.AuthoritativeLookup{
			LocalIA:     topo.IA(),
			CoreChecker: segreq.CoreChecker{Inspector: inspector},
			PathDB:      pathDB,
		},
		RevCache:     revCache,
		Requests:     libmetrics.NewPromCounter(metrics.SegmentLookupRequestsTotal),
		SegmentsSent: libmetrics.NewPromCounter(metrics.SegmentLookupSegmentsSentTotal),
	}
	forwardingLookupServer := &segreqgrpc.LookupServer{
		Lookuper: segreq.ForwardingLookup{
			LocalIA:     topo.IA(),
			CoreChecker: segreq.CoreChecker{Inspector: inspector},
			Fetcher:     segreq.NewFetcher(fetcherCfg),
			Expander: segreq.WildcardExpander{
				LocalIA:   topo.IA(),
				Core:      topo.Core(),
				Inspector: inspector,
				PathDB:    pathDB,
			},
		},
		RevCache:     revCache,
		Requests:     libmetrics.NewPromCounter(metrics.SegmentLookupRequestsTotal),
		SegmentsSent: libmetrics.NewPromCounter(metrics.SegmentLookupSegmentsSentTotal),
	}

	// Always register a forwarding lookup for AS internal requests.
	connectIntra.Handle(cpconnect.NewSegmentLookupServiceHandler(segreqconnect.LookupServer{
		LookupServer: forwardingLookupServer,
	}))
	if topo.Core() {
		cppb.RegisterSegmentLookupServiceServer(quicServer, authLookupServer)
		connectInter.Handle(cpconnect.NewSegmentLookupServiceHandler(segreqconnect.LookupServer{
			LookupServer: authLookupServer,
		}))
	}

	// Handle segment registration.
	if topo.Core() {
		registrationServer := &segreggrpc.RegistrationServer{
			LocalIA: topo.IA(),
			SegHandler: seghandler.Handler{
				Verifier: &seghandler.DefaultVerifier{
					Verifier: verifier,
				},
				Storage: &seghandler.DefaultStorage{
					PathDB:   pathDB,
					RevCache: revCache,
				},
			},
			Registrations: libmetrics.NewPromCounter(metrics.SegmentRegistrationsTotal),
		}
		cppb.RegisterSegmentRegistrationServiceServer(quicServer, registrationServer)
		connectInter.Handle(cpconnect.NewSegmentRegistrationServiceHandler(
			segregconnect.RegistrationServer{RegistrationServer: registrationServer},
		))
	}

	ctxSigner, cancel := context.WithTimeout(ctx, time.Second)
	defer cancel()
	signer := cs.NewSigner(ctxSigner, topo.IA(), trustDB, globalCfg.General.ConfigDir)

	var chainBuilder renewal.ChainBuilder
	var caClient *caapi.Client
	var caHealthCached *cachedCAHealth
	if globalCfg.CA.Mode != config.Disabled {
		renewalGauges := libmetrics.NewPromGauge(metrics.RenewalRegisteredHandlers)
		libmetrics.GaugeWith(renewalGauges, "type", "legacy").Set(0)
		libmetrics.GaugeWith(renewalGauges, "type", "in-process").Set(0)
		libmetrics.GaugeWith(renewalGauges, "type", "delegating").Set(0)
		srvCtr := libmetrics.NewPromCounter(metrics.RenewalServerRequestsTotal)
		renewalServer := &renewalgrpc.RenewalServer{
			IA:        topo.IA(),
			CMSSigner: signer,
			Metrics: renewalgrpc.RenewalServerMetrics{
				Success:       srvCtr.With(prom.LabelResult, prom.Success),
				BackendErrors: srvCtr.With(prom.LabelResult, prom.StatusErr),
			},
		}

		switch globalCfg.CA.Mode {
		case config.InProcess:
			libmetrics.GaugeWith(renewalGauges, "type", "in-process").Set(1)
			cmsCtr := libmetrics.CounterWith(
				libmetrics.NewPromCounter(metrics.RenewalHandledRequestsTotal),
				"type", "in-process",
			)
			chainBuilder = cs.NewChainBuilder(
				cs.ChainBuilderConfig{
					IA:                   topo.IA(),
					DB:                   trustDB,
					MaxValidity:          globalCfg.CA.MaxASValidity.Duration,
					ConfigDir:            globalCfg.General.ConfigDir,
					Metrics:              metrics.RenewalMetrics,
					ForceECDSAWithSHA512: !globalCfg.Features.AppropriateDigest,
				},
			)

			renewalServer.CMSHandler = &renewalgrpc.CMS{
				IA:           topo.IA(),
				ChainBuilder: chainBuilder,
				Verifier: renewal.RequestVerifier{
					TRCFetcher: trustDB,
				},
				Metrics: renewalgrpc.CMSHandlerMetrics{
					Success:       cmsCtr.With(prom.LabelResult, prom.Success),
					DatabaseError: cmsCtr.With(prom.LabelResult, prom.ErrDB),
					InternalError: cmsCtr.With(prom.LabelResult, prom.ErrInternal),
					NotFoundError: cmsCtr.With(prom.LabelResult, prom.ErrNotFound),
					ParseError:    cmsCtr.With(prom.LabelResult, prom.ErrParse),
					VerifyError:   cmsCtr.With(prom.LabelResult, prom.ErrVerify),
				},
			}
		case config.Delegating:
			libmetrics.GaugeWith(renewalGauges, "type", "delegating").Set(1)
			delCtr := libmetrics.CounterWith(
				libmetrics.NewPromCounter(metrics.RenewalHandledRequestsTotal),
				"type", "delegating",
			)
			sharedSecret := caconfig.NewPEMSymmetricKey(globalCfg.CA.Service.SharedSecret)
			subject := globalCfg.General.ID
			if globalCfg.CA.Service.ClientID != "" {
				subject = globalCfg.CA.Service.ClientID
			}
			caClient = &caapi.Client{
				Server: globalCfg.CA.Service.Address,
				Client: jwtauth.NewHTTPClient(
					&jwtauth.JWTTokenSource{
						Subject:   subject,
						Generator: sharedSecret.Get,
						Lifetime:  globalCfg.CA.Service.Lifetime.Duration,
					},
				),
			}
			caHealthCached = &cachedCAHealth{status: api.Unavailable}
			caHealthGauge := libmetrics.NewPromGauge(metrics.CAHealth)
			updateCAHealthMetrics(caHealthGauge, api.Unavailable)
			renewalServer.CMSHandler = &renewalgrpc.DelegatingHandler{
				Client: caClient,
				Metrics: renewalgrpc.DelegatingHandlerMetrics{
					BadRequests: libmetrics.CounterWith(delCtr,
						prom.LabelResult, prom.ErrInvalidReq),
					InternalError: libmetrics.CounterWith(delCtr,
						prom.LabelResult, prom.ErrInternal),
					Unavailable: libmetrics.CounterWith(delCtr,
						prom.LabelResult, prom.ErrUnavailable),
					Success: libmetrics.CounterWith(delCtr,
						prom.LabelResult, prom.Success),
				},
			}
			// Periodically check the connection to the CA backend
			// SA1019: fix later (https://github.com/scionproto/scion/issues/4776).
			//nolint:staticcheck
			caHealthChecker := periodic.Start(
				periodic.Func{
					TaskName: "ca healthcheck",
					Task: func(ctx context.Context) {
						status, err := getCAHealth(ctx, caClient)
						if err != nil {
							log.Info("Failed to check the CA health status",
								"err", err,
								"server", caClient.Server,
							)
							updateCAHealthMetrics(caHealthGauge, api.Unavailable)
							caHealthCached.SetStatus(api.Unavailable)
							return
						}
						updateCAHealthMetrics(caHealthGauge, status)
						caHealthCached.SetStatus(status)
					},
				},
				30*time.Second,
				10*time.Second,
			)
			caHealthChecker.TriggerRun()
		default:
			return serrors.New("unsupported CA handler", "mode", globalCfg.CA.Mode)
		}

		cppb.RegisterChainRenewalServiceServer(quicServer, renewalServer)
		connectInter.Handle(cpconnect.NewChainRenewalServiceHandler(renewalconnect.RenewalServer{
			RenewalServer: renewalServer,
		}))
		connectIntra.Handle(cpconnect.NewChainRenewalServiceHandler(renewalconnect.RenewalServer{
			RenewalServer: renewalServer,
		}))
	}

	// Frequently regenerate signers to catch problems, and update the metrics.
	//nolint:staticcheck // SA1019: fix later (https://github.com/scionproto/scion/issues/4776).
	periodic.Start(
		periodic.Func{
			TaskName: "signer generator",
			Task: func(ctx context.Context) {
				if _, err := signer.Sign(ctx, []byte{}); err != nil {
					log.Info("Failed signer health check", "err", err)
				}
				if chainBuilder.PolicyGen != nil {
					if _, err := chainBuilder.PolicyGen.Generate(ctx); err != nil {
						log.Info("Failed renewal signer health check", "err", err)
					}
				}
			},
		},
		10*time.Second,
		5*time.Second,
	)

	//nolint:staticcheck // SA1019: fix later (https://github.com/scionproto/scion/issues/4776).
	trcRunner := periodic.Start(
		periodic.Func{
			TaskName: "trc expiration updater",
			Task: func(ctx context.Context) {
				trc, err := provider.GetSignedTRC(ctx,
					cppki.TRCID{
						ISD:    topo.IA().ISD(),
						Serial: scrypto.LatestVer,
						Base:   scrypto.LatestVer,
					},
					trust.AllowInactive(),
				)
				if err != nil {
					log.Info("Cannot resolve TRC for local ISD", "err", err)
					return
				}
				metrics.TrustLatestTRCNotBefore.Set(
					libmetrics.Timestamp(trc.TRC.Validity.NotBefore))
				metrics.TrustLatestTRCNotAfter.Set(libmetrics.Timestamp(trc.TRC.Validity.NotAfter))
				metrics.TrustLatestTRCSerial.Set(float64(trc.TRC.ID.Serial))
			},
		},
		10*time.Second,
		5*time.Second,
	)
	trcRunner.TriggerRun()

	ds := discovery.Topology{
		Information: topo,
		Requests:    libmetrics.NewPromCounter(metrics.DiscoveryRequestsTotal),
	}
	dpb.RegisterDiscoveryServiceServer(quicServer, ds)
	connectInter.Handle(
		dconnect.NewDiscoveryServiceHandler(discoveryconnect.Topology{Topology: ds}),
	)

	hpCfg := cs.HiddenPathConfigurator{
		LocalIA:           topo.IA(),
		Verifier:          verifier,
		Signer:            signer,
		PathDB:            pathDB,
		Dialer:            dialer,
		FetcherConfig:     fetcherCfg,
		IntraASTCPServer:  connectIntra,
		InterASQUICServer: quicServer,
	}
	hpWriterCfg, err := hpCfg.Setup(globalCfg.PS.HiddenPathsCfg)
	if err != nil {
		return err
	}

	// DRKey feature
	var drkeyEngine *drkey.ServiceEngine
	var epochDuration time.Duration
	if globalCfg.DRKey.Enabled() {
		epochDuration = drkeyutil.LoadEpochDuration()
		log.Debug("DRKey debug info", "epoch duration", epochDuration.String())
		masterKey, err := loadMasterSecret(globalCfg.General.ConfigDir)
		if err != nil {
			return serrors.Wrap("loading master secret in DRKey", err)
		}
		svBackend, err := storage.NewDRKeySecretValueStorage(globalCfg.DRKey.SecretValueDB)
		if err != nil {
			return serrors.Wrap("initializing Secret Value DB", err)
		}
		svCounter := libmetrics.NewPromCounter(metrics.DRKeySecretValueQueriesTotal)
		svDB := &secret.Database{
			Backend: svBackend,
			Metrics: &secret.Metrics{
				QueriesTotal: func(op, label string) libmetrics.Counter {
					return libmetrics.CounterWith(
						svCounter,
						"operation", op,
						prom.LabelResult, label)
				},
			},
		}
		defer svDB.Close()
		level1Backend, err := storage.NewDRKeyLevel1Storage(globalCfg.DRKey.Level1DB)
		if err != nil {
			return serrors.Wrap("initializing DRKey DB", err)
		}
		lvl1Counter := libmetrics.NewPromCounter(metrics.DRKeyLevel1QueriesTotal)
		level1DB := &level1.Database{
			Backend: level1Backend,
			Metrics: &level1.Metrics{
				QueriesTotal: func(op, label string) libmetrics.Counter {
					return libmetrics.CounterWith(
						lvl1Counter,
						"operation", op,
						prom.LabelResult, label)
				},
			},
		}
		defer level1DB.Close()

		drkeyFetcher := drkeyhappy.Fetcher{
			Connect: &drkeyconnect.Fetcher{
				Dialer: (&squic.EarlyDialerFactory{
					Transport: quicStack.Dialer.Transport,
					TLSConfig: libconnect.AdaptClientTLS(quicStack.Dialer.TLSConfig),
					Rewriter:  dialer.Rewriter,
				}).NewDialer,
				Router:     segreq.NewRouter(fetcherCfg),
				MaxRetries: 20,
			},
			Grpc: &drkeygrpc.Fetcher{
				Dialer: &libgrpc.QUICDialer{
					Rewriter: nc.AddressRewriter(),
					Dialer:   quicStack.Dialer,
				},
				Router:     segreq.NewRouter(fetcherCfg),
				MaxRetries: 20,
			},
		}
		prefetchKeeper, err := drkey.NewLevel1ARC(globalCfg.DRKey.PrefetchEntries)
		if err != nil {
			return err
		}
		drkeyEngine = &drkey.ServiceEngine{
			SecretBackend:  drkey.NewSecretValueBackend(svDB, masterKey.Key0, epochDuration),
			LocalIA:        topo.IA(),
			DB:             level1DB,
			Fetcher:        &drkeyFetcher,
			PrefetchKeeper: prefetchKeeper,
		}
		drkeyService := &drkeygrpc.Server{
			LocalIA:                   topo.IA(),
			ClientCertificateVerifier: nc.QUIC.TLSVerifier,
			Engine:                    drkeyEngine,
			AllowedSVHostProto:        globalCfg.DRKey.Delegation.ToAllowedSet(),
		}
		cppb.RegisterDRKeyInterServiceServer(quicServer, drkeyService)
		connectInter.Handle(cpconnect.NewDRKeyInterServiceHandler(drkeyconnect.Server{
			Server: drkeyService,
		}))
		connectIntra.Handle(cpconnect.NewDRKeyIntraServiceHandler(drkeyconnect.Server{
			Server: drkeyService,
		}))
		log.Info("DRKey is enabled")
	} else {
		log.Info("DRKey is DISABLED by configuration")
	}

	promgrpc.Register(quicServer)

	var cleanup app.Cleanup
	connectServer := http3.Server{
		Handler: libconnect.AttachPeer(connectInter),
	}

	grpcConns := make(chan quic.Connection)
	//nolint:contextcheck // false positive.
	g.Go(func() error {
		defer log.HandlePanic()
		listener := quicStack.Listener
		for {
			conn, err := listener.Accept(context.Background())
			if err == quic.ErrServerClosed {
				return http.ErrServerClosed
			}
			if err != nil {
				return err
			}
			go func() {
				defer log.HandlePanic()
				if conn.ConnectionState().TLS.NegotiatedProtocol != "h3" {
					grpcConns <- conn
					return
				}

				if err := connectServer.ServeQUICConn(conn); err != nil {
					log.Debug("Error handling connectrpc connection", "err", err)
				}
			}()
		}
	})

	g.Go(func() error {
		defer log.HandlePanic()
		grpcListener := squic.NewConnListener(grpcConns, quicStack.Listener.Addr())
		if err := quicServer.Serve(grpcListener); err != nil {
			return serrors.Wrap("serving gRPC/SCION API", err)
		}
		return nil
	})
	cleanup.Add(func() error { quicServer.GracefulStop(); return nil })

	intraServer := http.Server{
		Handler: h2c.NewHandler(libconnect.AttachPeer(connectIntra), &http2.Server{}),
	}
	g.Go(func() error {
		defer log.HandlePanic()
		tcpListener, err := nc.TCPStack()
		if err != nil {
			return serrors.Wrap("initializing TCP stack", err)
		}
		if err := intraServer.Serve(tcpListener); err != nil {
			return serrors.Wrap("serving connect/TCP API", err)
		}
		return nil
	})
	//nolint:contextcheck // false positive.
	cleanup.Add(func() error {
		ctx, cancel := context.WithTimeout(context.Background(), 500*time.Millisecond)
		defer cancel()
		if err := intraServer.Shutdown(ctx); err != nil && ctx.Err() == nil {
			return err
		}
		return nil
	})

	if globalCfg.API.Addr != "" {
		r := chi.NewRouter()
		r.Use(cors.Handler(cors.Options{
			AllowedOrigins: []string{"*"},
		}))
		r.Get("/", api.ServeSpecInteractive)
		r.Get("/openapi.json", api.ServeSpecJSON)
		server := api.Server{
			SegmentsServer: segapi.Server{
				Segments: pathDB,
			},
			CPPKIServer: cppkiapi.Server{
				TrustDB: trustDB,
			},
			Beacons:  beaconDB,
			CA:       chainBuilder,
			Config:   service.NewConfigStatusPage(globalCfg).Handler,
			Info:     service.NewInfoStatusPage().Handler,
			LogLevel: service.NewLogLevelStatusPage().Handler,
			Signer:   signer,
			Topology: topo.HandleHTTP,
			Healther: &healther{
				Signer:   signer,
				TrustDB:  trustDB,
				ISD:      topo.IA().ISD(),
				CAHealth: caHealthCached,
			},
		}
		log.Info("Exposing API", "addr", globalCfg.API.Addr)
		s := http.Server{
			Addr:    globalCfg.API.Addr,
			Handler: api.HandlerFromMuxWithBaseURL(&server, r, "/api/v1"),
		}
		g.Go(func() error {
			defer log.HandlePanic()
			if err := s.ListenAndServe(); err != nil && !errors.Is(err, http.ErrServerClosed) {
				return serrors.Wrap("serving service management API", err)
			}
			return nil
		})
		cleanup.Add(s.Close)
	}
	err = cs.RegisterHTTPEndpoints(
		globalCfg.General.ID,
		&globalCfg,
		signer,
		chainBuilder,
		topo,
	)
	if err != nil {
		return err
	}

	staticInfo, err := beaconing.ParseStaticInfoCfg(globalCfg.General.StaticInfoConfig())
	if err != nil {
		log.Info("No static info file found. Static info settings disabled.", "err", err)
	}

	var propagationFilter func(intf *ifstate.Interface) bool
	if topo.Core() {
		propagationFilter = func(intf *ifstate.Interface) bool {
			topoInfo := intf.TopoInfo()
			return topoInfo.LinkType == topology.Core
		}
	} else {
		propagationFilter = func(intf *ifstate.Interface) bool {
			topoInfo := intf.TopoInfo()
			return topoInfo.LinkType == topology.Child
		}
	}

	originationFilter := func(intf *ifstate.Interface) bool {
		topoInfo := intf.TopoInfo()
		return topoInfo.LinkType == topology.Core || topoInfo.LinkType == topology.Child
	}

	rpc := beaconinggrpc.Registrar{Dialer: dialer}
	tc := cs.TasksConfig{
		IA:            topo.IA(),
		Core:          topo.Core(),
		MTU:           topo.MTU(),
		Public:        nc.Public,
		AllInterfaces: intfs,
		PropagationInterfaces: func() []*ifstate.Interface {
			return intfs.Filtered(propagationFilter)
		},
		OriginationInterfaces: func() []*ifstate.Interface {
			return intfs.Filtered(originationFilter)
		},
		TrustDB:  trustDB,
		PathDB:   pathDB,
		RevCache: revCache,
		BeaconSenderFactory: &happy.BeaconSenderFactory{
			Connect: &beaconingconnect.BeaconSenderFactory{
				Dialer: (&squic.EarlyDialerFactory{
					Transport: quicStack.InsecureDialer.Transport,
					TLSConfig: func() *tls.Config {
						cfg := quicStack.InsecureDialer.TLSConfig.Clone()
						cfg.NextProtos = []string{"h3", "SCION"}
						return cfg
					}(),
					Rewriter: dialer.Rewriter,
				}).NewDialer,
			},
			Grpc: &beaconinggrpc.BeaconSenderFactory{
				Dialer: dialer,
			},
		},
		SegmentRegister: &happy.Registrar{
			Connect: beaconingconnect.Registrar{
				Dialer: (&squic.EarlyDialerFactory{
					Transport: quicStack.InsecureDialer.Transport,
					TLSConfig: func() *tls.Config {
						cfg := quicStack.InsecureDialer.TLSConfig.Clone()
						cfg.NextProtos = []string{"h3", "SCION"}
						return cfg
					}(),
					Rewriter: dialer.Rewriter,
				}).NewDialer,
			},
			Grpc: beaconinggrpc.Registrar{Dialer: dialer},
		},
<<<<<<< HEAD
		SegmentRegister: rpc,
		BeaconStore:     beaconStore,
=======
		BeaconStore: beaconStore,
>>>>>>> 30627687
		SignerGen: beaconing.SignerGenFunc(func(ctx context.Context) ([]beaconing.Signer, error) {
			signers, err := signer.SignerGen.Generate(ctx)
			if err != nil {
				return nil, err
			}
			if len(signers) == 0 {
				return nil, nil
			}
			r := make([]beaconing.Signer, 0, len(signers))
			for _, s := range signers {
				r = append(r, s)
			}
			return r, nil
		}),
		Inspector:   inspector,
		Metrics:     metrics,
		DRKeyEngine: drkeyEngine,
		MACGen:      macGen,
		NextHopper:  topo,
		StaticInfo:  func() *beaconing.StaticInfoCfg { return staticInfo },

		OriginationInterval:       globalCfg.BS.OriginationInterval.Duration,
		PropagationInterval:       globalCfg.BS.PropagationInterval.Duration,
		RegistrationInterval:      globalCfg.BS.RegistrationInterval.Duration,
		DRKeyEpochInterval:        epochDuration,
		HiddenPathRegistrationCfg: hpWriterCfg,
		AllowIsdLoop:              isdLoopAllowed,
		EPIC:                      globalCfg.BS.EPIC,
	}

	var internalErr, registered libmetrics.Counter
	if metrics != nil {
		internalErr = libmetrics.NewPromCounter(metrics.BeaconingRegistrarInternalErrorsTotal)
		registered = libmetrics.NewPromCounter(metrics.BeaconingRegisteredTotal)
	}

	pather := addrutil.Pather{
		NextHopper: topo,
	}
	// initialize the plugins
	localPlugin := &beaconing.LocalSegmentRegistrationPlugin{
		InternalErrors: internalErr,
		Registered:     registered,
		Store:          &seghandler.DefaultStorage{PathDB: pathDB},
	}
	remotePlugin := &beaconing.RemoteSegmentRegistrationPlugin{
		InternalErrors: internalErr,
		Registered:     registered,
		RPC:            rpc,
		Pather:         pather,
	}
	var hiddenPathPlugin *hiddenpath.HiddenSegmentRegistrationPlugin
	// Construct the hidden path plugin if the hidden path configuration exists.
	if hpWriterCfg != nil {
		hiddenPathPlugin = &hiddenpath.HiddenSegmentRegistrationPlugin{
			InternalErrors:     internalErr,
			Registered:         registered,
			Pather:             pather,
			RegistrationPolicy: hpWriterCfg.Policy,
			RPC:                hpWriterCfg.RPC,
			AddressResolver: hiddenpath.RegistrationResolver{
				Router:     hpWriterCfg.Router,
				Discoverer: hpWriterCfg.Discoverer,
			},
		}
	}
	ignorePlugin := &segreg.IgnoreSegmentRegistrationPlugin{}
	defaultPlugin := &DefaultSegmentRegistrationPlugin{
		LocalPlugin:  localPlugin,
		RemotePlugin: remotePlugin,
		HiddenPlugin: hiddenPathPlugin,
	}
	// plugins is a list of plugins that can be used to register segments.
	plugins := []segreg.SegmentRegistrationPlugin{
		localPlugin,
		remotePlugin,
		ignorePlugin,
		defaultPlugin,
	}
	if hiddenPathPlugin != nil {
		plugins = append(plugins, hiddenPathPlugin)
	}

	// Register the plugins so that they can be used everywhere.
	for _, plugin := range plugins {
		segreg.RegisterSegmentRegPlugin(plugin)
	}
	if err := tc.InitPlugins(errCtx, policies.RegistrationPolicies()); err != nil {
		return serrors.Wrap("initializing tasks plugins", err)
	}
	tasks, err := cs.StartTasks(tc)
	if err != nil {
		return serrors.Wrap("starting periodic tasks", err)
	}
	defer tasks.Kill()
	log.Info("Started periodic tasks")

	g.Go(func() error {
		defer log.HandlePanic()
		return globalCfg.Metrics.ServePrometheus(errCtx)
	})

	g.Go(func() error {
		defer log.HandlePanic()
		<-errCtx.Done()
		return cleanup.Do()
	})

	return g.Wait()
}

// loadedPolicies is a struct that holds the loaded policies.
// It can either be core policies or non-core policies, but not both.
type loadedPolicies struct {
	CorePolicies    *beacon.CorePolicies
	NonCorePolicies *beacon.Policies
}

// loadPolicies loads the policies based on the given policyConfig and
// the core flag, which must be true iff the service is core.
func loadPolicies(
	core bool,
	policyConfig config.Policies,
) (loadedPolicies, error) {
	if core {
		policies, err := cs.LoadCorePolicies(policyConfig)
		if err != nil {
			return loadedPolicies{}, serrors.Wrap("loading core policies", err)
		}
		return loadedPolicies{CorePolicies: &policies}, nil
	} else {
		policies, err := cs.LoadNonCorePolicies(policyConfig)
		if err != nil {
			return loadedPolicies{}, serrors.Wrap("loading non-core policies", err)
		}
		return loadedPolicies{NonCorePolicies: &policies}, nil
	}
}

// RegistrationPolicies returns the policies that are used for segment registration.
func (l loadedPolicies) RegistrationPolicies() []beacon.Policy {
	switch {
	case l.CorePolicies != nil:
		return []beacon.Policy{l.CorePolicies.CoreReg}
	case l.NonCorePolicies != nil:
		return []beacon.Policy{l.NonCorePolicies.UpReg, l.NonCorePolicies.DownReg}
	default:
		return nil
	}
}

func createBeaconStore(
	policies loadedPolicies,
	db storage.BeaconDB,
	provider beacon.ChainProvider,
) (cs.Store, bool, error) {
	switch {
	case policies.CorePolicies != nil:
		policies := policies.CorePolicies
		store, err := beacon.NewCoreBeaconStore(*policies, db, beacon.WithCheckChain(provider))
		return store, *policies.Prop.Filter.AllowIsdLoop, err
	case policies.NonCorePolicies != nil:
		policies := policies.NonCorePolicies
		store, err := beacon.NewBeaconStore(*policies, db, beacon.WithCheckChain(provider))
		return store, *policies.Prop.Filter.AllowIsdLoop, err
	default:
		return nil, false, serrors.New("no policies loaded")
	}
}

func adaptInterfaceMap(in map[iface.ID]topology.IFInfo) map[uint16]ifstate.InterfaceInfo {
	converted := make(map[uint16]ifstate.InterfaceInfo, len(in))
	for id, info := range in {
		converted[uint16(id)] = ifstate.InterfaceInfo{
			ID:           uint16(info.ID),
			IA:           info.IA,
			LinkType:     info.LinkType,
			InternalAddr: info.InternalAddr,
			RemoteID:     uint16(info.RemoteIfID),
			MTU:          uint16(info.MTU),
		}
	}
	return converted
}

type cachedCAHealth struct {
	status api.CAHealthStatus
	mtx    sync.Mutex
}

func (c *cachedCAHealth) SetStatus(status api.CAHealthStatus) {
	c.mtx.Lock()
	defer c.mtx.Unlock()

	c.status = status
}

func (c *cachedCAHealth) GetStatus() api.CAHealthStatus {
	c.mtx.Lock()
	defer c.mtx.Unlock()

	return c.status
}

type healther struct {
	Signer   cstrust.RenewingSigner
	TrustDB  storage.TrustDB
	ISD      addr.ISD
	CAHealth *cachedCAHealth
}

func (h *healther) GetSignerHealth(ctx context.Context) api.SignerHealthData {
	signers, err := h.Signer.SignerGen.Generate(ctx)
	if err != nil {
		return api.SignerHealthData{
			SignerMissing:       true,
			SignerMissingDetail: err.Error(),
		}
	}
	now := time.Now()
	signer, err := trust.LastExpiring(signers, cppki.Validity{
		NotBefore: now,
		NotAfter:  now,
	})
	if err != nil {
		return api.SignerHealthData{
			SignerMissing:       true,
			SignerMissingDetail: err.Error(),
		}
	}
	return api.SignerHealthData{
		Expiration: signer.Expiration,
		InGrace:    signer.InGrace,
	}
}

func (h *healther) GetTRCHealth(ctx context.Context) api.TRCHealthData {
	trc, err := h.TrustDB.SignedTRC(ctx, cppki.TRCID{ISD: h.ISD})
	if err != nil {
		return api.TRCHealthData{
			TRCNotFound:       true,
			TRCNotFoundDetail: err.Error(),
		}
	}
	if trc.IsZero() {
		return api.TRCHealthData{
			TRCNotFound: true,
		}
	}
	return api.TRCHealthData{
		TRCID: trc.TRC.ID,
	}
}

func (h *healther) GetCAHealth(ctx context.Context) (api.CAHealthStatus, bool) {
	if h.CAHealth != nil {
		return h.CAHealth.GetStatus(), true
	}
	return api.Unavailable, false
}

func adaptTopology(topo *topology.Loader) snet.Topology {
	start, end := topo.PortRange()
	return snet.Topology{
		LocalIA: topo.IA(),
		PortRange: snet.TopologyPortRange{
			Start: start,
			End:   end,
		},
		Interface: func(ifID uint16) (netip.AddrPort, bool) {
			a := topo.UnderlayNextHop(ifID)
			if a == nil {
				return netip.AddrPort{}, false
			}
			return a.AddrPort(), true
		},
	}
}

func getCAHealth(
	ctx context.Context,
	caClient *caapi.Client,
) (api.CAHealthStatus, error) {
	logger := log.FromCtx(ctx)
	rep, err := caClient.GetHealthcheck(ctx)
	if err != nil {
		logger.Info("Request to CA service failed", "err", err)
		return api.Unavailable, serrors.New(
			"querying CA service health status",
			"err", err,
		)
	}
	defer rep.Body.Close()
	if rep.StatusCode != http.StatusOK {
		return api.Unavailable, serrors.New(
			"Status code of response was not OK",
			"status code", rep.Status,
		)
	}
	var r caapi.HealthCheckStatus
	if err := json.NewDecoder(rep.Body).Decode(&r); err != nil {
		logger.Info("Error reading CA service response", "err", err)
		return api.Unavailable, serrors.New(
			"reading CA service response",
			"err", err,
		)
	}
	return api.CAHealthStatus(r.Status), nil
}

func updateCAHealthMetrics(caHealthGauge libmetrics.Gauge, caStatus api.CAHealthStatus) {
	potentialCAStatus := []string{
		"available",
		"unavailable",
		"starting",
		"stopping",
	}
	libmetrics.GaugeWith(caHealthGauge, "status", string(caStatus)).Set(1)
	for _, status := range potentialCAStatus {
		if strings.ToLower(string(caStatus)) != status {
			libmetrics.GaugeWith(caHealthGauge, "status", status).Set(0)
		}
	}
}

func loadMasterSecret(dir string) (keyconf.Master, error) {
	masterKey, err := keyconf.LoadMaster(filepath.Join(dir, "keys"))
	if err != nil {
		return keyconf.Master{}, serrors.Wrap("error getting master secret", err)
	}
	return masterKey, nil
}<|MERGE_RESOLUTION|>--- conflicted
+++ resolved
@@ -54,11 +54,8 @@
 	"github.com/scionproto/scion/control/ifstate"
 	api "github.com/scionproto/scion/control/mgmtapi"
 	"github.com/scionproto/scion/control/onehop"
-<<<<<<< HEAD
 	"github.com/scionproto/scion/control/segreg"
-=======
 	segregconnect "github.com/scionproto/scion/control/segreg/connect"
->>>>>>> 30627687
 	segreggrpc "github.com/scionproto/scion/control/segreg/grpc"
 	"github.com/scionproto/scion/control/segreq"
 	segreqconnect "github.com/scionproto/scion/control/segreq/connect"
@@ -68,11 +65,8 @@
 	cstrustgrpc "github.com/scionproto/scion/control/trust/grpc"
 	cstrustmetrics "github.com/scionproto/scion/control/trust/metrics"
 	"github.com/scionproto/scion/pkg/addr"
-<<<<<<< HEAD
+	libconnect "github.com/scionproto/scion/pkg/connect"
 	"github.com/scionproto/scion/pkg/experimental/hiddenpath"
-=======
-	libconnect "github.com/scionproto/scion/pkg/connect"
->>>>>>> 30627687
 	libgrpc "github.com/scionproto/scion/pkg/grpc"
 	"github.com/scionproto/scion/pkg/log"
 	libmetrics "github.com/scionproto/scion/pkg/metrics"
@@ -86,11 +80,8 @@
 	"github.com/scionproto/scion/pkg/scrypto/cppki"
 	"github.com/scionproto/scion/pkg/segment/iface"
 	"github.com/scionproto/scion/pkg/snet"
-<<<<<<< HEAD
 	"github.com/scionproto/scion/pkg/snet/addrutil"
-=======
 	"github.com/scionproto/scion/pkg/snet/squic"
->>>>>>> 30627687
 	"github.com/scionproto/scion/private/app"
 	infraenv "github.com/scionproto/scion/private/app/appnet"
 	"github.com/scionproto/scion/private/app/command"
@@ -903,7 +894,20 @@
 		return topoInfo.LinkType == topology.Core || topoInfo.LinkType == topology.Child
 	}
 
-	rpc := beaconinggrpc.Registrar{Dialer: dialer}
+	rpc := &happy.Registrar{
+		Connect: beaconingconnect.Registrar{
+			Dialer: (&squic.EarlyDialerFactory{
+				Transport: quicStack.InsecureDialer.Transport,
+				TLSConfig: func() *tls.Config {
+					cfg := quicStack.InsecureDialer.TLSConfig.Clone()
+					cfg.NextProtos = []string{"h3", "SCION"}
+					return cfg
+				}(),
+				Rewriter: dialer.Rewriter,
+			}).NewDialer,
+		},
+		Grpc: beaconinggrpc.Registrar{Dialer: dialer},
+	}
 	tc := cs.TasksConfig{
 		IA:            topo.IA(),
 		Core:          topo.Core(),
@@ -935,26 +939,8 @@
 				Dialer: dialer,
 			},
 		},
-		SegmentRegister: &happy.Registrar{
-			Connect: beaconingconnect.Registrar{
-				Dialer: (&squic.EarlyDialerFactory{
-					Transport: quicStack.InsecureDialer.Transport,
-					TLSConfig: func() *tls.Config {
-						cfg := quicStack.InsecureDialer.TLSConfig.Clone()
-						cfg.NextProtos = []string{"h3", "SCION"}
-						return cfg
-					}(),
-					Rewriter: dialer.Rewriter,
-				}).NewDialer,
-			},
-			Grpc: beaconinggrpc.Registrar{Dialer: dialer},
-		},
-<<<<<<< HEAD
 		SegmentRegister: rpc,
 		BeaconStore:     beaconStore,
-=======
-		BeaconStore: beaconStore,
->>>>>>> 30627687
 		SignerGen: beaconing.SignerGenFunc(func(ctx context.Context) ([]beaconing.Signer, error) {
 			signers, err := signer.SignerGen.Generate(ctx)
 			if err != nil {
