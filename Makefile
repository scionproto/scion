--- conflicted
+++ resolved
@@ -144,11 +144,7 @@
 
 lint-protobuf-buf:
 	$(info ==> $@)
-<<<<<<< HEAD
-	@tools/quiet bazel run --config=quiet @buf//:buf -- lint --disable-symlinks
-=======
 	@tools/quiet bazel run --config=quiet @rules_go//go -- run github.com/bufbuild/buf/cmd/buf@v1.53.0 lint --disable-symlinks
->>>>>>> 4c3f3cc3
 
 lint-openapi: lint-openapi-spectral
 
