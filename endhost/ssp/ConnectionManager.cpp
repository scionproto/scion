--- conflicted
+++ resolved
@@ -138,16 +138,10 @@
 
 void PathManager::setRemoteAddress(SCIONAddr addr)
 {
-<<<<<<< HEAD
-    if (addr.isd_as == mDstAddr.isd_as) {
-        DEBUG("dst addr already set: (%d, %d)\n", ISD(mDstAddr.isd_as), AS(mDstAddr.isd_as));
-        return;
-=======
     DEBUG("%p: setRemoteAddress: (%d-%d)\n", this, ISD(addr.isd_as), AS(addr.isd_as));
     if (addr.isd_as == mDstAddr.isd_as) {
         DEBUG("%p: dst addr already set: (%d-%d)\n", this, ISD(mDstAddr.isd_as), AS(mDstAddr.isd_as));
         return -EPERM;
->>>>>>> 1269aa8b
     }
 
     mDstAddr = addr;
@@ -158,8 +152,6 @@
     }
     mPaths.clear();
     getPaths();
-<<<<<<< HEAD
-=======
     gettimeofday(&end, NULL);
     long delta = elapsedTime(&start, &end);
     waitTime -= delta / 1000000.0;
@@ -190,7 +182,6 @@
     }
     pthread_mutex_unlock(&mPathMutex);
     return 0;
->>>>>>> 1269aa8b
 }
 
 int PathManager::checkPath(uint8_t *ptr, int len, std::vector<Path *> &candidates)
@@ -541,28 +532,6 @@
 
     bool refresh = false;
     pthread_mutex_lock(&mPathMutex);
-<<<<<<< HEAD
-    for (size_t i = 0; i < mPaths.size(); i++) {
-        SSPPath *p = (SSPPath *)mPaths[i];
-        if (!p || p->isUp() || !p->isValid())
-            continue;
-        DEBUG("send probe %u on path %lu\n", probeNum, i);
-        SCIONPacket packet;
-        memset(&packet, 0, sizeof(packet));
-        pack_cmn_hdr((uint8_t *)&packet.header.commonHeader,
-                ADDR_IPV4_TYPE, ADDR_IPV4_TYPE, L4_SSP, 0, 0, 0);
-        addProbeExtension(&packet.header, probeNum, 0);
-        SSPPacket sp;
-        packet.payload = &sp;
-        SSPHeader &sh = sp.header;
-        sh.headerLen = sizeof(sh);
-        sh.flowID = htobe64(flowID);
-        int ret = p->sendPacket(&packet, mSendSocket);
-        free(packet.header.extensions);
-        if (ret) {
-            DEBUG("terminate path %lu\n", i);
-            refresh = true;
-=======
     if (mInitAcked) {
         for (size_t i = 0; i < mPaths.size(); i++) {
             SSPPath *p = (SSPPath *)mPaths[i];
@@ -585,7 +554,6 @@
                 DEBUG("terminate path %lu\n", i);
                 refresh = true;
             }
->>>>>>> 1269aa8b
         }
     }
     refresh = refresh || mPaths.size() - mInvalid == 0;
