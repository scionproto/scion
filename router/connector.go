--- conflicted
+++ resolved
@@ -42,11 +42,7 @@
 
 	ReceiveBufferSize int
 	SendBufferSize    int
-<<<<<<< HEAD
-	BfdConfig         control.BFD
-=======
 	BFD               config.BFD
->>>>>>> d1c7dafa
 }
 
 var errMultiIA = serrors.New("different IA not allowed")
@@ -94,15 +90,11 @@
 	log.Debug("Adding external interface", "interface", localIfID,
 		"local_isd_as", link.Local.IA, "local_addr", link.Local.Addr,
 		"remote_isd_as", link.Remote.IA, "remote_addr", link.Remote.Addr,
-<<<<<<< HEAD
-		"owned", owned, "bfd", !link.BFD.Disable,
-		"dataplane_bfd_enabled", !c.BfdConfig.Disable)
-=======
+
 		"owned", owned,
 		"link_bfd_configured", link.BFD.Disable != nil,
 		"link_bfd_enabled", link.BFD.Disable == nil || !*link.BFD.Disable,
 		"dataplane_bfd_enabled", !c.BFD.Disable)
->>>>>>> d1c7dafa
 
 	if !c.ia.Equal(link.Local.IA) {
 		return serrors.WithCtx(errMultiIA, "current", c.ia, "new", link.Local.IA)
@@ -114,11 +106,8 @@
 		return serrors.WrapStr("adding neighboring IA", err, "if_id", localIfID)
 	}
 
-<<<<<<< HEAD
-	link.BFD = c.applyBFDdefaults(link.BFD)
-=======
 	link.BFD = c.applyBFDDefaults(link.BFD)
->>>>>>> d1c7dafa
+
 	if owned {
 		if len(c.externalInterfaces) == 0 {
 			c.externalInterfaces = make(map[uint16]control.ExternalInterface)
@@ -223,22 +212,6 @@
 	return siblingInterfaceList, nil
 }
 
-<<<<<<< HEAD
-// Apply the global BFD settings if required. Link-specific settings, if configured, prevail over
-// the global defaults.  Special case for BfdDisable, which can't be undefined: the link-specific
-// setting prevails if it is true. (ie. bfd is disabled as soon as either the link or the global
-// setting says so).
-func (c *Connector) applyBFDdefaults(cfg control.BFD) control.BFD {
-	cfg.Disable = cfg.Disable || c.BfdConfig.Disable
-	if cfg.DetectMult == 0 {
-		cfg.DetectMult = c.BfdConfig.DetectMult
-	}
-	if cfg.DesiredMinTxInterval == 0 {
-		cfg.DesiredMinTxInterval = c.BfdConfig.DesiredMinTxInterval
-	}
-	if cfg.RequiredMinRxInterval == 0 {
-		cfg.RequiredMinRxInterval = c.BfdConfig.RequiredMinRxInterval
-=======
 // applyBFDDefaults updates the given cfg object with the global default BFD settings.
 // Link-specific settings, if configured, remain unchanged.  IMPORTANT: cfg.Disable isn't a boolean
 // but a pointer to boolean, allowing a simple representation of the unconfigured state: nil. This
@@ -258,7 +231,7 @@
 	}
 	if cfg.RequiredMinRxInterval == 0 {
 		cfg.RequiredMinRxInterval = c.BFD.RequiredMinRxInterval.Duration
->>>>>>> d1c7dafa
+
 	}
 	return cfg
 }