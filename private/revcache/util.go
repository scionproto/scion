--- conflicted
+++ resolved
@@ -17,11 +17,7 @@
 import (
 	"context"
 
-<<<<<<< HEAD
 	"github.com/scionproto/scion/pkg/addr"
-=======
-	"github.com/scionproto/scion/pkg/private/common"
->>>>>>> f0d570b1
 	seg "github.com/scionproto/scion/pkg/segment"
 	"github.com/scionproto/scion/pkg/segment/iface"
 	"github.com/scionproto/scion/private/storage/cleaner"
@@ -39,41 +35,15 @@
 func NoRevokedHopIntf(ctx context.Context, revCache RevCache,
 	s *seg.PathSegment) (bool, error) {
 
-<<<<<<< HEAD
-	revKeys := make(KeySet)
-	addRevKeys([]*seg.PathSegment{s}, revKeys, true)
-	revs, err := revCache.Get(ctx, revKeys)
-	return len(revs) == 0, err
-}
-
-// addRevKeys adds all revocations keys for the given segments to the keys set.
-// If hopOnly is set, only the first hop entry is considered.
-func addRevKeys(segs []*seg.PathSegment, keys KeySet, hopOnly bool) {
-	addIntfs := func(ia addr.IA, ingress, egress uint16) {
-		if ingress != 0 {
-			keys[Key{IA: ia, IfID: iface.IfIDType(ingress)}] = struct{}{}
-		}
-		if egress != 0 {
-			keys[Key{IA: ia, IfID: iface.IfIDType(egress)}] = struct{}{}
-		}
-	}
-	for _, s := range segs {
-		for _, asEntry := range s.ASEntries {
-			hop := asEntry.HopEntry.HopField
-			addIntfs(asEntry.Local, hop.ConsIngress, hop.ConsEgress)
-			if hopOnly {
-				continue
-=======
 	for _, asEntry := range s.ASEntries {
 		hop := asEntry.HopEntry.HopField
 		for _, key := range [2]Key{
-			{IA: asEntry.Local, IfID: common.IfIDType(hop.ConsIngress)},
-			{IA: asEntry.Local, IfID: common.IfIDType(hop.ConsEgress)},
+			{IA: asEntry.Local, IfID: iface.IfIDType(hop.ConsIngress)},
+			{IA: asEntry.Local, IfID: iface.IfIDType(hop.ConsEgress)},
 		} {
 			rev, err := revCache.Get(ctx, key)
 			if err != nil || rev != nil {
 				return false, err
->>>>>>> f0d570b1
 			}
 			if rev != nil {
 				return false, nil
