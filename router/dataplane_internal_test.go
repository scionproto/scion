// Copyright 2023 ETH Zurich
//
// Licensed under the Apache License, Version 2.0 (the "License");
// you may not use this file except in compliance with the License.
// You may obtain a copy of the License at
//
//   http://www.apache.org/licenses/LICENSE-2.0
//
// Unless required by applicable law or agreed to in writing, software
// distributed under the License is distributed on an "AS IS" BASIS,
// WITHOUT WARRANTIES OR CONDITIONS OF ANY KIND, either express or implied.
// See the License for the specific language governing permissions and
// limitations under the License.

package router

import (
	"bytes"
	"encoding/binary"
	"hash/fnv"
	"math/rand"
	"net"
	"net/netip"
	"reflect"
	"testing"
	"time"

	"github.com/golang/mock/gomock"
	"github.com/google/gopacket"
	"github.com/stretchr/testify/assert"
	"github.com/stretchr/testify/require"

	"github.com/scionproto/scion/pkg/addr"
	"github.com/scionproto/scion/pkg/private/serrors"
	"github.com/scionproto/scion/pkg/private/util"
	"github.com/scionproto/scion/pkg/private/xtest"
	"github.com/scionproto/scion/pkg/scrypto"
	"github.com/scionproto/scion/pkg/slayers"
	"github.com/scionproto/scion/pkg/slayers/path"
	"github.com/scionproto/scion/pkg/slayers/path/scion"
	underlayconn "github.com/scionproto/scion/private/underlay/conn"
	"github.com/scionproto/scion/router/mock_router"
)

var (
	testKey = []byte("testkey_xxxxxxxx")
)

// TestReceiver sets up a mocked batchConn, starts the receiver that reads from
// this batchConn and forwards it to the processing routines channels. We verify
// by directly reading from the processing routine channels that we received
// the same number of packets as the receiver received.
func TestReceiver(t *testing.T) {
	ctrl := gomock.NewController(t)
	defer ctrl.Finish()
	dp := &DataPlane{Metrics: metrics}
	counter := 0
	mInternal := mock_router.NewMockBatchConn(ctrl)
	done := make(chan bool)
	mInternal.EXPECT().ReadBatch(gomock.Any()).DoAndReturn(
		func(m underlayconn.Messages) (int, error) {
			for i := 0; i < 10; i++ {
				payload := bytes.Repeat([]byte("actualpayloadbytes"), i)
				raw := serializedBaseMsg(t, payload, 0)
				copy(m[i].Buffers[0], raw)
				m[i].N = len(raw)
				m[i].Addr = &net.UDPAddr{IP: net.IP{10, 0, 200, 200}}
				counter++
			}
			return 10, nil
		},
	).Times(2)
	mInternal.EXPECT().ReadBatch(gomock.Any()).DoAndReturn(
		func(m underlayconn.Messages) (int, error) {
			dp.running = false
			done <- true
			return 0, nil
		},
	).Times(1)

	_ = dp.AddInternalInterface(mInternal, netip.Addr{})

	runConfig := &RunConfig{
		NumProcessors: 1,
		BatchSize:     64,
	}
	dp.initPacketPool(runConfig, 64)
	procCh, _, _ := initQueues(runConfig, dp.interfaces, 64)
	initialPoolSize := len(dp.packetPool)
	dp.running = true
	dp.initMetrics()
	go func() {
		dp.runReceiver(0, dp.internal, runConfig, procCh)
	}()
	ptrMap := make(map[uintptr]struct{})
	for i := 0; i < 21; i++ {
		select {
		case pkt := <-procCh[0]:
			// make sure that the pool size has decreased
			assert.Greater(t, initialPoolSize, len(dp.packetPool))
			// make sure that the packet has the right size
			assert.Equal(t, 84+i%10*18, len(pkt.rawPacket))
			// make sure that the source address was set correctly
			assert.Equal(t, net.UDPAddr{IP: net.IP{10, 0, 200, 200}}, *pkt.srcAddr)
			// make sure that the received pkt buffer has not been seen before
			ptr := reflect.ValueOf(pkt.rawPacket).Pointer()
			assert.NotContains(t, ptrMap, ptr)
			ptrMap[ptr] = struct{}{}
		case <-time.After(50 * time.Millisecond):
			// make sure that the processing routine received exactly 20 messages
			if i != 20 {
				t.Fail()
				dp.running = false
			}
		}
	}
	<-done
	// make sure that the packet pool has the expected size after the test
	assert.Equal(t, initialPoolSize-runConfig.BatchSize-20, len(dp.packetPool))
}

// TestForwarder sets up a mocked batchConn, starts the forwarder that will write to
// this batchConn and forwards some packets to the channel of the forwarder. We then
// verify that the forwarder has sent all the packets, no packets got reordered
// and that the buffers have been returned to the buffer pool.
func TestForwarder(t *testing.T) {
	ctrl := gomock.NewController(t)
	defer ctrl.Finish()
	done := make(chan struct{})
	prepareDP := func(ctrl *gomock.Controller) *DataPlane {
		ret := &DataPlane{Metrics: metrics}

		mInternal := mock_router.NewMockBatchConn(ctrl)
		totalCount := 0
		expectedPktId := byte(0)
		mInternal.EXPECT().WriteBatch(gomock.Any(), 0).DoAndReturn(
			func(ms underlayconn.Messages, flags int) (int, error) {
				if totalCount == 255 {
					return 0, nil
				}
				for i, m := range ms {
					totalCount++
					// 1/5 of the packets (randomly chosen) are errors
					if rand.Intn(5) == 0 {
						expectedPktId++
						ms = ms[:i]
						break
					} else {
						pktId := m.Buffers[0][0]
						if !assert.Equal(t, expectedPktId, pktId) {
							t.Log("packets got reordered.",
								"expected", expectedPktId, "got", pktId, "ms", ms)
						}
						if totalCount <= 100 {
							assert.NotNil(t, m.Addr)
						} else {
							// stronger check than assert.Nil
							assert.True(t, m.Addr == nil)
						}
						expectedPktId++
					}
				}
				if totalCount == 255 {
					ret.running = false
					done <- struct{}{}
				}
				if len(ms) == 0 {
					return 0, nil
				}

				return len(ms), nil
			}).AnyTimes()
		_ = ret.AddInternalInterface(mInternal, netip.Addr{})
		return ret
	}
	dp := prepareDP(ctrl)
	runConfig := &RunConfig{
		NumProcessors: 20,
		BatchSize:     64,
	}
	dp.initPacketPool(runConfig, 64)
	_, fwCh, _ := initQueues(runConfig, dp.interfaces, 64)
	initialPoolSize := len(dp.packetPool)
	dp.running = true
	dp.initMetrics()
	go dp.runForwarder(0, dp.internal, runConfig, fwCh[0])

	dstAddr := &net.UDPAddr{IP: net.IP{10, 0, 200, 200}}
	for i := 0; i < 255; i++ {
		pkt := <-dp.packetPool
		assert.NotEqual(t, initialPoolSize, len(dp.packetPool))
		pkt[0] = byte(i)
		if i == 100 {
			dstAddr = &net.UDPAddr{}
		}
		select {
		case fwCh[0] <- packet{
			srcAddr:   nil,
			dstAddr:   dstAddr,
			ingress:   0,
			rawPacket: pkt[:1],
		}:
		case <-done:
		}

	}
	select {
	case <-done:
		time.Sleep(100 * time.Millisecond)
		assert.Equal(t, initialPoolSize, len(dp.packetPool))
	case <-time.After(100 * time.Millisecond):
		t.Fail()
		dp.running = false
	}
}

func TestComputeProcId(t *testing.T) {
	randomValueBytes := []byte{1, 2, 3, 4}
	numProcs := 10000

	// ComputeProcID expects the per-receiver random number to be pre-hashed into the seed that we
	// pass.
	hashSeed := fnv1aOffset32
	for _, c := range randomValueBytes {
		hashSeed = hashFNV1a(hashSeed, c)
	}

	// this function returns the procID as we expect it by using the  slayers.SCION serialization
	// implementation.
	referenceHash := func(s *slayers.SCION) uint32 {
		flowBuf := make([]byte, 4)
		binary.BigEndian.PutUint32(flowBuf, s.FlowID)
		flowBuf[0] &= 0xF
		tmpBuffer := make([]byte, 100)
		hasher := fnv.New32a()
		hasher.Write(randomValueBytes)
		hasher.Write(flowBuf[1:4])
		if err := s.SerializeAddrHdr(tmpBuffer); err != nil {
			panic(err)
		}
		hasher.Write(tmpBuffer[:s.AddrHdrLen()])
		return hasher.Sum32() % uint32(numProcs)
	}

	// this helper returns the procID as the router actually makes it by using the extraction
	// from dataplane.computeProcID() along with hashFNV1a() for the seed.
	computeProcIDHelper := func(payload []byte, s *slayers.SCION) (uint32, error) {
		buffer := gopacket.NewSerializeBuffer()
		err := gopacket.SerializeLayers(buffer,
			gopacket.SerializeOptions{FixLengths: true},
			s, gopacket.Payload(payload))
		require.NoError(t, err)
		raw := buffer.Bytes()

		return computeProcID(raw, numProcs, hashSeed)
	}
	type ret struct {
		payload []byte
		s       *slayers.SCION
	}
	// Each testcase has a function that returns a set of ret structs where
	// all rets of that set are expected to return the same hash value
	testCases := map[string]func(t *testing.T) []ret{
		"basic": func(t *testing.T) []ret {
			payload := []byte("x")
			return []ret{
				{
					payload: payload,
					s:       prepBaseMsg(t, payload, (1<<20)-1),
				},
			}
		},
		"different payload does not affect hashing": func(t *testing.T) []ret {
			rets := make([]ret, 10)
			for i := 0; i < 10; i++ {
				rets[i].payload = make([]byte, 100)
				_, err := rand.Read(rets[i].payload)
				spkt := prepBaseMsg(t, rets[i].payload, 1)
				assert.NoError(t, err)
				rets[i].s = spkt
			}
			return rets
		},
		"flowID is extracted correctly independing of trafficId": func(t *testing.T) []ret {
			rets := make([]ret, 16)
			payload := make([]byte, 100)
			for i := 0; i < 16; i++ {
				rets[i].payload = payload
				spkt := prepBaseMsg(t, rets[i].payload, 1)
				spkt.TrafficClass = uint8(i)
				rets[i].s = spkt
			}
			return rets
		},
		"ipv4 to ipv4": func(t *testing.T) []ret {
			payload := make([]byte, 100)
			spkt := prepBaseMsg(t, payload, 1)
			_ = spkt.SetDstAddr(addr.HostIP(netip.AddrFrom4([4]byte{10, 0, 200, 200})))
			_ = spkt.SetSrcAddr(addr.HostIP(netip.AddrFrom4([4]byte{10, 0, 200, 200})))
			assert.Equal(t, slayers.T4Ip, spkt.DstAddrType)
			assert.Equal(t, slayers.T4Ip, spkt.SrcAddrType)
			return []ret{
				{
					payload: payload,
					s:       spkt,
				},
			}
		},
		"ipv6 to ipv4": func(t *testing.T) []ret {
			payload := make([]byte, 100)
			spkt := prepBaseMsg(t, payload, 1)
			_ = spkt.SetDstAddr(addr.HostIP(netip.AddrFrom4([4]byte{10, 0, 200, 200})))
			_ = spkt.SetSrcAddr(addr.HostIP(netip.MustParseAddr("2001:db8::68")))
			assert.Equal(t, slayers.T4Ip, spkt.DstAddrType)
			assert.Equal(t, slayers.T16Ip, int(spkt.SrcAddrType))
			return []ret{
				{
					payload: payload,
					s:       spkt,
				},
			}
		},
		"svc to ipv4": func(t *testing.T) []ret {
			payload := make([]byte, 100)
			spkt := prepBaseMsg(t, payload, 1)
			spkt.DstAddrType = slayers.T4Ip
			_ = spkt.SetDstAddr(addr.HostIP(netip.AddrFrom4([4]byte{10, 0, 200, 200})))
			_ = spkt.SetSrcAddr(addr.HostSVC(addr.SvcWildcard))
			assert.Equal(t, slayers.T4Ip, spkt.DstAddrType)
			assert.Equal(t, slayers.T4Svc, int(spkt.SrcAddrType))
			return []ret{
				{
					payload: payload,
					s:       spkt,
				},
			}
		},
	}
	for name, tc := range testCases {
		t.Run(name, func(t *testing.T) {
			rets := tc(t)
			if len(rets) == 0 {
				return
			}
			expected := referenceHash(rets[0].s)
			for _, r := range rets {
				actual, err := computeProcIDHelper(r.payload, r.s)
				// this tests do not test errors, hence no errors should occur
				assert.NoError(t, err)
				assert.Equal(t, expected, actual)
			}
		})
	}
}

func TestComputeProcIdErrorCases(t *testing.T) {
	type test struct {
		data          []byte
		expectedError error
	}
	testCases := map[string]test{
		"packet shorter than common header len": {
			data:          make([]byte, 10),
			expectedError: serrors.New("Packet is too short"),
		},
		"packet len = CmnHdrLen + addrHdrLen": {
			data: []byte{
				0, 0, 0, 0, 0, 0, 0, 0,
				0, 0, 0, 0, 0, 0, 0, 0,
				0, 0, 0, 0, 0, 0, 0, 0,
				0, 0, 0, 0, 0, 0, 0, 0,
				0, 0, 0, 0,
			},
			expectedError: nil,
		},
		"packet len < CmnHdrLen + addrHdrLen": {
			data: []byte{
				0, 0, 0, 0, 0, 0, 0, 0,
				0, 0, 0, 0, 0, 0, 0, 0,
				0, 0, 0, 0, 0, 0, 0, 0,
				0, 0, 0, 0, 0, 0, 0, 0,
				0, 0, 0,
			},
			expectedError: serrors.New("Packet is too short"),
		},
		"packet len = CmnHdrLen + addrHdrLen (16IP)": {
			data: []byte{
				0, 0, 0, 0, 0, 0, 0, 0,
				0, 0x33, 0, 0, 0, 0, 0, 0,
				0, 0, 0, 0, 0, 0, 0, 0,
				0, 0, 0, 0, 0, 0, 0, 0,
				0, 0, 0, 0, 0, 0, 0, 0,
				0, 0, 0, 0, 0, 0, 0, 0,
				0, 0, 0, 0, 0, 0, 0, 0,
				0, 0, 0, 0,
			},
			expectedError: nil,
		},
		"packet len < CmnHdrLen + addrHdrLen (16IP)": {
			data: []byte{
				0, 0, 0, 0, 0, 0, 0, 0,
				0, 0x33, 0, 0, 0, 0, 0, 0,
				0, 0, 0, 0, 0, 0, 0, 0,
				0, 0, 0, 0, 0, 0, 0, 0,
				0, 0, 0, 0, 0, 0, 0, 0,
				0, 0, 0, 0, 0, 0, 0, 0,
				0, 0, 0, 0, 0, 0, 0, 0,
				0, 0, 0,
			},
			expectedError: serrors.New("Packet is too short"),
		},
	}
	for name, tc := range testCases {
		t.Run(name, func(t *testing.T) {
			randomValue := uint32(1234) // not a proper hash seed, but hash result is irrelevant.
			_, actualErr := computeProcID(tc.data, 10000, randomValue)
			if tc.expectedError != nil {
				assert.Equal(t, tc.expectedError.Error(), actualErr.Error())
			} else {
				assert.NoError(t, actualErr)
			}
		})
	}
}

func TestSlowPathProcessing(t *testing.T) {
	ctrl := gomock.NewController(t)
	defer ctrl.Finish()
	payload := []byte("actualpayloadbytes")

	// ProcessPacket assumes some pre-conditions:
	// * The ingress interface has to exist. This fake map is good for the test cases we have.
	// * InternalNextHops may not be nil. Empty is ok for all the test cases we have.
	fakeExternalInterfaces := map[uint16]BatchConn{1: nil}
	fakeInternalNextHops := map[uint16]*netip.AddrPort{}
	fakeServices := map[addr.SVC][]netip.AddrPort{}

	testCases := map[string]struct {
		mockMsg                 func() []byte
		prepareDP               func(*gomock.Controller) *DataPlane
		expectedSlowPathRequest slowPathRequest
		srcInterface            uint16
		expectedLayerType       gopacket.LayerType
	}{
		"svc nobackend": {
			prepareDP: func(ctrl *gomock.Controller) *DataPlane {
				return NewDP(fakeExternalInterfaces,
					nil, mock_router.NewMockBatchConn(ctrl),
					fakeInternalNextHops,
<<<<<<< HEAD
					fakeServices,
					xtest.MustParseIA("1-ff00:0:110"),
					nil, testKey)
=======
					map[addr.SVC][]*net.UDPAddr{},
					xtest.MustParseIA("1-ff00:0:110"), nil, testKey)
>>>>>>> 15bdf63e
			},
			mockMsg: func() []byte {
				spkt := prepBaseMsg(t, payload, 0)
				_ = spkt.SetDstAddr(addr.MustParseHost("CS"))
				spkt.DstIA = xtest.MustParseIA("1-ff00:0:110")
				ret := toMsg(t, spkt)
				return ret
			},
			srcInterface: 1,
			expectedSlowPathRequest: slowPathRequest{
				typ:      slowPathSCMP,
				scmpType: slayers.SCMPTypeDestinationUnreachable,
				code:     slayers.SCMPCodeNoRoute,
				cause:    noSVCBackend,
			},
			expectedLayerType: slayers.LayerTypeSCMPDestinationUnreachable,
		},
		"svc invalid": {
			prepareDP: func(ctrl *gomock.Controller) *DataPlane {
				return NewDP(fakeExternalInterfaces,
					nil, mock_router.NewMockBatchConn(ctrl),
					fakeInternalNextHops,
					fakeServices,
					xtest.MustParseIA("1-ff00:0:110"), nil, testKey)
			},
			mockMsg: func() []byte {
				spkt := prepBaseMsg(t, payload, 0)
				_ = spkt.SetDstAddr(addr.MustParseHost("CS"))
				spkt.DstIA = xtest.MustParseIA("1-ff00:0:110")
				ret := toMsg(t, spkt)
				return ret
			},
			srcInterface: 1,
			expectedSlowPathRequest: slowPathRequest{
				typ:      slowPathSCMP,
				scmpType: slayers.SCMPTypeDestinationUnreachable,
				code:     slayers.SCMPCodeNoRoute,
				cause:    noSVCBackend,
			},
			expectedLayerType: slayers.LayerTypeSCMPDestinationUnreachable,
		},
		"invalid dest": {
			prepareDP: func(ctrl *gomock.Controller) *DataPlane {
				return NewDP(fakeExternalInterfaces,
					nil, mock_router.NewMockBatchConn(ctrl),
					fakeInternalNextHops,
					fakeServices,
					xtest.MustParseIA("1-ff00:0:110"), nil, testKey)
			},
			mockMsg: func() []byte {
				spkt := prepBaseMsg(t, payload, 0)
				spkt.DstIA = xtest.MustParseIA("1-ff00:0:f1")
				ret := toMsg(t, spkt)
				return ret
			},
			srcInterface: 1,
			expectedSlowPathRequest: slowPathRequest{
				typ:      slowPathSCMP,
				scmpType: slayers.SCMPTypeParameterProblem,
				code:     slayers.SCMPCodeInvalidDestinationAddress,
				cause:    invalidDstIA,
				pointer:  0xc,
			},
			expectedLayerType: slayers.LayerTypeSCMPParameterProblem,
		},
	}
	for name, tc := range testCases {
		name, tc := name, tc
		t.Run(name, func(t *testing.T) {
			t.Parallel()
			dp := tc.prepareDP(ctrl)
			dp.initMetrics()

			rawPacket := tc.mockMsg()
			var srcAddr *net.UDPAddr

			processor := newPacketProcessor(dp)
			result, err := processor.processPkt(rawPacket, srcAddr, tc.srcInterface)
			assert.ErrorIs(t, err, SlowPathRequired)

			assert.Equal(t, tc.expectedSlowPathRequest, result.SlowPathRequest)
			slowPathProcessor := newSlowPathProcessor(dp)
			result, err = slowPathProcessor.processPacket(slowPacket{
				packet: packet{
					srcAddr:   srcAddr,
					dstAddr:   net.UDPAddrFromAddrPort(result.OutAddr),
					ingress:   tc.srcInterface,
					rawPacket: rawPacket,
				},
				slowPathRequest: result.SlowPathRequest,
			})
			assert.NoError(t, err)

			// here we parse the result.OutPkt to verify that it contains the correct SCMP
			// header and typecodes.
			packet := gopacket.NewPacket(result.OutPkt, slayers.LayerTypeSCION, gopacket.Default)
			scmp := packet.Layer(slayers.LayerTypeSCMP).(*slayers.SCMP)
			expectedTypeCode := slayers.CreateSCMPTypeCode(tc.expectedSlowPathRequest.scmpType,
				tc.expectedSlowPathRequest.code)
			assert.Equal(t, expectedTypeCode, scmp.TypeCode)
			assert.NotNil(t, packet.Layer(tc.expectedLayerType))
		})
	}
}

func toMsg(t *testing.T, spkt *slayers.SCION) []byte {
	t.Helper()
	buffer := gopacket.NewSerializeBuffer()
	payload := []byte("actualpayloadbytes")
	err := gopacket.SerializeLayers(buffer, gopacket.SerializeOptions{FixLengths: true},
		spkt, gopacket.Payload(payload))
	require.NoError(t, err)
	raw := buffer.Bytes()
	ret := make([]byte, bufSize)
	copy(ret, raw)
	return ret[:len(raw)]
}

func computeMAC(t *testing.T, key []byte, info path.InfoField, hf path.HopField) [path.MacLen]byte {
	mac, err := scrypto.InitMac(key)
	require.NoError(t, err)
	return path.MAC(mac, info, hf, nil)
}

func serializedBaseMsg(t *testing.T, payload []byte, flowId uint32) []byte {
	s := prepBaseMsg(t, payload, flowId)
	buffer := gopacket.NewSerializeBuffer()
	err := gopacket.SerializeLayers(buffer,
		gopacket.SerializeOptions{FixLengths: true},
		s, gopacket.Payload(payload))
	assert.NoError(t, err)
	return buffer.Bytes()
}

func prepBaseMsg(t *testing.T, payload []byte, flowId uint32) *slayers.SCION {
	spkt := &slayers.SCION{
		Version:      0,
		TrafficClass: 0xb8,
		FlowID:       flowId,
		NextHdr:      slayers.L4UDP,
		PathType:     scion.PathType,
		DstIA:        xtest.MustParseIA("1-ff00:0:110"),
		SrcIA:        xtest.MustParseIA("1-ff00:0:111"),
		Path:         &scion.Raw{},
		PayloadLen:   18,
	}

	dpath := &scion.Decoded{
		Base: scion.Base{
			PathMeta: scion.MetaHdr{
				CurrHF: 2,
				SegLen: [3]uint8{3, 0, 0},
			},
			NumINF:  1,
			NumHops: 3,
		},
		InfoFields: []path.InfoField{
			{SegID: 0x111, ConsDir: true, Timestamp: util.TimeToSecs(time.Now())},
		},

		HopFields: []path.HopField{
			{ConsIngress: 41, ConsEgress: 40},
			{ConsIngress: 31, ConsEgress: 30},
			{ConsIngress: 1, ConsEgress: 0},
		},
	}
	dpath.HopFields[2].Mac = computeMAC(t, testKey, dpath.InfoFields[0], dpath.HopFields[2])
	spkt.Path = dpath
	return spkt
}<|MERGE_RESOLUTION|>--- conflicted
+++ resolved
@@ -447,14 +447,9 @@
 				return NewDP(fakeExternalInterfaces,
 					nil, mock_router.NewMockBatchConn(ctrl),
 					fakeInternalNextHops,
-<<<<<<< HEAD
 					fakeServices,
 					xtest.MustParseIA("1-ff00:0:110"),
 					nil, testKey)
-=======
-					map[addr.SVC][]*net.UDPAddr{},
-					xtest.MustParseIA("1-ff00:0:110"), nil, testKey)
->>>>>>> 15bdf63e
 			},
 			mockMsg: func() []byte {
 				spkt := prepBaseMsg(t, payload, 0)
