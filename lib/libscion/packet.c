#include <inttypes.h>
#include <stdio.h>
#include <stdint.h>
#include <stdlib.h>
#include <string.h>
#include <sys/types.h>

#include "scion.h"

uint8_t L4PROTOCOLS[] = {L4_SCMP, L4_TCP, L4_UDP, L4_SSP};

spkt_t * build_spkt(saddr_t *src, saddr_t *dst, spath_t *path, exts_t *exts, l4_pld *l4)
{
    spkt_t *spkt = (spkt_t *)malloc(sizeof(spkt_t));
    spkt->sch = (sch_t *)malloc(sizeof(sch_t));
    uint8_t next_header;
    uint16_t exts_len = 0;
    if (exts && exts->count > 0) {
        next_header = exts->extensions[0].ext_class;
        uint8_t i;
        for (i = 0; i < exts->count; i++)
            exts_len += exts->extensions[i].len;
    }
    else
        next_header = l4->type;
    pack_cmn_hdr((uint8_t *)spkt->sch, src->type, dst->type, next_header,
                 path->len, exts_len, l4->len);
    spkt->src = src;
    spkt->dst = dst;
    spkt->path = path;
    spkt->exts = exts;
    spkt->l4 = l4;
    return spkt;
}

spkt_t * parse_spkt(uint8_t *buf)
{
    // assumption: buf is not freed or overwritten throughout the lifetime of spkt
    // this is to avoid some potentially large memcpy()s
    spkt_t *spkt = (spkt_t *)malloc(sizeof(spkt_t));
    parse_spkt_cmn_hdr(buf, spkt);
    parse_spkt_addr_hdr(buf, spkt);
    parse_spkt_path(buf, spkt);
    parse_spkt_extensions(buf, spkt);
    parse_spkt_l4(buf, spkt);
    return spkt;
}

void parse_spkt_cmn_hdr(uint8_t *buf, spkt_t *spkt)
{
    spkt->sch = (sch_t *)buf;
}

void parse_spkt_addr_hdr(uint8_t *buf, spkt_t *spkt)
{
    saddr_t *src = (saddr_t *)malloc(sizeof(saddr_t));
    src->type = SRC_TYPE(spkt->sch);
    memcpy(src->addr, buf + sizeof(sch_t), ISD_AS_LEN + get_addr_len(src->type));
    spkt->src = src;

    saddr_t *dst = (saddr_t *)malloc(sizeof(saddr_t));
    dst->type = DST_TYPE(spkt->sch);
    memcpy(dst->addr, get_dst_addr(buf) - ISD_AS_LEN, ISD_AS_LEN + get_addr_len(dst->type));
    spkt->dst = dst;
}

void parse_spkt_path(uint8_t *buf, spkt_t *spkt)
{
    int path_len = get_path_len(buf);
    if (path_len > 0) {
        spath_t *path = (spath_t *)malloc(sizeof(spath_t));
        memset(path, 0, sizeof(spath_t));
        path->len = path_len;
        path->raw_path = get_path(buf);
        spkt->path = path;
    } else {
        spkt->path = NULL;
    }
}

void parse_spkt_extensions(uint8_t *buf, spkt_t *spkt)
{
    exts_t *exts = (exts_t *)malloc(sizeof(exts_t));
    memset(exts, 0, sizeof(exts_t));
    uint8_t curr = spkt->sch->next_header;
    uint8_t *ptr = buf + spkt->sch->header_len;
    while (!is_known_proto(curr)) {
        // first pass to get ext count
        curr = *ptr;
        uint8_t len = (*(ptr + 1) + 1) * SCION_EXT_LINE;
        ptr += len;
        exts->count++;
    }
    size_t size = exts->count * sizeof(seh_t);
    exts->extensions = (seh_t *)malloc(size);
    memset(exts->extensions, 0, size);

    curr = spkt->sch->next_header;
    ptr = buf + spkt->sch->header_len;
    seh_t *seh = exts->extensions;
    while (!is_known_proto(curr)) {
        // second pass to populate array
        seh->len = (*(ptr + 1) + 1) * SCION_EXT_LINE;
        seh->ext_class = curr;
        seh->ext_type = *(ptr + 2);
        seh->payload = ptr + 3;
        curr = *ptr;
        ptr += seh->len;
        seh++;
    }
    spkt->exts = exts;
}

void parse_spkt_l4(uint8_t *buf, spkt_t *spkt)
{
    uint8_t *l4ptr = buf;
    uint8_t l4proto = get_l4_proto(&l4ptr);
    l4_pld *l4 = (l4_pld *)malloc(sizeof(l4_pld));
    l4->type = l4proto;
    l4->len = ntohs(spkt->sch->total_len) - (l4ptr - buf);
    l4->payload = l4ptr;
    spkt->l4 = l4;
}

int pack_spkt(spkt_t *spkt, uint8_t *buf, size_t len)
{
    uint8_t *ptr = buf;

    if (len < ntohs(spkt->sch->total_len))
        return -1;

    ptr = pack_spkt_cmn_hdr(spkt, ptr);
    ptr = pack_spkt_addr_hdr(spkt, ptr);
    if (spkt->path && spkt->path->len > 0)
        ptr = pack_spkt_path(spkt, ptr);
    if (spkt->exts && spkt->exts->count > 0)
        ptr = pack_spkt_extensions(spkt, ptr);
    ptr = pack_spkt_l4(spkt, ptr);

    return 0;
}

uint8_t * pack_spkt_cmn_hdr(spkt_t *spkt, uint8_t *ptr)
{
    size_t len = sizeof(sch_t);
    memcpy(ptr, spkt->sch, len);
    return ptr + len;
}

uint8_t * pack_spkt_addr_hdr(spkt_t *spkt, uint8_t *ptr)
{
    uint8_t *start = ptr;
    size_t len;
    len = get_addr_len(spkt->src->type) + ISD_AS_LEN;
    memcpy(ptr, spkt->src->addr, len);
    ptr += len;
    len = get_addr_len(spkt->dst->type) + ISD_AS_LEN;
    memcpy(ptr, spkt->dst->addr, len);
    int padded_len = padded_addr_len((uint8_t *)(spkt->sch));
    return start + padded_len;
}

uint8_t * pack_spkt_path(spkt_t *spkt, uint8_t *ptr)
{
    size_t len = spkt->path->len;
    memcpy(ptr, spkt->path->raw_path, len);
    return ptr + len;
}

uint8_t * pack_spkt_extensions(spkt_t *spkt, uint8_t *ptr)
{
    int i;
    for (i = 0; i < spkt->exts->count; i++) {
        seh_t *seh = spkt->exts->extensions + i;
        uint8_t next_header;
        if (i == spkt->exts->count - 1)
            next_header = spkt->l4->type;
        else
            next_header = spkt->exts->extensions[i + 1].ext_class;
        *ptr++ = next_header;
        *ptr++ = seh->len / SCION_EXT_LINE - 1;
        *ptr++ = seh->ext_type;
<<<<<<< HEAD
        memcpy(ptr, seh->payload, seh->len - 3);
        ptr += seh->len - 3;
=======
        memcpy(ptr, seh->payload, seh->len - SCION_EXT_SUBHDR);
        ptr += seh->len - SCION_EXT_SUBHDR;
>>>>>>> a739abf7
    }
    return ptr;
}

uint8_t * pack_spkt_l4(spkt_t *spkt, uint8_t *ptr)
{
    memcpy(ptr, spkt->l4->payload, spkt->l4->len);
    return ptr + spkt->l4->len;
}

void destroy_spkt(spkt_t *spkt, int from_raw)
{
    /*
     * If from_raw is true, original raw packet data is assumed to exist and
     * sch, raw path, extension payload, and l4 data point into the original
     * buffer, therefore they are not free()'d here.
     * Otherwise those elements are also assumed to have been malloc()'ed
     * somewhere and consequently free()'d here.
     */
    if (!from_raw && spkt->sch)
        free(spkt->sch);
    if (spkt->src)
        free(spkt->src);
    if (spkt->dst)
        free(spkt->dst);
    if (spkt->path) {
        if (!from_raw)
            free(spkt->path->raw_path);
        free(spkt->path);
    }
    if (spkt->exts) {
        if (!from_raw) {
            int i;
            for (i = 0; i < spkt->exts->count; i++)
                free(spkt->exts->extensions[i].payload);
        }
        free(spkt->exts->extensions);
        free(spkt->exts);
    }
    if (spkt->l4) {
        if (!from_raw)
            free(spkt->l4->payload);
        free(spkt->l4);
    }
    free(spkt);
}

/*
 * Initialize common header fields
 * buf: Pointer to start of SCION packet
 * src_type: Address type of src host addr
 * dst_type: Address type of dst host addr
 * next_hdr: L4 protocol number or extension type
 */
void pack_cmn_hdr(uint8_t *buf, int src_type, int dst_type, int next_hdr,
                  int path_len, int exts_len, int l4_len)
{
    SCIONCommonHeader *sch = (SCIONCommonHeader *)buf;
    uint16_t vsd = 0;
    vsd |= src_type << 6;
    vsd |= dst_type;
    sch->ver_src_dst = htons(vsd);
    sch->next_header = next_hdr;

    int addr_len = padded_addr_len(buf);
    sch->header_len = sizeof(SCIONCommonHeader) + addr_len + path_len;
    sch->total_len = htons(sch->header_len + exts_len + l4_len);
    /* Set of pointers to start of path (which has not been set yet) */
    sch->current_iof = sizeof(SCIONCommonHeader) + addr_len;
    sch->current_hof = sch->current_iof;
}

/*
 * Initialize address fields
 * buf: Pointer to start of SCION packet
 * src: Src SCION addr
 * dst: Dst SCION addr
 */
void pack_addr_hdr(uint8_t *buf, SCIONAddr *src, SCIONAddr *dst)
{
    SCIONCommonHeader *sch = (SCIONCommonHeader *)buf;
    int src_len = get_src_len(buf);
    int dst_len = get_dst_len(buf);
    uint8_t *ptr = (uint8_t *)(sch + 1);
    *(uint32_t *)ptr = htonl(src->isd_as);
    ptr += ISD_AS_LEN;
    memcpy(ptr, src->host.addr, src_len);
    ptr += src_len;
    *(uint32_t *)ptr = htonl(dst->isd_as);
    ptr += ISD_AS_LEN;
    memcpy(ptr, dst->host.addr, dst_len);
}

/*
 * Get total length of addresses with padding
 * buf: Pointer to start of SCION packet
 * return value: Total padded addr length
 */
int padded_addr_len(uint8_t *buf)
{
    int addr_len = get_src_len(buf) + get_dst_len(buf) + 2 * ISD_AS_LEN;
    return (addr_len + SCION_ADDR_PAD - 1) & ~(SCION_ADDR_PAD - 1);
}

/*
 * Set SCION path
 * buf: Pointer to start of SCION packet
 * path: Pointer to start of path data to be copied
 */
void set_path(uint8_t *buf, uint8_t *path, int len)
{
    if (len < 0)
        return;

    SCIONCommonHeader *sch = (SCIONCommonHeader *)buf;
    /* pre-condition: header_len points to end of address header */
    memcpy(buf + sch->header_len, path, len);
    sch->header_len += len;
    sch->total_len = htons(sch->header_len);
}

/*
 * Get SCION path
 * buf: Pointer to start of SCION packet
 * return value: Pointer to start of SCION path in packet
 */
uint8_t * get_path(uint8_t *buf)
{
    return buf + sizeof(SCIONCommonHeader) + padded_addr_len(buf);
}

/*
 * Get length of SCION path
 * buf: Pointer to start of SCION packet
 * return value: Length of SCION path in packet
 */
int get_path_len(uint8_t *buf)
{
    SCIONCommonHeader *sch = (SCIONCommonHeader *)buf;
    return sch->header_len - sizeof(SCIONCommonHeader) - padded_addr_len(buf);
}

/*
 * Initialize OF indices (pointers)
 * buf: Pointer to start of SCION packet
 */
void init_of_idx(uint8_t *buf)
{
    SCIONCommonHeader *sch = (SCIONCommonHeader *)buf;

    uint8_t *iof = buf + sch->current_iof;
    uint8_t *hof = buf + sch->current_iof + SCION_OF_LEN;
    if ((*iof & IOF_FLAG_PEER) && (*hof & HOF_FLAG_XOVER))
        sch->current_hof += SCION_OF_LEN;

    inc_hof_idx(buf);
}

/*
 * Increment HOF pointer to next valid HOF
 * buf: Pointer to start of SCION packet
 */
void inc_hof_idx(uint8_t *buf)
{
    SCIONCommonHeader *sch = (SCIONCommonHeader *)buf;
    uint8_t *iof = buf + sch->current_iof;
    uint8_t *hof = buf + sch->current_hof;
    int hops = *(iof + SCION_OF_LEN - 1);

    while (1) {
        sch->current_hof += SCION_OF_LEN;
        if ((sch->current_hof - sch->current_iof) / SCION_OF_LEN > hops) {
            /* Move to next segment */
            sch->current_iof = sch->current_hof;
            iof = buf + sch->current_iof;
            hops = *(iof + SCION_OF_LEN - 1);
            continue;
        }
        hof = buf + sch->current_hof;
        /* Skip VERIFY_ONLY HOFs */
        if (!(*hof & HOF_FLAG_VERIFY_ONLY))
            break;
    }
}

/*
 * Check if current header is a known L4 protocol
 * type: Current header type
 * return value: 1 if type is known L4 protocol, 0 otherwise
 */
int is_known_proto(uint8_t type)
{
    size_t i;
    for (i = 0; i < sizeof(L4PROTOCOLS); i++) {
        if (L4PROTOCOLS[i] == type)
            return 1;
    }
    return 0;
}

/*
 * Get L4 protocol and start of L4 header
 * l4ptr: Pointer to pointer to start of SCION packet. When the function
 *        returns it will point to the start of the L4 header.
 * return value: L4 protocol of packet
 */
uint8_t get_l4_proto(uint8_t **l4ptr)
{
    uint8_t *ptr = *l4ptr;
    SCIONCommonHeader *sch = (SCIONCommonHeader *)ptr;
    uint8_t currentHeader = sch->next_header;
    ptr += sch->header_len;
    while (!is_known_proto(currentHeader)) {
        currentHeader = *ptr;
        size_t nextLen = *(ptr + 1);
        nextLen = (nextLen + 1) * 8;
        ptr += nextLen;
    }
    *l4ptr = ptr;
    return currentHeader;
}

/*
 * Reverse the direction of all headers
 * buf: Pointer to start of SCION packet
 */
void reverse_packet(uint8_t *buf)
{
    uint8_t *srcptr = buf + sizeof(SCIONCommonHeader);
    int srclen = get_src_len(buf) + ISD_AS_LEN;
    uint8_t *dstptr = srcptr + srclen;
    int dstlen = get_dst_len(buf) + ISD_AS_LEN;
    uint8_t *orig_src = (uint8_t *)malloc(srclen);
    /* reverse src/dst addrs */
    memcpy(orig_src, srcptr, srclen);
    memcpy(srcptr, dstptr, dstlen);
    memcpy(dstptr, orig_src, srclen);
    int pathlen = get_path_len(buf);
    /* Reverse path */
    uint8_t *reverse = (uint8_t *)malloc(pathlen);
    reverse_path(buf, reverse);
    memcpy(get_path(buf), reverse, pathlen);
    /* Reverse L4 header if necessary */
    uint8_t *ptr = buf;
    uint8_t l4 = get_l4_proto(&ptr);
    switch (l4) {
        case L4_UDP:
            reverse_udp_header(ptr);
            break;
        default:
            /* other protocols may be added later as they become necessary */
            break;
    }
}

/*
 * Print fields in common header
 * buf: Pointer to start of SCION packet
 */
void print_header(uint8_t *buf) {
    SCIONCommonHeader *sch = (SCIONCommonHeader *)buf;
    fprintf(stderr, "Version: %d Src type: %d Dest type: %d Total len: %dB\n",
           PROTO_VER(sch), SRC_TYPE(sch), DST_TYPE(sch), ntohs(sch->total_len));
    fprintf(stderr, "IOF offset: %dB HOF offset: %dB Next hdr: %d Header len: %dB\n",
           sch->current_iof, sch->current_hof, sch->next_header, sch->header_len);
}<|MERGE_RESOLUTION|>--- conflicted
+++ resolved
@@ -180,13 +180,8 @@
         *ptr++ = next_header;
         *ptr++ = seh->len / SCION_EXT_LINE - 1;
         *ptr++ = seh->ext_type;
-<<<<<<< HEAD
-        memcpy(ptr, seh->payload, seh->len - 3);
-        ptr += seh->len - 3;
-=======
         memcpy(ptr, seh->payload, seh->len - SCION_EXT_SUBHDR);
         ptr += seh->len - SCION_EXT_SUBHDR;
->>>>>>> a739abf7
     }
     return ptr;
 }
