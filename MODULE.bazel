module(
    name = "scion",
    repo_name = "com_github_scionproto_scion",
)

# Linter rules
bazel_dep(name = "apple_rules_lint", version = "0.4.0")

linter = use_extension("@apple_rules_lint//lint:extensions.bzl", "linter")
linter.register(name = "go")
linter.configure(
    name = "go",
    config = "//:go_lint_config",
)
linter.register(name = "flake8")
linter.configure(
    name = "flake8",
    config = "//:flake8_lint_config",
)
use_repo(linter, "apple_linters")

# Bazel rules for Golang
bazel_dep(name = "rules_go", version = "0.53.0")
single_version_override(
    module_name = "rules_go",
    patches = ["//patches:rules_go/import.patch"],
)

go_sdk = use_extension("@rules_go//go:extensions.bzl", "go_sdk")
go_sdk.download(version = "1.24.2")
use_repo(go_sdk, "go_toolchains")

register_toolchains("@go_toolchains//:all")

go_sdk.nogo(nogo = "@//:nogo")

# Gazelle
bazel_dep(name = "gazelle", version = "0.43.0")

go_deps = use_extension("@gazelle//:extensions.bzl", "go_deps")
go_deps.from_file(go_mod = "//:go.mod")
<<<<<<< HEAD

# go_deps.module() is needed for tools dependencies (previously tool_deps.bzl) that can't be added to go.mod
go_deps.module(
    path = "github.com/pavius/impi",
    sum = "h1:DND6MzU+BLABhOZXbELR3FU8b+zDgcq4dOCNLhiTYuI=",
    version = "v0.0.3",
)
go_deps.module(
    path = "github.com/kisielk/gotool",
    sum = "h1:AV2c/EiW3KqPNT9ZKl07ehoAGi4C5/01Cfbblndcapg=",
    version = "v1.0.0",
)
go_deps.module(
    path = "github.com/Oncilla/ineffassign",
    sum = "h1:zrpB8NIzy1hkO1dz2S+YWiOymA/2kL3Rk24uDg8DVUM=",
    version = "v0.0.0-20190618100136-198c6a326229",
)
go_deps.module(
    path = "github.com/golang/protobuf",
    sum = "h1:i7eJL8qZTpSEXOPTxNKhASYpMn+8e5Q6AdndVa1dWek=",
    version = "v1.5.4",
)
go_deps.module(
    path = "github.com/cilium/ebpf",
    sum = "h1:OsSwqS4y+gQHxaKgg2U/+Fev834kdnsQbtzRnbVC6Gs=",
    version = "v0.18.0",
)
=======
>>>>>>> 4c3f3cc3
use_repo(
    go_deps,
    "at_zgo_zcache_v2",
    "com_connectrpc_connect",
    "com_github_antlr4_go_antlr_v4",
    "com_github_buildkite_go_buildkite_v4",
    "com_github_cilium_ebpf",
    "com_github_dchest_cmac",
    "com_github_fatih_color",
    "com_github_getkin_kin_openapi",
    "com_github_go_chi_chi_v5",
    "com_github_go_chi_cors",
    "com_github_golang_mock",
    "com_github_google_go_cmp",
    "com_github_gopacket_gopacket",
    "com_github_grpc_ecosystem_go_grpc_middleware",
    "com_github_grpc_ecosystem_go_grpc_prometheus",
    "com_github_grpc_ecosystem_grpc_opentracing",
    "com_github_hashicorp_golang_lru_arc_v2",
    "com_github_iancoleman_strcase",
    "com_github_lestrrat_go_jwx_v3",
    "com_github_mattn_go_isatty",
    "com_github_mattn_go_sqlite3",
    "com_github_mdlayher_arp",
    "com_github_mdlayher_ethernet",
    "com_github_oapi_codegen_oapi_codegen_v2",
    "com_github_oapi_codegen_runtime",
    "com_github_olekukonko_tablewriter",
    "com_github_opentracing_opentracing_go",
    "com_github_patrickmn_go_cache",
    "com_github_pelletier_go_toml_v2",
    "com_github_pkg_errors",
    "com_github_prometheus_client_golang",
    "com_github_prometheus_procfs",
    "com_github_quic_go_quic_go",
    "com_github_sergi_go_diff",
    "com_github_songgao_water",
    "com_github_spf13_cobra",
    "com_github_spf13_pflag",
    "com_github_spf13_viper",
    "com_github_stretchr_testify",
    "com_github_uber_jaeger_client_go",
    "com_github_vishvananda_netlink",
    "in_gopkg_yaml_v2",
    "org_go4_netipx",
    "org_golang_google_grpc",
    "org_golang_google_grpc_examples",
    "org_golang_google_protobuf",
    "org_golang_x_crypto",
    "org_golang_x_net",
    "org_golang_x_sync",
    "org_golang_x_sys",
    "org_golang_x_tools",
    "org_modernc_sqlite",
    "org_uber_go_goleak",
    "org_uber_go_zap",
)

# npm
bazel_dep(name = "rules_nodejs", version = "6.3.4")
bazel_dep(name = "aspect_rules_js", version = "2.2.0")

node = use_extension("@rules_nodejs//nodejs:extensions.bzl", "node", dev_dependency = True)
node.toolchain(node_version = "22.14.0")

npm = use_extension("@aspect_rules_js//npm:extensions.bzl", "npm", dev_dependency = True)
npm.npm_translate_lock(
    name = "npm",
    pnpm_lock = "@com_github_scionproto_scion//private/mgmtapi/tools:pnpm-lock.yaml",
    verify_node_modules_ignored = "@com_github_scionproto_scion//:.bazelignore",
)
use_repo(npm, "npm")

pnpm = use_extension("@aspect_rules_js//npm:extensions.bzl", "pnpm")
use_repo(pnpm, "pnpm")

# Python rules
bazel_dep(name = "rules_python", version = "1.2.0")

python = use_extension("@rules_python//python/extensions:python.bzl", "python")
python.toolchain(python_version = "3.12")

pip = use_extension("@rules_python//python/extensions:pip.bzl", "pip")
pip.parse(
    hub_name = "scion_python_deps",
    python_version = "3.12",
    requirements_lock = "//tools/env/pip3:requirements.txt",
)
pip.parse(
    hub_name = "scion_python_lint_deps",
    python_version = "3.12",
    requirements_lock = "//tools/lint/python:requirements.txt",
)
pip.parse(
    hub_name = "scion_python_doc_deps",
    python_version = "3.12",
    requirements_lock = "//doc:requirements.txt",
)
use_repo(
    pip,
    "scion_python_deps",
    "scion_python_doc_deps",
    "scion_python_lint_deps",
)

# Rules for container image building
bazel_dep(name = "rules_oci", version = "2.2.3")

oci = use_extension("@rules_oci//oci:extensions.bzl", "oci")
oci.pull(
    name = "distroless_base_debian10",
    digest = "sha256:72d496b69d121960b98ac7078cbacd7678f1941844b90b5e1cac337b91309d9d",
    image = "gcr.io/distroless/base-debian10",
)
oci.pull(
    name = "debian10",
    digest = "sha256:60cb30babcd1740309903c37d3d408407d190cf73015aeddec9086ef3f393a5d",
    image = "index.docker.io/library/debian",
)
use_repo(
    oci,
    "debian10",
    "distroless_base_debian10",
)

# RPM packaging
bazel_dep(name = "rules_pkg", version = "1.1.0")
single_version_override(
    module_name = "rules_pkg",
    patches = [
        "//dist:rpm/patch_make_rpm.patch",
        "//dist:rpm/patch_rpm_pfg.patch",
    ],
)

find_rpm = use_extension("@rules_pkg//toolchains/rpm:rpmbuild_configure.bzl", "find_system_rpmbuild_bzlmod")
use_repo(find_rpm, "rules_pkg_rpmbuild")

register_toolchains("@rules_pkg_rpmbuild//:all")

# Debian rules
bazel_dep(name = "rules_distroless", version = "0.5.1")

apt = use_extension("@rules_distroless//apt:extensions.bzl", "apt")
apt.install(
    name = "tester_deb",
    lock = "//docker:tester_deb.lock.json",
    manifest = "//docker:tester_deb.yaml",
)
use_repo(apt, "tester_deb")

# Dependencies that are not available in Bazel registry yet
non_module_deps = use_extension(":non_module_deps.bzl", "non_module_deps")
use_repo(
    non_module_deps,
    "openwrt_x86_64_SDK",
    "rules_antlr",
)

register_toolchains(
    "//dist/openwrt:x86_64_openwrt_toolchain",
)

# Support cross building and packaging for openwrt_amd64 via the openwrt SDK
bazel_dep(name = "platforms", version = "0.0.11")
bazel_dep(name = "rules_cc", version = "0.1.1")

# Antlr
bazel_dep(name = "rules_java", version = "8.11.0")

antlr = use_extension("//:antlr.bzl", "antlr")
antlr.download(version = "4.13.1")
use_repo(
    antlr,
    "antlr3_runtime",
    "antlr4_runtime",
    "antlr4_tool",
    "javax_json",
    "stringtemplate4",
)

# Other dependencies
bazel_dep(name = "bazel_skylib", version = "1.7.1")
bazel_dep(name = "aspect_bazel_lib", version = "2.14.0")
bazel_dep(name = "rules_proto", version = "7.1.0")
bazel_dep(name = "rules_proto_grpc", version = "5.0.1")
bazel_dep(name = "protobuf", version = "30.1")
bazel_dep(name = "rules_shell", version = "0.4.0")
bazel_dep(name = "buildifier_prebuilt", version = "8.0.1")<|MERGE_RESOLUTION|>--- conflicted
+++ resolved
@@ -39,7 +39,6 @@
 
 go_deps = use_extension("@gazelle//:extensions.bzl", "go_deps")
 go_deps.from_file(go_mod = "//:go.mod")
-<<<<<<< HEAD
 
 # go_deps.module() is needed for tools dependencies (previously tool_deps.bzl) that can't be added to go.mod
 go_deps.module(
@@ -67,8 +66,7 @@
     sum = "h1:OsSwqS4y+gQHxaKgg2U/+Fev834kdnsQbtzRnbVC6Gs=",
     version = "v0.18.0",
 )
-=======
->>>>>>> 4c3f3cc3
+
 use_repo(
     go_deps,
     "at_zgo_zcache_v2",
