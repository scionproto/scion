--- conflicted
+++ resolved
@@ -1626,34 +1626,26 @@
 func (p *scionPacketProcessor) resolveInbound() disposition {
 	err := p.d.resolveLocalDst(p.pkt.dstAddr, p.scionLayer, p.lastLayer)
 
-	if err == noSVCBackend {
-
-		log.Debug("SCMP response", "cause", noSVCBackend)
-		p.pkt.slowPathRequest = slowPathRequest{
-			scmpType: slayers.SCMPTypeDestinationUnreachable,
-			code:     slayers.SCMPCodeNoRoute,
-		}
-<<<<<<< HEAD
-		return pSlowPath
-	}
-
-	if err == nil {
-		return pForward
-=======
-		return nil, processResult{SlowPathRequest: slowPathRequest}, slowPathRequired
-	case errors.Is(err, invalidDstAddr):
-		log.Debug("SCMP: invalid destination address")
-		slowPathRequest := slowPathRequest{
-			scmpType: slayers.SCMPTypeParameterProblem,
-			code:     slayers.SCMPCodeInvalidDestinationAddress,
-			cause:    err,
-		}
-		return nil, processResult{SlowPathRequest: slowPathRequest}, slowPathRequired
-	default:
-		return a, processResult{}, nil
->>>>>>> a1ed6246
-	}
-	return errorDiscard("error", err)
+  switch err {
+    case nil:
+      return pForward
+    case noSVCBackend:
+  		log.Debug("SCMP response", "cause", err)
+  	  p.pkt.slowPathRequest = slowPathRequest{
+			  scmpType: slayers.SCMPTypeDestinationUnreachable,
+			  code:     slayers.SCMPCodeNoRoute,
+		  }
+      return pSlowPath
+    case invalidDstAddr:
+	  	log.Debug("SCMP response", "cause", err)
+		  p.pkt.slowPathRequest = slowPathRequest{
+			  scmpType: slayers.SCMPTypeParameterProblem,
+			  code:     slayers.SCMPCodeInvalidDestinationAddress,
+		  }
+		  return pSlowPath
+	  default:
+      return errorDiscard("error", err)
+  }
 }
 
 func (p *scionPacketProcessor) processEgress() disposition {
@@ -2037,12 +2029,7 @@
 
 	dst, err := s.DstAddr()
 	if err != nil {
-<<<<<<< HEAD
-		// TODO parameter problem.
-		return err
-=======
-		return nil, invalidDstAddr
->>>>>>> a1ed6246
+    return invalidDstAddr
 	}
 	switch dst.Type() {
 	case addr.HostTypeSVC:
