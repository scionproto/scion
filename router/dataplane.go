// Copyright 2020 Anapaya Systems
// Copyright 2023 ETH Zurich
//
// Licensed under the Apache License, Version 2.0 (the "License");
// you may not use this file except in compliance with the License.
// You may obtain a copy of the License at
//
//   http://www.apache.org/licenses/LICENSE-2.0
//
// Unless required by applicable law or agreed to in writing, software
// distributed under the License is distributed on an "AS IS" BASIS,
// WITHOUT WARRANTIES OR CONDITIONS OF ANY KIND, either express or implied.
// See the License for the specific language governing permissions and
// limitations under the License.

package router

import (
	"bytes"
	"context"
	"crypto/rand"
	"crypto/subtle"
	"errors"
	"fmt"
	"hash"
	"hash/fnv"
	"math/big"
	"net"
<<<<<<< HEAD
	"runtime"
=======
	"net/netip"
>>>>>>> 9f77b13e
	"strconv"
	"sync"
	"time"

	"github.com/google/gopacket"
	"github.com/google/gopacket/layers"
	"github.com/prometheus/client_golang/prometheus"
	"golang.org/x/net/ipv4"

	"github.com/scionproto/scion/pkg/addr"
	"github.com/scionproto/scion/pkg/drkey"
	libepic "github.com/scionproto/scion/pkg/experimental/epic"
	"github.com/scionproto/scion/pkg/log"
	"github.com/scionproto/scion/pkg/private/serrors"
	"github.com/scionproto/scion/pkg/private/util"
	"github.com/scionproto/scion/pkg/scrypto"
	"github.com/scionproto/scion/pkg/slayers"
	"github.com/scionproto/scion/pkg/slayers/path"
	"github.com/scionproto/scion/pkg/slayers/path/empty"
	"github.com/scionproto/scion/pkg/slayers/path/epic"
	"github.com/scionproto/scion/pkg/slayers/path/onehop"
	"github.com/scionproto/scion/pkg/slayers/path/scion"
	"github.com/scionproto/scion/pkg/spao"
	"github.com/scionproto/scion/private/topology"
	underlayconn "github.com/scionproto/scion/private/underlay/conn"
	"github.com/scionproto/scion/router/bfd"
	"github.com/scionproto/scion/router/control"
)

const (
	// TODO(karampok). Investigate whether that value should be higher.  In
	// theory, PayloadLen in SCION header is 16 bits long, supporting a maximum
	// payload size of 64KB. At the moment we are limited by Ethernet size
	// usually ~1500B, but 9000B to support jumbo frames.
	bufSize = 9000

	// hopFieldDefaultExpTime is the default validity of the hop field
	// and 63 is equivalent to 6h.
	hopFieldDefaultExpTime = 63

	// e2eAuthHdrLen is the length in bytes of added information when a SCMP packet
	// needs to be authenticated: 16B (e2e.option.Len()) + 16B (CMAC_tag.Len()).
	e2eAuthHdrLen = 32
)

type bfdSession interface {
	Run(ctx context.Context) error
	ReceiveMessage(*layers.BFD)
	IsUp() bool
}

// BatchConn is a connection that supports batch reads and writes.
type BatchConn interface {
	ReadBatch(underlayconn.Messages) (int, error)
	WriteTo([]byte, *net.UDPAddr) (int, error)
	WriteBatch(msgs underlayconn.Messages, flags int) (int, error)
	Close() error
}

// DataPlane contains a SCION Border Router's forwarding logic. It reads packets
// from multiple sockets, performs routing, and sends them to their destinations
// (after updating the path, if that is needed).
//
// XXX(lukedirtwalker): this is still in development and not feature complete.
// Currently, only the following features are supported:
//   - initializing connections; MUST be done prior to calling Run
type DataPlane struct {
	interfaces        map[uint16]BatchConn
	external          map[uint16]BatchConn
	linkTypes         map[uint16]topology.LinkType
	neighborIAs       map[uint16]addr.IA
	internal          BatchConn
	internalIP        netip.Addr
	internalNextHops  map[uint16]*net.UDPAddr
	svc               *services
	macFactory        func() hash.Hash
	bfdSessions       map[uint16]bfdSession
	localIA           addr.IA
	mtx               sync.Mutex
	running           bool
	Metrics           *Metrics
	forwardingMetrics map[uint16]forwardingMetrics

	// The pool that stores all the packet buffers as described in the design document. See
	// https://github.com/scionproto/scion/blob/master/doc/dev/design/BorderRouter.rst
	packetPool chan []byte
}

var (
	alreadySet                    = serrors.New("already set")
	invalidSrcIA                  = serrors.New("invalid source ISD-AS")
	invalidDstIA                  = serrors.New("invalid destination ISD-AS")
	invalidSrcAddrForTransit      = serrors.New("invalid source address for transit pkt")
	cannotRoute                   = serrors.New("cannot route, dropping pkt")
	emptyValue                    = serrors.New("empty value")
	malformedPath                 = serrors.New("malformed path content")
	modifyExisting                = serrors.New("modifying a running dataplane is not allowed")
	noSVCBackend                  = serrors.New("cannot find internal IP for the SVC")
	unsupportedPathType           = serrors.New("unsupported path type")
	unsupportedPathTypeNextHeader = serrors.New("unsupported combination")
	noBFDSessionFound             = serrors.New("no BFD sessions was found")
	noBFDSessionConfigured        = serrors.New("no BFD sessions have been configured")
	errBFDDisabled                = serrors.New("BFD is disabled")
	// zeroBuffer will be used to reset the Authenticator option in the
	// scionPacketProcessor.OptAuth
	zeroBuffer = make([]byte, 16)
)

type drkeyProvider interface {
	GetAuthKey(validTime time.Time, dstIA addr.IA, dstAddr addr.Host) (drkey.Key, error)
}

type scmpError struct {
	TypeCode slayers.SCMPTypeCode
	Cause    error
}

func (e scmpError) Error() string {
	return serrors.New("scmp", "typecode", e.TypeCode, "cause", e.Cause).Error()
}

// SetIA sets the local IA for the dataplane.
func (d *DataPlane) SetIA(ia addr.IA) error {
	d.mtx.Lock()
	defer d.mtx.Unlock()
	if d.running {
		return modifyExisting
	}
	if ia.IsZero() {
		return emptyValue
	}
	if !d.localIA.IsZero() {
		return alreadySet
	}
	d.localIA = ia
	return nil
}

// SetKey sets the key used for MAC verification. The key provided here should
// already be derived as in scrypto.HFMacFactory.
func (d *DataPlane) SetKey(key []byte) error {
	d.mtx.Lock()
	defer d.mtx.Unlock()
	if d.running {
		return modifyExisting
	}
	if len(key) == 0 {
		return emptyValue
	}
	if d.macFactory != nil {
		return alreadySet
	}
	// First check for MAC creation errors.
	if _, err := scrypto.InitMac(key); err != nil {
		return err
	}
	d.macFactory = func() hash.Hash {
		mac, _ := scrypto.InitMac(key)
		return mac
	}
	return nil
}

// AddInternalInterface sets the interface the data-plane will use to
// send/receive traffic in the local AS. This can only be called once; future
// calls will return an error. This can only be called on a not yet running
// dataplane.
func (d *DataPlane) AddInternalInterface(conn BatchConn, ip net.IP) error {
	d.mtx.Lock()
	defer d.mtx.Unlock()
	if d.running {
		return modifyExisting
	}
	if conn == nil {
		return emptyValue
	}
	if d.internal != nil {
		return alreadySet
	}
	if d.interfaces == nil {
		d.interfaces = make(map[uint16]BatchConn)
	}
	d.interfaces[0] = conn
	d.internal = conn
	var ok bool
	d.internalIP, ok = netip.AddrFromSlice(ip)
	if !ok {
		return serrors.New("invalid ip", "ip", ip)
	}
	return nil
}

// AddExternalInterface adds the inter AS connection for the given interface ID.
// If a connection for the given ID is already set this method will return an
// error. This can only be called on a not yet running dataplane.
func (d *DataPlane) AddExternalInterface(ifID uint16, conn BatchConn) error {
	d.mtx.Lock()
	defer d.mtx.Unlock()
	if d.running {
		return modifyExisting
	}
	if conn == nil {
		return emptyValue
	}
	if _, exists := d.external[ifID]; exists {
		return serrors.WithCtx(alreadySet, "ifID", ifID)
	}
	if d.external == nil {
		d.external = make(map[uint16]BatchConn)
	}
	if d.interfaces == nil {
		d.interfaces = make(map[uint16]BatchConn)
	}
	d.interfaces[ifID] = conn
	d.external[ifID] = conn
	return nil
}

// AddNeighborIA adds the neighboring IA for a given interface ID. If an IA for
// the given ID is already set, this method will return an error. This can only
// be called on a yet running dataplane.
func (d *DataPlane) AddNeighborIA(ifID uint16, remote addr.IA) error {
	d.mtx.Lock()
	defer d.mtx.Unlock()
	if d.running {
		return modifyExisting
	}
	if remote.IsZero() {
		return emptyValue
	}
	if _, exists := d.neighborIAs[ifID]; exists {
		return serrors.WithCtx(alreadySet, "ifID", ifID)
	}
	if d.neighborIAs == nil {
		d.neighborIAs = make(map[uint16]addr.IA)
	}
	d.neighborIAs[ifID] = remote
	return nil
}

// AddLinkType adds the link type for a given interface ID. If a link type for
// the given ID is already set, this method will return an error. This can only
// be called on a not yet running dataplane.
func (d *DataPlane) AddLinkType(ifID uint16, linkTo topology.LinkType) error {
	if _, exists := d.linkTypes[ifID]; exists {
		return serrors.WithCtx(alreadySet, "ifID", ifID)
	}
	if d.linkTypes == nil {
		d.linkTypes = make(map[uint16]topology.LinkType)
	}
	d.linkTypes[ifID] = linkTo
	return nil
}

// AddExternalInterfaceBFD adds the inter AS connection BFD session.
func (d *DataPlane) AddExternalInterfaceBFD(ifID uint16, conn BatchConn,
	src, dst control.LinkEnd, cfg control.BFD) error {

	d.mtx.Lock()
	defer d.mtx.Unlock()
	if d.running {
		return modifyExisting
	}
	if conn == nil {
		return emptyValue
	}
	var m bfd.Metrics
	if d.Metrics != nil {
		labels := prometheus.Labels{
			"interface":       fmt.Sprint(ifID),
			"isd_as":          d.localIA.String(),
			"neighbor_isd_as": dst.IA.String(),
		}
		m = bfd.Metrics{
			Up:              d.Metrics.InterfaceUp.With(labels),
			StateChanges:    d.Metrics.BFDInterfaceStateChanges.With(labels),
			PacketsSent:     d.Metrics.BFDPacketsSent.With(labels),
			PacketsReceived: d.Metrics.BFDPacketsReceived.With(labels),
		}
	}
	s, err := newBFDSend(conn, src.IA, dst.IA, src.Addr, dst.Addr, ifID, d.macFactory())
	if err != nil {
		return err
	}
	return d.addBFDController(ifID, s, cfg, m)
}

// getInterfaceState checks if there is a bfd session for the input interfaceID and
// returns InterfaceUp if the relevant bfdsession state is up, or if there is no BFD
// session. Otherwise, it returns InterfaceDown.
func (d *DataPlane) getInterfaceState(interfaceID uint16) control.InterfaceState {
	bfdSessions := d.bfdSessions
	if bfdSession, ok := bfdSessions[interfaceID]; ok && !bfdSession.IsUp() {
		return control.InterfaceDown
	}
	return control.InterfaceUp
}

func (d *DataPlane) addBFDController(ifID uint16, s *bfdSend, cfg control.BFD,
	metrics bfd.Metrics) error {

	if cfg.Disable {
		return errBFDDisabled
	}
	if d.bfdSessions == nil {
		d.bfdSessions = make(map[uint16]bfdSession)
	}

	// Generate random discriminator. It can't be zero.
	discInt, err := rand.Int(rand.Reader, big.NewInt(0xfffffffe))
	if err != nil {
		return err
	}
	disc := layers.BFDDiscriminator(uint32(discInt.Uint64()) + 1)
	d.bfdSessions[ifID] = &bfd.Session{
		Sender:                s,
		DetectMult:            layers.BFDDetectMultiplier(cfg.DetectMult),
		DesiredMinTxInterval:  cfg.DesiredMinTxInterval,
		RequiredMinRxInterval: cfg.RequiredMinRxInterval,
		LocalDiscriminator:    disc,
		ReceiveQueueSize:      10,
		Metrics:               metrics,
	}
	return nil
}

// AddSvc adds the address for the given service. This can be called multiple
// times for the same service, with the address added to the list of addresses
// that provide the service.
func (d *DataPlane) AddSvc(svc addr.SVC, a *net.UDPAddr) error {
	d.mtx.Lock()
	defer d.mtx.Unlock()
	if a == nil {
		return emptyValue
	}
	if d.svc == nil {
		d.svc = newServices()
	}
	d.svc.AddSvc(svc, a)
	if d.Metrics != nil {
		labels := serviceMetricLabels(d.localIA, svc)
		d.Metrics.ServiceInstanceChanges.With(labels).Add(1)
		d.Metrics.ServiceInstanceCount.With(labels).Add(1)
	}
	return nil
}

// DelSvc deletes the address for the given service.
func (d *DataPlane) DelSvc(svc addr.SVC, a *net.UDPAddr) error {
	d.mtx.Lock()
	defer d.mtx.Unlock()
	if a == nil {
		return emptyValue
	}
	if d.svc == nil {
		return nil
	}
	d.svc.DelSvc(svc, a)
	if d.Metrics != nil {
		labels := serviceMetricLabels(d.localIA, svc)
		d.Metrics.ServiceInstanceChanges.With(labels).Add(1)
		d.Metrics.ServiceInstanceCount.With(labels).Add(-1)
	}
	return nil
}

// AddNextHop sets the next hop address for the given interface ID. If the
// interface ID already has an address associated this operation fails. This can
// only be called on a not yet running dataplane.
func (d *DataPlane) AddNextHop(ifID uint16, a *net.UDPAddr) error {
	d.mtx.Lock()
	defer d.mtx.Unlock()
	if d.running {
		return modifyExisting
	}
	if a == nil {
		return emptyValue
	}
	if _, exists := d.internalNextHops[ifID]; exists {
		return serrors.WithCtx(alreadySet, "ifID", ifID)
	}
	if d.internalNextHops == nil {
		d.internalNextHops = make(map[uint16]*net.UDPAddr)
	}
	d.internalNextHops[ifID] = a
	return nil
}

// AddNextHopBFD adds the BFD session for the next hop address.
// If the remote ifID belongs to an existing address, the existing
// BFD session will be re-used.
func (d *DataPlane) AddNextHopBFD(ifID uint16, src, dst *net.UDPAddr, cfg control.BFD,
	sibling string) error {

	d.mtx.Lock()
	defer d.mtx.Unlock()
	if d.running {
		return modifyExisting
	}

	if dst == nil {
		return emptyValue
	}

	for k, v := range d.internalNextHops {
		if v.String() == dst.String() {
			if c, ok := d.bfdSessions[k]; ok {
				d.bfdSessions[ifID] = c
				return nil
			}
		}
	}
	var m bfd.Metrics
	if d.Metrics != nil {
		labels := prometheus.Labels{"isd_as": d.localIA.String(), "sibling": sibling}
		m = bfd.Metrics{
			Up:              d.Metrics.SiblingReachable.With(labels),
			StateChanges:    d.Metrics.SiblingBFDStateChanges.With(labels),
			PacketsSent:     d.Metrics.SiblingBFDPacketsSent.With(labels),
			PacketsReceived: d.Metrics.SiblingBFDPacketsReceived.With(labels),
		}
	}

	s, err := newBFDSend(d.internal, d.localIA, d.localIA, src, dst, 0, d.macFactory())
	if err != nil {
		return err
	}
	return d.addBFDController(ifID, s, cfg, m)
}

type RunConfig struct {
	NumProcessors int
	BatchSize     int
}

func max(a int, b int) int {
	if a > b {
		return a
	}
	return b
}

func (d *DataPlane) Run(ctx context.Context, cfg *RunConfig) error {
	d.mtx.Lock()
	d.running = true
	d.initMetrics()

	processorQueueSize := max(
		len(d.interfaces)*cfg.BatchSize/cfg.NumProcessors,
		cfg.BatchSize)

	d.initPacketPool(cfg, processorQueueSize)
	procQs, fwQs := initQueues(cfg, d.interfaces, processorQueueSize)

	for ifID, conn := range d.interfaces {
		go func(ifID uint16, conn BatchConn) {
			defer log.HandlePanic()
			d.runReceiver(ifID, conn, cfg, procQs)
		}(ifID, conn)
		go func(ifID uint16, conn BatchConn) {
			defer log.HandlePanic()
			d.runForwarder(ifID, conn, cfg, fwQs[ifID])
		}(ifID, conn)
	}
	for i := 0; i < cfg.NumProcessors; i++ {
		go func(i int) {
			defer log.HandlePanic()
			d.runProcessor(i, procQs[i], fwQs)
		}(i)
	}

	for k, v := range d.bfdSessions {
		go func(ifID uint16, c bfdSession) {
			defer log.HandlePanic()
			if err := c.Run(ctx); err != nil && err != bfd.AlreadyRunning {
				log.Error("BFD session failed to start", "ifID", ifID, "err", err)
			}
		}(k, v)
	}

	d.mtx.Unlock()
	<-ctx.Done()
	return nil
}

// loadDefaults sets the default configuration for the number of
// processors and the batch size
func (r *RunConfig) LoadDefaults() {
	// TODO(rohrerj) move this logic to configuration in configuration PR
	r.NumProcessors = runtime.GOMAXPROCS(0)
	r.BatchSize = 256

}

// initializePacketPool calculates the size of the packet pool based on the
// current dataplane settings and allocates all the buffers
func (d *DataPlane) initPacketPool(cfg *RunConfig, processorQueueSize int) {
	poolSize := len(d.interfaces)*cfg.BatchSize +
		cfg.NumProcessors*(processorQueueSize+1) +
		len(d.interfaces)*(2*cfg.BatchSize)

	log.Debug("Initialize packet pool of size", "poolSize", poolSize)
	d.packetPool = make(chan []byte, poolSize)
	for i := 0; i < poolSize; i++ {
		d.packetPool <- make([]byte, bufSize)
	}
}

// initializes the processing routines and forwarders queues
func initQueues(cfg *RunConfig, interfaces map[uint16]BatchConn,
	processorQueueSize int) ([]chan packet, map[uint16]chan packet) {

	procQs := make([]chan packet, cfg.NumProcessors)
	for i := 0; i < cfg.NumProcessors; i++ {
		procQs[i] = make(chan packet, processorQueueSize)
	}
	fwQs := make(map[uint16]chan packet)
	for ifID := range interfaces {
		fwQs[ifID] = make(chan packet, cfg.BatchSize)
	}
	return procQs, fwQs
}

type packet struct {
	// The source address. Will be set by the receiver
	srcAddr *net.UDPAddr
	// The address to where we are forwarding the packet.
	// Will be set by the processing routine
	dstAddr *net.UDPAddr
	// The ingress on which this packet arrived. Will be
	// set by the receiver
	ingress   uint16
	rawPacket []byte
}

func (d *DataPlane) runReceiver(ifID uint16, conn BatchConn, cfg *RunConfig,
	procQs []chan packet) {

	log.Debug("Run receiver for", "interface", ifID)
	randomValue := make([]byte, 16)
	if _, err := rand.Read(randomValue); err != nil {
		panic("Error while generating random value")
	}

	msgs := underlayconn.NewReadMessages(cfg.BatchSize)
	numReusable := 0 // unused buffers from previous loop
	metrics := d.forwardingMetrics[ifID]
	flowIDBuffer := make([]byte, 3)
	hasher := fnv.New32a()

	enqueueForProcessing := func(pkt ipv4.Message) {
		metrics.InputPacketsTotal.Inc()
		metrics.InputBytesTotal.Add(float64(pkt.N))

		srcAddr := pkt.Addr.(*net.UDPAddr)

		procID, err := computeProcID(pkt.Buffers[0],
			cfg.NumProcessors, randomValue, flowIDBuffer, hasher)
		if err != nil {
			log.Debug("Error while computing procID", "err", err)
			d.returnPacketToPool(pkt.Buffers[0])
			metrics.DroppedPacketsInvalid.Inc()
			return
		}
		outPkt := packet{
			rawPacket: pkt.Buffers[0][:pkt.N],
			ingress:   ifID,
			srcAddr:   srcAddr,
		}
		select {
		case procQs[procID] <- outPkt:
		default:
			d.returnPacketToPool(pkt.Buffers[0])
			metrics.DroppedPacketsBusyProcessor.Inc()
		}
	}

	for d.running {
		// collect packets
		for i := 0; i < cfg.BatchSize-numReusable; i++ {
			p := <-d.packetPool
			msgs[i].Buffers[0] = p
		}

		// read batch
		numPkts, err := conn.ReadBatch(msgs)
		numReusable = len(msgs) - numPkts
		if err != nil {
			log.Debug("Error while reading batch", "interfaceID", ifID, "err", err)
			continue
		}
		for _, pkt := range msgs[:numPkts] {
			enqueueForProcessing(pkt)
		}

	}
}

func computeProcID(data []byte, numProcRoutines int, randomValue []byte,
	flowIDBuffer []byte, hasher hash.Hash32) (uint32, error) {

	if len(data) < slayers.CmnHdrLen {
		return 0, serrors.New("Packet is too short")
	}
	dstHostAddrLen := slayers.AddrType(data[9] >> 4 & 0xf).Length()
	srcHostAddrLen := slayers.AddrType(data[9] & 0xf).Length()
	addrHdrLen := 2*addr.IABytes + srcHostAddrLen + dstHostAddrLen
	if len(data) < slayers.CmnHdrLen+addrHdrLen {
		return 0, serrors.New("Packet is too short")
	}
	copy(flowIDBuffer[0:3], data[1:4])
	flowIDBuffer[0] &= 0xF // the left 4 bits don't belong to the flowID

	hasher.Reset()
	hasher.Write(randomValue)
	hasher.Write(flowIDBuffer[:])
	hasher.Write(data[slayers.CmnHdrLen : slayers.CmnHdrLen+addrHdrLen])
	return hasher.Sum32() % uint32(numProcRoutines), nil
}

func (d *DataPlane) returnPacketToPool(pkt []byte) {
	d.packetPool <- pkt[:cap(pkt)]
}

func (d *DataPlane) runProcessor(id int, q <-chan packet,
	fwQs map[uint16]chan packet) {

	log.Debug("Initialize processor with", "id", id)
	processor := newPacketProcessor(d)
	var scmpErr scmpError
	for d.running {
		p, ok := <-q
		if !ok {
			continue
		}
		metrics := d.forwardingMetrics[p.ingress]
		result, err := processor.processPkt(p.rawPacket, p.srcAddr, p.ingress)
		egress := result.EgressID
		switch {
		case err == nil:
		case errors.As(err, &scmpErr):
			if !scmpErr.TypeCode.InfoMsg() {
				log.Debug("SCMP", "err", scmpErr)
			}
		default:
			log.Debug("Error processing packet", "err", err)
			metrics.DroppedPacketsInvalid.Inc()
			d.returnPacketToPool(p.rawPacket)
			continue
		}
		if result.OutPkt == nil { // e.g. BFD case no message is forwarded
			metrics.ProcessedPackets.Inc()
			d.returnPacketToPool(p.rawPacket)
			continue
		}
		fwCh, ok := fwQs[egress]
		if !ok {
			log.Debug("Error determining forwarder. Egress is invalid", "egress", egress)
			metrics.DroppedPacketsInvalid.Inc()
			d.returnPacketToPool(p.rawPacket)
			continue
		}
		p.rawPacket = result.OutPkt
		p.dstAddr = result.OutAddr

		metrics.ProcessedPackets.Inc()
		select {
		case fwCh <- p:
		default:
			d.returnPacketToPool(p.rawPacket)
			metrics.DroppedPacketsBusyForwarder.Inc()
		}

	}
}

func (d *DataPlane) runForwarder(ifID uint16, conn BatchConn,
	cfg *RunConfig, c <-chan packet) {

	log.Debug("Initialize forwarder for", "interface", ifID)
	writeMsgs := make(underlayconn.Messages, cfg.BatchSize)
	for i := range writeMsgs {
		writeMsgs[i].Buffers = make([][]byte, 1)
	}
	metrics := d.forwardingMetrics[ifID]

	remaining := 0
	for d.running {
		available := readUpTo(c, cfg.BatchSize-remaining, remaining == 0,
			writeMsgs[remaining:])
		available += remaining
		written, _ := conn.WriteBatch(writeMsgs[:available], 0)
		if written < 0 {
			// WriteBatch returns -1 on error, we just consider this as
			// 0 packets written
			written = 0
		}
		writtenBytes := 0
		for i := range writeMsgs[:written] {
			writtenBytes += len(writeMsgs[i].Buffers[0])
			d.returnPacketToPool(writeMsgs[i].Buffers[0])
		}
		metrics.OutputPacketsTotal.Add(float64(written))
		metrics.OutputBytesTotal.Add(float64(writtenBytes))

		if written != available {
			metrics.DroppedPacketsInvalid.Inc()
			d.returnPacketToPool(writeMsgs[written].Buffers[0])
			remaining = available - written - 1
			for i := 0; i < remaining; i++ {
				writeMsgs[i].Buffers[0] = writeMsgs[i+written+1].Buffers[0]
				writeMsgs[i].Addr = writeMsgs[i+written+1].Addr
			}
		} else {
			remaining = 0
		}
	}
}

func readUpTo(c <-chan packet, n int, needsBlocking bool, msg []ipv4.Message) int {
	assign := func(p packet, m *ipv4.Message) {
		m.Buffers[0] = p.rawPacket
		m.Addr = nil
		if p.dstAddr != nil {
			m.Addr = p.dstAddr
		}
	}
	i := 0
	if needsBlocking {
		p, ok := <-c
		if !ok {
			return i
		}
		assign(p, &msg[i])
		i++
	}

	for ; i < n; i++ {
		select {
		case p, ok := <-c:
			if !ok {
				return i
			}
			assign(p, &msg[i])
		default:
			return i
		}

	}
	return i
}

// initMetrics initializes the metrics related to packet forwarding. The
// counters are already instantiated for all the relevant interfaces so this
// will not have to be repeated during packet forwarding.
func (d *DataPlane) initMetrics() {
	d.forwardingMetrics = make(map[uint16]forwardingMetrics)
	labels := interfaceToMetricLabels(0, d.localIA, d.neighborIAs)
	d.forwardingMetrics[0] = initForwardingMetrics(d.Metrics, labels)
	for id := range d.external {
		if _, notOwned := d.internalNextHops[id]; notOwned {
			continue
		}
		labels = interfaceToMetricLabels(id, d.localIA, d.neighborIAs)
		d.forwardingMetrics[id] = initForwardingMetrics(d.Metrics, labels)
	}
}

type processResult struct {
	EgressID uint16
	OutAddr  *net.UDPAddr
	OutPkt   []byte
}

func newPacketProcessor(d *DataPlane) *scionPacketProcessor {
	p := &scionPacketProcessor{
		d:      d,
		buffer: gopacket.NewSerializeBuffer(),
		mac:    d.macFactory(),
		macBuffers: macBuffers{
			scionInput: make([]byte, path.MACBufferSize),
			epicInput:  make([]byte, libepic.MACBufferSize),
			drkeyInput: make([]byte, spao.MACBufferSize),
		},
		// TODO(JordiSubira): Replace this with a useful implementation.
		drkeyProvider: &fakeProvider{},
		optAuth:       slayers.PacketAuthOption{EndToEndOption: new(slayers.EndToEndOption)},
		validAuthBuf:  make([]byte, 16),
	}
	p.scionLayer.RecyclePaths()
	return p
}

func (p *scionPacketProcessor) reset() error {
	p.rawPkt = nil
	p.srcAddr = nil
	p.ingressID = 0
	//p.scionLayer // cannot easily be reset
	p.path = nil
	p.hopField = path.HopField{}
	p.infoField = path.InfoField{}
	p.segmentChange = false
	if err := p.buffer.Clear(); err != nil {
		return serrors.WrapStr("Failed to clear buffer", err)
	}
	p.mac.Reset()
	p.cachedMac = nil
	// Reset hbh layer
	p.hbhLayer = slayers.HopByHopExtnSkipper{}
	// Reset e2e layer
	p.e2eLayer = slayers.EndToEndExtnSkipper{}
	return nil
}

func (p *scionPacketProcessor) processPkt(rawPkt []byte,
	srcAddr *net.UDPAddr, ingressID uint16) (processResult, error) {

	if err := p.reset(); err != nil {
		return processResult{}, err
	}
	p.rawPkt = rawPkt
	p.srcAddr = srcAddr
	p.ingressID = ingressID

	// parse SCION header and skip extensions;
	var err error
	p.lastLayer, err = decodeLayers(p.rawPkt, &p.scionLayer, &p.hbhLayer, &p.e2eLayer)
	if err != nil {
		return processResult{}, err
	}
	pld := p.lastLayer.LayerPayload()

	pathType := p.scionLayer.PathType
	switch pathType {
	case empty.PathType:
		if p.lastLayer.NextLayerType() == layers.LayerTypeBFD {
			return processResult{}, p.processIntraBFD(pld)
		}
		return processResult{}, serrors.WithCtx(unsupportedPathTypeNextHeader,
			"type", pathType, "header", nextHdr(p.lastLayer))
	case onehop.PathType:
		if p.lastLayer.NextLayerType() == layers.LayerTypeBFD {
			ohp, ok := p.scionLayer.Path.(*onehop.Path)
			if !ok {
				return processResult{}, malformedPath
			}
			return processResult{}, p.processInterBFD(ohp, pld)
		}
		return p.processOHP()
	case scion.PathType:
		return p.processSCION()
	case epic.PathType:
		return p.processEPIC()
	default:
		return processResult{}, serrors.WithCtx(unsupportedPathType, "type", pathType)
	}
}

func (p *scionPacketProcessor) processInterBFD(oh *onehop.Path, data []byte) error {
	if len(p.d.bfdSessions) == 0 {
		return noBFDSessionConfigured
	}

	bfd := &p.bfdLayer
	if err := bfd.DecodeFromBytes(data, gopacket.NilDecodeFeedback); err != nil {
		return err
	}

	if v, ok := p.d.bfdSessions[p.ingressID]; ok {
		v.ReceiveMessage(bfd)
		return nil
	}

	return noBFDSessionFound
}

func (p *scionPacketProcessor) processIntraBFD(data []byte) error {
	if len(p.d.bfdSessions) == 0 {
		return noBFDSessionConfigured
	}

	bfd := &p.bfdLayer
	if err := bfd.DecodeFromBytes(data, gopacket.NilDecodeFeedback); err != nil {
		return err
	}

	ifID := uint16(0)
	for k, v := range p.d.internalNextHops {
		if bytes.Equal(v.IP, p.srcAddr.IP) && v.Port == p.srcAddr.Port {
			ifID = k
			break
		}
	}

	if v, ok := p.d.bfdSessions[ifID]; ok {
		v.ReceiveMessage(bfd)
		return nil
	}

	return noBFDSessionFound
}

func (p *scionPacketProcessor) processSCION() (processResult, error) {

	var ok bool
	p.path, ok = p.scionLayer.Path.(*scion.Raw)
	if !ok {
		// TODO(lukedirtwalker) parameter problem invalid path?
		return processResult{}, malformedPath
	}
	return p.process()
}

func (p *scionPacketProcessor) processEPIC() (processResult, error) {

	epicPath, ok := p.scionLayer.Path.(*epic.Path)
	if !ok {
		return processResult{}, malformedPath
	}

	p.path = epicPath.ScionPath
	if p.path == nil {
		return processResult{}, malformedPath
	}

	isPenultimate := p.path.IsPenultimateHop()
	isLast := p.path.IsLastHop()

	result, err := p.process()
	if err != nil {
		return result, err
	}

	if isPenultimate || isLast {
		firstInfo, err := p.path.GetInfoField(0)
		if err != nil {
			return processResult{}, err
		}

		timestamp := time.Unix(int64(firstInfo.Timestamp), 0)
		err = libepic.VerifyTimestamp(timestamp, epicPath.PktID.Timestamp, time.Now())
		if err != nil {
			// TODO(mawyss): Send back SCMP packet
			return processResult{}, err
		}

		HVF := epicPath.PHVF
		if isLast {
			HVF = epicPath.LHVF
		}
		err = libepic.VerifyHVF(p.cachedMac, epicPath.PktID,
			&p.scionLayer, firstInfo.Timestamp, HVF, p.macBuffers.epicInput)
		if err != nil {
			// TODO(mawyss): Send back SCMP packet
			return processResult{}, err
		}
	}

	return result, nil
}

// scionPacketProcessor processes packets. It contains pre-allocated per-packet
// mutable state and context information which should be reused.
type scionPacketProcessor struct {
	// d is a reference to the dataplane instance that initiated this processor.
	d *DataPlane
	// ingressID is the interface ID this packet came in, determined from the
	// socket.
	ingressID uint16
	// rawPkt is the raw packet, it is updated during processing to contain the
	// message to send out.
	rawPkt []byte
	// srcAddr is the source address of the packet
	srcAddr *net.UDPAddr
	// buffer is the buffer that can be used to serialize gopacket layers.
	buffer gopacket.SerializeBuffer
	// mac is the hasher for the MAC computation.
	mac hash.Hash

	// scionLayer is the SCION gopacket layer.
	scionLayer slayers.SCION
	hbhLayer   slayers.HopByHopExtnSkipper
	e2eLayer   slayers.EndToEndExtnSkipper
	// last is the last parsed layer, i.e. either &scionLayer, &hbhLayer or &e2eLayer
	lastLayer gopacket.DecodingLayer

	// path is the raw SCION path. Will be set during processing.
	path *scion.Raw
	// hopField is the current hopField field, is updated during processing.
	hopField path.HopField
	// infoField is the current infoField field, is updated during processing.
	infoField path.InfoField
	// segmentChange indicates if the path segment was changed during processing.
	segmentChange bool

	// cachedMac contains the full 16 bytes of the MAC. Will be set during processing.
	// For a hop performing an Xover, it is the MAC corresponding to the down segment.
	cachedMac []byte
	// macBuffers avoid allocating memory during processing.
	macBuffers macBuffers

	// bfdLayer is reusable buffer for parsing BFD messages
	bfdLayer layers.BFD
	// optAuth is a reusable Packet Authenticator Option
	optAuth slayers.PacketAuthOption
	// validAuthBuf is a reusable buffer for the authentication tag
	// to be used in the hasValidAuth() method.
	validAuthBuf []byte

	// DRKey key derivation for SCMP authentication
	drkeyProvider drkeyProvider
}

// macBuffers are preallocated buffers for the in- and outputs of MAC functions.
type macBuffers struct {
	scionInput []byte
	epicInput  []byte
	drkeyInput []byte
}

func (p *scionPacketProcessor) packSCMP(
	typ slayers.SCMPType,
	code slayers.SCMPCode,
	scmpP gopacket.SerializableLayer,
	cause error,
) (processResult, error) {

	// check invoking packet was an SCMP error:
	if p.lastLayer.NextLayerType() == slayers.LayerTypeSCMP {
		var scmpLayer slayers.SCMP
		err := scmpLayer.DecodeFromBytes(p.lastLayer.LayerPayload(), gopacket.NilDecodeFeedback)
		if err != nil {
			return processResult{}, serrors.WrapStr("decoding SCMP layer", err)
		}
		if !scmpLayer.TypeCode.InfoMsg() {
			return processResult{}, serrors.WrapStr("SCMP error for SCMP error pkt -> DROP", cause)
		}
	}

	rawSCMP, err := p.prepareSCMP(typ, code, scmpP, cause)
	if rawSCMP != nil {
		p.rawPkt = p.rawPkt[:len(rawSCMP)]
		copy(p.rawPkt, rawSCMP)
	}

	return processResult{OutPkt: p.rawPkt, EgressID: p.ingressID, OutAddr: p.srcAddr}, err
}

func (p *scionPacketProcessor) parsePath() (processResult, error) {
	var err error
	p.hopField, err = p.path.GetCurrentHopField()
	if err != nil {
		// TODO(lukedirtwalker) parameter problem invalid path?
		return processResult{}, err
	}
	p.infoField, err = p.path.GetCurrentInfoField()
	if err != nil {
		// TODO(lukedirtwalker) parameter problem invalid path?
		return processResult{}, err
	}
	return processResult{}, nil
}

func (p *scionPacketProcessor) validateHopExpiry() (processResult, error) {
	expiration := util.SecsToTime(p.infoField.Timestamp).
		Add(path.ExpTimeToDuration(p.hopField.ExpTime))
	expired := expiration.Before(time.Now())
	if !expired {
		return processResult{}, nil
	}
	return p.packSCMP(
		slayers.SCMPTypeParameterProblem,
		slayers.SCMPCodePathExpired,
		&slayers.SCMPParameterProblem{Pointer: p.currentHopPointer()},
		serrors.New("expired hop", "cons_dir", p.infoField.ConsDir, "if_id", p.ingressID,
			"curr_inf", p.path.PathMeta.CurrINF, "curr_hf", p.path.PathMeta.CurrHF),
	)
}

func (p *scionPacketProcessor) validateIngressID() (processResult, error) {
	pktIngressID := p.hopField.ConsIngress
	errCode := slayers.SCMPCodeUnknownHopFieldIngress
	if !p.infoField.ConsDir {
		pktIngressID = p.hopField.ConsEgress
		errCode = slayers.SCMPCodeUnknownHopFieldEgress
	}
	if p.ingressID != 0 && p.ingressID != pktIngressID {
		return p.packSCMP(
			slayers.SCMPTypeParameterProblem,
			errCode,
			&slayers.SCMPParameterProblem{Pointer: p.currentHopPointer()},
			serrors.New("ingress interface invalid",
				"pkt_ingress", pktIngressID, "router_ingress", p.ingressID),
		)
	}
	return processResult{}, nil
}

func (p *scionPacketProcessor) validateSrcDstIA() (processResult, error) {
	srcIsLocal := (p.scionLayer.SrcIA == p.d.localIA)
	dstIsLocal := (p.scionLayer.DstIA == p.d.localIA)
	if p.ingressID == 0 {
		// Outbound
		// Only check SrcIA if first hop, for transit this already checked by ingress router.
		// Note: SCMP error messages triggered by the sibling router may use paths that
		// don't start with the first hop.
		if p.path.IsFirstHop() && !srcIsLocal {
			return p.invalidSrcIA()
		}
		if dstIsLocal {
			return p.invalidDstIA()
		}
	} else {
		// Inbound
		if srcIsLocal {
			return p.invalidSrcIA()
		}
		if p.path.IsLastHop() != dstIsLocal {
			return p.invalidDstIA()
		}
	}
	return processResult{}, nil
}

// invalidSrcIA is a helper to return an SCMP error for an invalid SrcIA.
func (p *scionPacketProcessor) invalidSrcIA() (processResult, error) {
	return p.packSCMP(
		slayers.SCMPTypeParameterProblem,
		slayers.SCMPCodeInvalidSourceAddress,
		&slayers.SCMPParameterProblem{Pointer: uint16(slayers.CmnHdrLen + addr.IABytes)},
		invalidSrcIA,
	)
}

// invalidDstIA is a helper to return an SCMP error for an invalid DstIA.
func (p *scionPacketProcessor) invalidDstIA() (processResult, error) {
	return p.packSCMP(
		slayers.SCMPTypeParameterProblem,
		slayers.SCMPCodeInvalidDestinationAddress,
		&slayers.SCMPParameterProblem{Pointer: uint16(slayers.CmnHdrLen)},
		invalidDstIA,
	)
}

// validateTransitUnderlaySrc checks that the source address of transit packets
// matches the expected sibling router.
// Provided that underlying network infrastructure prevents address spoofing,
// this check prevents malicious end hosts in the local AS from bypassing the
// SrcIA checks by disguising packets as transit traffic.
func (p *scionPacketProcessor) validateTransitUnderlaySrc() (processResult, error) {
	if p.path.IsFirstHop() || p.ingressID != 0 {
		// not a transit packet, nothing to check
		return processResult{}, nil
	}
	pktIngressID := p.ingressInterface()
	expectedSrc, ok := p.d.internalNextHops[pktIngressID]
	if !ok || !expectedSrc.IP.Equal(p.srcAddr.IP) {
		// Drop
		return processResult{}, invalidSrcAddrForTransit
	}
	return processResult{}, nil
}

func (p *scionPacketProcessor) validateEgressID() (processResult, error) {
	pktEgressID := p.egressInterface()
	_, ih := p.d.internalNextHops[pktEgressID]
	_, eh := p.d.external[pktEgressID]
	if !ih && !eh {
		errCode := slayers.SCMPCodeUnknownHopFieldEgress
		if !p.infoField.ConsDir {
			errCode = slayers.SCMPCodeUnknownHopFieldIngress
		}
		return p.packSCMP(
			slayers.SCMPTypeParameterProblem,
			errCode,
			&slayers.SCMPParameterProblem{Pointer: p.currentHopPointer()},
			cannotRoute,
		)
	}

	ingress, egress := p.d.linkTypes[p.ingressID], p.d.linkTypes[pktEgressID]
	if !p.segmentChange {
		// Check that the interface pair is valid within a single segment.
		// No check required if the packet is received from an internal interface.
		switch {
		case p.ingressID == 0:
			return processResult{}, nil
		case ingress == topology.Core && egress == topology.Core:
			return processResult{}, nil
		case ingress == topology.Child && egress == topology.Parent:
			return processResult{}, nil
		case ingress == topology.Parent && egress == topology.Child:
			return processResult{}, nil
		default: // malicious
			return p.packSCMP(
				slayers.SCMPTypeParameterProblem,
				slayers.SCMPCodeInvalidPath, // XXX(matzf) new code InvalidHop?
				&slayers.SCMPParameterProblem{Pointer: p.currentHopPointer()},
				serrors.WithCtx(cannotRoute, "ingress_id", p.ingressID, "ingress_type", ingress,
					"egress_id", pktEgressID, "egress_type", egress))
		}
	}
	// Check that the interface pair is valid on a segment switch.
	// Having a segment change received from the internal interface is never valid.
	switch {
	case ingress == topology.Core && egress == topology.Child:
		return processResult{}, nil
	case ingress == topology.Child && egress == topology.Core:
		return processResult{}, nil
	case ingress == topology.Child && egress == topology.Child:
		return processResult{}, nil
	default:
		return p.packSCMP(
			slayers.SCMPTypeParameterProblem,
			slayers.SCMPCodeInvalidSegmentChange,
			&slayers.SCMPParameterProblem{Pointer: p.currentInfoPointer()},
			serrors.WithCtx(cannotRoute, "ingress_id", p.ingressID, "ingress_type", ingress,
				"egress_id", pktEgressID, "egress_type", egress))
	}
}

func (p *scionPacketProcessor) updateNonConsDirIngressSegID() error {
	// against construction dir the ingress router updates the SegID, ifID == 0
	// means this comes from this AS itself, so nothing has to be done.
	// TODO(lukedirtwalker): For packets destined to peer links this shouldn't
	// be updated.
	if !p.infoField.ConsDir && p.ingressID != 0 {
		p.infoField.UpdateSegID(p.hopField.Mac)
		if err := p.path.SetInfoField(p.infoField, int(p.path.PathMeta.CurrINF)); err != nil {
			return serrors.WrapStr("update info field", err)
		}
	}
	return nil
}

func (p *scionPacketProcessor) currentInfoPointer() uint16 {
	return uint16(slayers.CmnHdrLen + p.scionLayer.AddrHdrLen() +
		scion.MetaLen + path.InfoLen*int(p.path.PathMeta.CurrINF))
}

func (p *scionPacketProcessor) currentHopPointer() uint16 {
	return uint16(slayers.CmnHdrLen + p.scionLayer.AddrHdrLen() +
		scion.MetaLen + path.InfoLen*p.path.NumINF + path.HopLen*int(p.path.PathMeta.CurrHF))
}

func (p *scionPacketProcessor) verifyCurrentMAC() (processResult, error) {
	fullMac := path.FullMAC(p.mac, p.infoField, p.hopField, p.macBuffers.scionInput)
	if subtle.ConstantTimeCompare(p.hopField.Mac[:path.MacLen], fullMac[:path.MacLen]) == 0 {
		return p.packSCMP(
			slayers.SCMPTypeParameterProblem,
			slayers.SCMPCodeInvalidHopFieldMAC,
			&slayers.SCMPParameterProblem{Pointer: p.currentHopPointer()},
			serrors.New("MAC verification failed", "expected", fmt.Sprintf(
				"%x", fullMac[:path.MacLen]),
				"actual", fmt.Sprintf("%x", p.hopField.Mac[:path.MacLen]),
				"cons_dir", p.infoField.ConsDir,
				"if_id", p.ingressID, "curr_inf", p.path.PathMeta.CurrINF,
				"curr_hf", p.path.PathMeta.CurrHF, "seg_id", p.infoField.SegID),
		)
	}
	// Add the full MAC to the SCION packet processor,
	// such that EPIC does not need to recalculate it.
	p.cachedMac = fullMac

	return processResult{}, nil
}

func (p *scionPacketProcessor) resolveInbound() (*net.UDPAddr, processResult, error) {
	a, err := p.d.resolveLocalDst(p.scionLayer)
	switch {
	case errors.Is(err, noSVCBackend):
		r, err := p.packSCMP(
			slayers.SCMPTypeDestinationUnreachable,
			slayers.SCMPCodeNoRoute,
			&slayers.SCMPDestinationUnreachable{}, err)
		return nil, r, err
	default:
		return a, processResult{}, nil
	}
}

func (p *scionPacketProcessor) processEgress() error {
	// we are the egress router and if we go in construction direction we
	// need to update the SegID.
	if p.infoField.ConsDir {
		p.infoField.UpdateSegID(p.hopField.Mac)
		if err := p.path.SetInfoField(p.infoField, int(p.path.PathMeta.CurrINF)); err != nil {
			// TODO parameter problem invalid path
			return serrors.WrapStr("update info field", err)
		}
	}
	if err := p.path.IncPath(); err != nil {
		// TODO parameter problem invalid path
		return serrors.WrapStr("incrementing path", err)
	}
	return nil
}

func (p *scionPacketProcessor) doXover() (processResult, error) {
	p.segmentChange = true
	if err := p.path.IncPath(); err != nil {
		// TODO parameter problem invalid path
		return processResult{}, serrors.WrapStr("incrementing path", err)
	}
	var err error
	if p.hopField, err = p.path.GetCurrentHopField(); err != nil {
		// TODO parameter problem invalid path
		return processResult{}, err
	}
	if p.infoField, err = p.path.GetCurrentInfoField(); err != nil {
		// TODO parameter problem invalid path
		return processResult{}, err
	}
	return processResult{}, nil
}

func (p *scionPacketProcessor) ingressInterface() uint16 {
	info := p.infoField
	hop := p.hopField
	if p.path.IsFirstHopAfterXover() {
		var err error
		info, err = p.path.GetInfoField(int(p.path.PathMeta.CurrINF) - 1)
		if err != nil { // cannot be out of range
			panic(err)
		}
		hop, err = p.path.GetHopField(int(p.path.PathMeta.CurrHF) - 1)
		if err != nil { // cannot be out of range
			panic(err)
		}
	}
	if info.ConsDir {
		return hop.ConsIngress
	}
	return hop.ConsEgress
}

func (p *scionPacketProcessor) egressInterface() uint16 {
	if p.infoField.ConsDir {
		return p.hopField.ConsEgress
	}
	return p.hopField.ConsIngress
}

func (p *scionPacketProcessor) validateEgressUp() (processResult, error) {
	egressID := p.egressInterface()
	if v, ok := p.d.bfdSessions[egressID]; ok {
		if !v.IsUp() {
			typ := slayers.SCMPTypeExternalInterfaceDown
			var scmpP gopacket.SerializableLayer = &slayers.SCMPExternalInterfaceDown{
				IA:   p.d.localIA,
				IfID: uint64(egressID),
			}
			if _, external := p.d.external[egressID]; !external {
				typ = slayers.SCMPTypeInternalConnectivityDown
				scmpP = &slayers.SCMPInternalConnectivityDown{
					IA:      p.d.localIA,
					Ingress: uint64(p.ingressID),
					Egress:  uint64(egressID),
				}
			}
			return p.packSCMP(typ, 0, scmpP, serrors.New("bfd session down"))
		}
	}
	return processResult{}, nil
}

func (p *scionPacketProcessor) handleIngressRouterAlert() (processResult, error) {
	if p.ingressID == 0 {
		return processResult{}, nil
	}
	alert := p.ingressRouterAlertFlag()
	if !*alert {
		return processResult{}, nil
	}
	*alert = false
	if err := p.path.SetHopField(p.hopField, int(p.path.PathMeta.CurrHF)); err != nil {
		return processResult{}, serrors.WrapStr("update hop field", err)
	}
	return p.handleSCMPTraceRouteRequest(p.ingressID)
}

func (p *scionPacketProcessor) ingressRouterAlertFlag() *bool {
	if !p.infoField.ConsDir {
		return &p.hopField.EgressRouterAlert
	}
	return &p.hopField.IngressRouterAlert
}

func (p *scionPacketProcessor) handleEgressRouterAlert() (processResult, error) {
	alert := p.egressRouterAlertFlag()
	if !*alert {
		return processResult{}, nil
	}
	egressID := p.egressInterface()
	if _, ok := p.d.external[egressID]; !ok {
		return processResult{}, nil
	}
	*alert = false
	if err := p.path.SetHopField(p.hopField, int(p.path.PathMeta.CurrHF)); err != nil {
		return processResult{}, serrors.WrapStr("update hop field", err)
	}
	return p.handleSCMPTraceRouteRequest(egressID)
}

func (p *scionPacketProcessor) egressRouterAlertFlag() *bool {
	if !p.infoField.ConsDir {
		return &p.hopField.IngressRouterAlert
	}
	return &p.hopField.EgressRouterAlert
}

func (p *scionPacketProcessor) handleSCMPTraceRouteRequest(
	interfaceID uint16) (processResult, error) {

	if p.lastLayer.NextLayerType() != slayers.LayerTypeSCMP {
		log.Debug("Packet with router alert, but not SCMP")
		return processResult{}, nil
	}
	scionPld := p.lastLayer.LayerPayload()
	var scmpH slayers.SCMP
	if err := scmpH.DecodeFromBytes(scionPld, gopacket.NilDecodeFeedback); err != nil {
		log.Debug("Parsing SCMP header of router alert", "err", err)
		return processResult{}, nil
	}
	if scmpH.TypeCode != slayers.CreateSCMPTypeCode(slayers.SCMPTypeTracerouteRequest, 0) {
		log.Debug("Packet with router alert, but not traceroute request",
			"type_code", scmpH.TypeCode)
		return processResult{}, nil
	}
	var scmpP slayers.SCMPTraceroute
	if err := scmpP.DecodeFromBytes(scmpH.Payload, gopacket.NilDecodeFeedback); err != nil {
		log.Debug("Parsing SCMPTraceroute", "err", err)
		return processResult{}, nil
	}
	scmpP = slayers.SCMPTraceroute{
		Identifier: scmpP.Identifier,
		Sequence:   scmpP.Sequence,
		IA:         p.d.localIA,
		Interface:  uint64(interfaceID),
	}
	return p.packSCMP(slayers.SCMPTypeTracerouteReply, 0, &scmpP, nil)
}

func (p *scionPacketProcessor) validatePktLen() (processResult, error) {
	if int(p.scionLayer.PayloadLen) == len(p.scionLayer.Payload) {
		return processResult{}, nil
	}
	return p.packSCMP(
		slayers.SCMPTypeParameterProblem,
		slayers.SCMPCodeInvalidPacketSize,
		&slayers.SCMPParameterProblem{Pointer: 0},
		serrors.New("bad packet size",
			"header", p.scionLayer.PayloadLen, "actual", len(p.scionLayer.Payload)),
	)
}

func (p *scionPacketProcessor) process() (processResult, error) {

	if r, err := p.parsePath(); err != nil {
		return r, err
	}
	if r, err := p.validateHopExpiry(); err != nil {
		return r, err
	}
	if r, err := p.validateIngressID(); err != nil {
		return r, err
	}
	if r, err := p.validatePktLen(); err != nil {
		return r, err
	}
	if r, err := p.validateTransitUnderlaySrc(); err != nil {
		return r, err
	}
	if r, err := p.validateSrcDstIA(); err != nil {
		return r, err
	}
	if err := p.updateNonConsDirIngressSegID(); err != nil {
		return processResult{}, err
	}
	if r, err := p.verifyCurrentMAC(); err != nil {
		return r, err
	}
	if r, err := p.handleIngressRouterAlert(); err != nil {
		return r, err
	}
	// Inbound: pkts destined to the local IA.
	if p.scionLayer.DstIA == p.d.localIA {
		a, r, err := p.resolveInbound()
		if err != nil {
			return r, err
		}
		return processResult{OutAddr: a, OutPkt: p.rawPkt}, nil
	}

	// Outbound: pkts leaving the local IA.
	// BRTransit: pkts leaving from the same BR different interface.
	if p.path.IsXover() {
		if r, err := p.doXover(); err != nil {
			return r, err
		}
		if r, err := p.validateHopExpiry(); err != nil {
			return r, serrors.WithCtx(err, "info", "after xover")
		}
		// verify the new block
		if r, err := p.verifyCurrentMAC(); err != nil {
			return r, serrors.WithCtx(err, "info", "after xover")
		}
	}
	if r, err := p.validateEgressID(); err != nil {
		return r, err
	}
	// handle egress router alert before we check if it's up because we want to
	// send the reply anyway, so that trace route can pinpoint the exact link
	// that failed.
	if r, err := p.handleEgressRouterAlert(); err != nil {
		return r, err
	}
	if r, err := p.validateEgressUp(); err != nil {
		return r, err
	}
	egressID := p.egressInterface()
	if _, ok := p.d.external[egressID]; ok {
		if err := p.processEgress(); err != nil {
			return processResult{}, err
		}
		return processResult{EgressID: egressID, OutPkt: p.rawPkt}, nil
	}
	// ASTransit: pkts leaving from another AS BR.
	if a, ok := p.d.internalNextHops[egressID]; ok {
		return processResult{OutAddr: a, OutPkt: p.rawPkt}, nil
	}
	errCode := slayers.SCMPCodeUnknownHopFieldEgress
	if !p.infoField.ConsDir {
		errCode = slayers.SCMPCodeUnknownHopFieldIngress
	}
	return p.packSCMP(
		slayers.SCMPTypeParameterProblem,
		errCode,
		&slayers.SCMPParameterProblem{Pointer: p.currentHopPointer()},
		cannotRoute,
	)
}

func (p *scionPacketProcessor) processOHP() (processResult, error) {
	s := p.scionLayer
	ohp, ok := s.Path.(*onehop.Path)
	if !ok {
		// TODO parameter problem -> invalid path
		return processResult{}, malformedPath
	}
	if !ohp.Info.ConsDir {
		// TODO parameter problem -> invalid path
		return processResult{}, serrors.WrapStr(
			"OneHop path in reverse construction direction is not allowed",
			malformedPath, "srcIA", s.SrcIA, "dstIA", s.DstIA)
	}

	// OHP leaving our IA
	if p.ingressID == 0 {
		if !p.d.localIA.Equal(s.SrcIA) {
			// TODO parameter problem -> invalid path
			return processResult{}, serrors.WrapStr("bad source IA", cannotRoute,
				"type", "ohp", "egress", ohp.FirstHop.ConsEgress,
				"localIA", p.d.localIA, "srcIA", s.SrcIA)
		}
		neighborIA, ok := p.d.neighborIAs[ohp.FirstHop.ConsEgress]
		if !ok {
			// TODO parameter problem invalid interface
			return processResult{}, serrors.WithCtx(cannotRoute,
				"type", "ohp", "egress", ohp.FirstHop.ConsEgress)
		}
		if !neighborIA.Equal(s.DstIA) {
			return processResult{}, serrors.WrapStr("bad destination IA", cannotRoute,
				"type", "ohp", "egress", ohp.FirstHop.ConsEgress,
				"neighborIA", neighborIA, "dstIA", s.DstIA)
		}
		mac := path.MAC(p.mac, ohp.Info, ohp.FirstHop, p.macBuffers.scionInput)
		if subtle.ConstantTimeCompare(ohp.FirstHop.Mac[:], mac[:]) == 0 {
			// TODO parameter problem -> invalid MAC
			return processResult{}, serrors.New("MAC", "expected", fmt.Sprintf("%x", mac),
				"actual", fmt.Sprintf("%x", ohp.FirstHop.Mac), "type", "ohp")
		}
		ohp.Info.UpdateSegID(ohp.FirstHop.Mac)

		if err := updateSCIONLayer(p.rawPkt, s, p.buffer); err != nil {
			return processResult{}, err
		}
		return processResult{EgressID: ohp.FirstHop.ConsEgress, OutPkt: p.rawPkt},
			nil
	}

	// OHP entering our IA
	if !p.d.localIA.Equal(s.DstIA) {
		return processResult{}, serrors.WrapStr("bad destination IA", cannotRoute,
			"type", "ohp", "ingress", p.ingressID,
			"localIA", p.d.localIA, "dstIA", s.DstIA)
	}
	neighborIA := p.d.neighborIAs[p.ingressID]
	if !neighborIA.Equal(s.SrcIA) {
		return processResult{}, serrors.WrapStr("bad source IA", cannotRoute,
			"type", "ohp", "ingress", p.ingressID,
			"neighborIA", neighborIA, "srcIA", s.SrcIA)
	}

	ohp.SecondHop = path.HopField{
		ConsIngress: p.ingressID,
		ExpTime:     ohp.FirstHop.ExpTime,
	}
	// XXX(roosd): Here we leak the buffer into the SCION packet header.
	// This is okay because we do not operate on the buffer or the packet
	// for the rest of processing.
	ohp.SecondHop.Mac = path.MAC(p.mac, ohp.Info, ohp.SecondHop, p.macBuffers.scionInput)

	if err := updateSCIONLayer(p.rawPkt, s, p.buffer); err != nil {
		return processResult{}, err
	}
	a, err := p.d.resolveLocalDst(s)
	if err != nil {
		return processResult{}, err
	}
	return processResult{OutAddr: a, OutPkt: p.rawPkt}, nil
}

func (d *DataPlane) resolveLocalDst(s slayers.SCION) (*net.UDPAddr, error) {
	dst, err := s.DstAddr()
	if err != nil {
		// TODO parameter problem.
		return nil, err
	}
	switch dst.Type() {
	case addr.HostTypeSVC:
		// For map lookup use the Base address, i.e. strip the multi cast
		// information, because we only register base addresses in the map.
		a, ok := d.svc.Any(dst.SVC().Base())
		if !ok {
			return nil, noSVCBackend
		}
		return a, nil
	case addr.HostTypeIP:
		return addEndhostPort(dst.IP().AsSlice()), nil
	default:
		panic("unexpected address type returned from DstAddr")
	}
}

func addEndhostPort(dst net.IP) *net.UDPAddr {
	return &net.UDPAddr{IP: dst, Port: topology.EndhostPort}
}

// TODO(matzf) this function is now only used to update the OneHop-path.
// This should be changed so that the OneHop-path can be updated in-place, like
// the scion.Raw path.
func updateSCIONLayer(rawPkt []byte, s slayers.SCION, buffer gopacket.SerializeBuffer) error {
	if err := buffer.Clear(); err != nil {
		return err
	}
	if err := s.SerializeTo(buffer, gopacket.SerializeOptions{}); err != nil {
		return err
	}
	// TODO(lukedirtwalker): We should add a method to the scion layers
	// which can write into the existing buffer, see also the discussion in
	// https://fsnets.slack.com/archives/C8ADBBG0J/p1592805884250700
	rawContents := buffer.Bytes()
	copy(rawPkt[:len(rawContents)], rawContents)
	return nil
}

type bfdSend struct {
	conn             BatchConn
	srcAddr, dstAddr *net.UDPAddr
	scn              *slayers.SCION
	ohp              *onehop.Path
	mac              hash.Hash
	macBuffer        []byte
	buffer           gopacket.SerializeBuffer
}

// newBFDSend creates and initializes a BFD Sender
func newBFDSend(conn BatchConn, srcIA, dstIA addr.IA, srcAddr, dstAddr *net.UDPAddr,
	ifID uint16, mac hash.Hash) (*bfdSend, error) {

	scn := &slayers.SCION{
		Version:      0,
		TrafficClass: 0xb8,
		FlowID:       0xdead,
		NextHdr:      slayers.L4BFD,
		SrcIA:        srcIA,
		DstIA:        dstIA,
	}

	srcAddrIP, ok := netip.AddrFromSlice(srcAddr.IP)
	if !ok {
		return nil, serrors.New("invalid source IP", "ip", srcAddr.IP)
	}
	dstAddrIP, ok := netip.AddrFromSlice(dstAddr.IP)
	if !ok {
		return nil, serrors.New("invalid destination IP", "ip", dstAddr.IP)
	}
	if err := scn.SetSrcAddr(addr.HostIP(srcAddrIP)); err != nil {
		panic(err) // Must work
	}
	if err := scn.SetDstAddr(addr.HostIP(dstAddrIP)); err != nil {
		panic(err) // Must work
	}

	var ohp *onehop.Path
	if ifID == 0 {
		scn.PathType = empty.PathType
		scn.Path = &empty.Path{}
	} else {
		ohp = &onehop.Path{
			Info: path.InfoField{
				ConsDir: true,
				// Timestamp set in Send
			},
			FirstHop: path.HopField{
				ConsEgress: ifID,
				ExpTime:    hopFieldDefaultExpTime,
			},
		}
		scn.PathType = onehop.PathType
		scn.Path = ohp
	}

	return &bfdSend{
		conn:      conn,
		srcAddr:   srcAddr,
		dstAddr:   dstAddr,
		scn:       scn,
		ohp:       ohp,
		mac:       mac,
		macBuffer: make([]byte, path.MACBufferSize),
		buffer:    gopacket.NewSerializeBuffer(),
	}, nil
}

func (b *bfdSend) String() string {
	return b.srcAddr.String()
}

// Send sends out a BFD message.
// Due to the internal state of the MAC computation, this is not goroutine
// safe.
func (b *bfdSend) Send(bfd *layers.BFD) error {
	if b.ohp != nil {
		// Subtract 10 seconds to deal with possible clock drift.
		ohp := b.ohp
		ohp.Info.Timestamp = uint32(time.Now().Unix() - 10)
		ohp.FirstHop.Mac = path.MAC(b.mac, ohp.Info, ohp.FirstHop, b.macBuffer)
	}

	err := gopacket.SerializeLayers(b.buffer, gopacket.SerializeOptions{FixLengths: true},
		b.scn, bfd)
	if err != nil {
		return err
	}
	_, err = b.conn.WriteTo(b.buffer.Bytes(), b.dstAddr)
	return err
}

func (p *scionPacketProcessor) prepareSCMP(
	typ slayers.SCMPType,
	code slayers.SCMPCode,
	scmpP gopacket.SerializableLayer,
	cause error,
) ([]byte, error) {

	// *copy* and reverse path -- the original path should not be modified as this writes directly
	// back to rawPkt (quote).
	var path *scion.Raw
	pathType := p.scionLayer.Path.Type()
	switch pathType {
	case scion.PathType:
		var ok bool
		path, ok = p.scionLayer.Path.(*scion.Raw)
		if !ok {
			return nil, serrors.WithCtx(cannotRoute, "details", "unsupported path type",
				"path type", pathType)
		}
	case epic.PathType:
		epicPath, ok := p.scionLayer.Path.(*epic.Path)
		if !ok {
			return nil, serrors.WithCtx(cannotRoute, "details", "unsupported path type",
				"path type", pathType)
		}
		path = epicPath.ScionPath
	default:
		return nil, serrors.WithCtx(cannotRoute, "details", "unsupported path type",
			"path type", pathType)
	}
	decPath, err := path.ToDecoded()
	if err != nil {
		return nil, serrors.Wrap(cannotRoute, err, "details", "decoding raw path")
	}
	revPathTmp, err := decPath.Reverse()
	if err != nil {
		return nil, serrors.Wrap(cannotRoute, err, "details", "reversing path for SCMP")
	}
	revPath := revPathTmp.(*scion.Decoded)

	// Revert potential path segment switches that were done during processing.
	if revPath.IsXover() {
		if err := revPath.IncPath(); err != nil {
			return nil, serrors.Wrap(cannotRoute, err, "details", "reverting cross over for SCMP")
		}
	}
	// If the packet is sent to an external router, we need to increment the
	// path to prepare it for the next hop.
	_, external := p.d.external[p.ingressID]
	if external {
		infoField := &revPath.InfoFields[revPath.PathMeta.CurrINF]
		if infoField.ConsDir {
			hopField := revPath.HopFields[revPath.PathMeta.CurrHF]
			infoField.UpdateSegID(hopField.Mac)
		}
		if err := revPath.IncPath(); err != nil {
			return nil, serrors.Wrap(cannotRoute, err, "details", "incrementing path for SCMP")
		}
	}

	// create new SCION header for reply.
	var scionL slayers.SCION
	scionL.FlowID = p.scionLayer.FlowID
	scionL.TrafficClass = p.scionLayer.TrafficClass
	scionL.PathType = revPath.Type()
	scionL.Path = revPath
	scionL.DstIA = p.scionLayer.SrcIA
	scionL.SrcIA = p.d.localIA
	srcA, err := p.scionLayer.SrcAddr()
	if err != nil {
		return nil, serrors.Wrap(cannotRoute, err, "details", "extracting src addr")
	}
	if err := scionL.SetDstAddr(srcA); err != nil {
		return nil, serrors.Wrap(cannotRoute, err, "details", "setting dest addr")
	}
	if err := scionL.SetSrcAddr(addr.HostIP(p.d.internalIP)); err != nil {
		return nil, serrors.Wrap(cannotRoute, err, "details", "setting src addr")
	}
	scionL.NextHdr = slayers.L4SCMP

	typeCode := slayers.CreateSCMPTypeCode(typ, code)
	scmpH := slayers.SCMP{TypeCode: typeCode}
	scmpH.SetNetworkLayerForChecksum(&scionL)

	// Error messages must be authenticated.
	// Traceroute are OPTIONALLY authenticated ONLY IF the request
	// was authenticated.
	// TODO(JordiSubira): Reuse the key computed in p.hasValidAuth
	// if SCMPTypeTracerouteReply to create the response.
	needsAuth := cause != nil ||
		(scmpH.TypeCode.Type() == slayers.SCMPTypeTracerouteReply &&
			p.hasValidAuth())

	var quote []byte
	if cause != nil {
		// add quote for errors.
		hdrLen := slayers.CmnHdrLen + scionL.AddrHdrLen() + scionL.Path.Len()
		if needsAuth {
			hdrLen += e2eAuthHdrLen
		}
		switch scmpH.TypeCode.Type() {
		case slayers.SCMPTypeExternalInterfaceDown:
			hdrLen += 20
		case slayers.SCMPTypeInternalConnectivityDown:
			hdrLen += 28
		default:
			hdrLen += 8
		}
		quote = p.rawPkt
		maxQuoteLen := slayers.MaxSCMPPacketLen - hdrLen
		if len(quote) > maxQuoteLen {
			quote = quote[:maxQuoteLen]
		}
	}

	if err := p.buffer.Clear(); err != nil {
		return nil, err
	}
	sopts := gopacket.SerializeOptions{
		ComputeChecksums: true,
		FixLengths:       true,
	}
	// First write the SCMP message only without the SCION header(s) to get a buffer that we
	// can (re-)use as input in the MAC computation.
	// XXX(matzf) could we use iovec gather to avoid copying quote?
	err = gopacket.SerializeLayers(p.buffer, sopts, &scmpH, scmpP, gopacket.Payload(quote))
	if err != nil {
		return nil, serrors.Wrap(cannotRoute, err, "details", "serializing SCMP message")
	}

	if needsAuth {
		var e2e slayers.EndToEndExtn
		scionL.NextHdr = slayers.End2EndClass

		now := time.Now()
		// srcA == scionL.DstAddr
		key, err := p.drkeyProvider.GetAuthKey(now, scionL.DstIA, srcA)
		if err != nil {
			return nil, serrors.Wrap(cannotRoute, err, "details", "retrieving DRKey")
		}
		if err := p.resetSPAOMetadata(now); err != nil {
			return nil, serrors.Wrap(cannotRoute, err, "details", "resetting SPAO header")
		}

		e2e.Options = []*slayers.EndToEndOption{p.optAuth.EndToEndOption}
		e2e.NextHdr = slayers.L4SCMP
		_, err = spao.ComputeAuthCMAC(
			spao.MACInput{
				Key:        key[:],
				Header:     p.optAuth,
				ScionLayer: &scionL,
				PldType:    slayers.L4SCMP,
				Pld:        p.buffer.Bytes(),
			},
			p.macBuffers.drkeyInput,
			p.optAuth.Authenticator(),
		)
		if err != nil {
			return nil, serrors.Wrap(cannotRoute, err, "details", "computing CMAC")
		}
		if err := e2e.SerializeTo(p.buffer, sopts); err != nil {
			return nil, serrors.Wrap(cannotRoute, err, "details", "serializing SCION E2E headers")
		}
	} else {
		scionL.NextHdr = slayers.L4SCMP
	}
	if err := scionL.SerializeTo(p.buffer, sopts); err != nil {
		return nil, serrors.Wrap(cannotRoute, err, "details", "serializing SCION header")
	}

	return p.buffer.Bytes(), scmpError{TypeCode: scmpH.TypeCode, Cause: cause}
}

func (p *scionPacketProcessor) resetSPAOMetadata(now time.Time) error {
	// For creating SCMP responses we use sender side.
	dir := slayers.PacketAuthSenderSide
	// TODO(JordiSubira): We assume the later epoch at the moment.
	// If the authentication stems from an authenticated request, we want to use
	// the same key as the one used by the request sender.
	epoch := slayers.PacketAuthLater
	drkeyType := slayers.PacketAuthASHost

	spi, err := slayers.MakePacketAuthSPIDRKey(uint16(drkey.SCMP), drkeyType, dir, epoch)
	if err != nil {
		return err
	}

	firstInfo, err := p.path.GetInfoField(0)
	if err != nil {
		return err
	}

	timestamp, err := spao.RelativeTimestamp(firstInfo.Timestamp, now)
	if err != nil {
		return err
	}

	// XXX(JordiSubira): Assume that send rate is low so that combination
	// with timestamp is always unique
	sn := uint32(0)
	return p.optAuth.Reset(slayers.PacketAuthOptionParams{
		SPI:            spi,
		Algorithm:      slayers.PacketAuthCMAC,
		Timestamp:      timestamp,
		SequenceNumber: sn,
		Auth:           zeroBuffer,
	})
}

func (p *scionPacketProcessor) hasValidAuth() bool {
	// Check if e2eLayer was parsed for this packet
	if !p.lastLayer.CanDecode().Contains(slayers.LayerTypeEndToEndExtn) {
		return false
	}
	// Parse incoming authField
	e2eLayer := &slayers.EndToEndExtn{}
	if err := e2eLayer.DecodeFromBytes(
		p.e2eLayer.Contents,
		gopacket.NilDecodeFeedback,
	); err != nil {
		return false
	}
	e2eOption, err := e2eLayer.FindOption(slayers.OptTypeAuthenticator)
	if err != nil {
		return false
	}
	authOption, err := slayers.ParsePacketAuthOption(e2eOption)
	if err != nil {
		return false
	}
	// Computing authField
	firstInfo, err := p.path.GetInfoField(0)
	if err != nil {
		return false
	}
	then := spao.Time(firstInfo.Timestamp, authOption.Timestamp())
	srcAddr, err := p.scionLayer.SrcAddr()
	if err != nil {
		return false
	}
	// the sender should have used the receiver side key, i.e., K_{localIA-remoteIA:remoteHost}
	// where remoteIA == p.scionLayer.SrcIA and remoteHost == srcAddr
	// (for the incoming packet).
	key, err := p.drkeyProvider.GetAuthKey(then, p.scionLayer.SrcIA, srcAddr)
	if err != nil {
		return false
	}
	_, err = spao.ComputeAuthCMAC(
		spao.MACInput{
			Key:        key[:],
			Header:     authOption,
			ScionLayer: &p.scionLayer,
			PldType:    slayers.L4SCMP,
			Pld:        p.lastLayer.LayerPayload(),
		},
		p.macBuffers.drkeyInput,
		p.validAuthBuf,
	)
	if err != nil {
		return false
	}

	// compare incoming authField with computed authentication tag
	return subtle.ConstantTimeCompare(authOption.Authenticator(), p.validAuthBuf) != 0
}

// decodeLayers implements roughly the functionality of
// gopacket.DecodingLayerParser, but customized to our use case with a "base"
// layer and additional, optional layers in the given order.
// Returns the last decoded layer.
func decodeLayers(data []byte, base gopacket.DecodingLayer,
	opts ...gopacket.DecodingLayer) (gopacket.DecodingLayer, error) {

	if err := base.DecodeFromBytes(data, gopacket.NilDecodeFeedback); err != nil {
		return nil, err
	}
	last := base
	for _, opt := range opts {
		if opt.CanDecode().Contains(last.NextLayerType()) {
			data := last.LayerPayload()
			if err := opt.DecodeFromBytes(data, gopacket.NilDecodeFeedback); err != nil {
				return nil, err
			}
			last = opt
		}
	}
	return last, nil
}

func nextHdr(layer gopacket.DecodingLayer) slayers.L4ProtocolType {
	switch v := layer.(type) {
	case *slayers.SCION:
		return v.NextHdr
	case *slayers.EndToEndExtnSkipper:
		return v.NextHdr
	case *slayers.HopByHopExtnSkipper:
		return v.NextHdr
	default:
		return slayers.L4None
	}
}

// forwardingMetrics contains the subset of Metrics relevant for forwarding,
// instantiated with some interface-specific labels.
type forwardingMetrics struct {
	InputBytesTotal             prometheus.Counter
	OutputBytesTotal            prometheus.Counter
	InputPacketsTotal           prometheus.Counter
	OutputPacketsTotal          prometheus.Counter
	DroppedPacketsInvalid       prometheus.Counter
	DroppedPacketsBusyProcessor prometheus.Counter
	DroppedPacketsBusyForwarder prometheus.Counter
	ProcessedPackets            prometheus.Counter
}

func initForwardingMetrics(metrics *Metrics, labels prometheus.Labels) forwardingMetrics {
	c := forwardingMetrics{
		InputBytesTotal:    metrics.InputBytesTotal.With(labels),
		InputPacketsTotal:  metrics.InputPacketsTotal.With(labels),
		OutputBytesTotal:   metrics.OutputBytesTotal.With(labels),
		OutputPacketsTotal: metrics.OutputPacketsTotal.With(labels),
		ProcessedPackets:   metrics.ProcessedPackets.With(labels),
	}
	labels["reason"] = "invalid"
	c.DroppedPacketsInvalid = metrics.DroppedPacketsTotal.With(labels)
	labels["reason"] = "busy_processor"
	c.DroppedPacketsBusyProcessor = metrics.DroppedPacketsTotal.With(labels)
	labels["reason"] = "busy_forwarder"
	c.DroppedPacketsBusyForwarder = metrics.DroppedPacketsTotal.With(labels)

	c.InputBytesTotal.Add(0)
	c.InputPacketsTotal.Add(0)
	c.OutputBytesTotal.Add(0)
	c.OutputPacketsTotal.Add(0)
	c.DroppedPacketsInvalid.Add(0)
	c.DroppedPacketsBusyProcessor.Add(0)
	c.DroppedPacketsBusyForwarder.Add(0)
	c.ProcessedPackets.Add(0)
	return c
}

func interfaceToMetricLabels(id uint16, localIA addr.IA,
	neighbors map[uint16]addr.IA) prometheus.Labels {

	if id == 0 {
		return prometheus.Labels{
			"isd_as":          localIA.String(),
			"interface":       "internal",
			"neighbor_isd_as": localIA.String(),
		}
	}
	return prometheus.Labels{
		"isd_as":          localIA.String(),
		"interface":       strconv.FormatUint(uint64(id), 10),
		"neighbor_isd_as": neighbors[id].String(),
	}
}

func serviceMetricLabels(localIA addr.IA, svc addr.SVC) prometheus.Labels {
	return prometheus.Labels{
		"isd_as":  localIA.String(),
		"service": svc.BaseString(),
	}
}

type fakeProvider struct{}

func (p *fakeProvider) GetAuthKey(
	_ time.Time,
	_ addr.IA,
	_ addr.Host,
) (drkey.Key, error) {
	return drkey.Key{}, nil
}<|MERGE_RESOLUTION|>--- conflicted
+++ resolved
@@ -26,11 +26,8 @@
 	"hash/fnv"
 	"math/big"
 	"net"
-<<<<<<< HEAD
+	"net/netip"
 	"runtime"
-=======
-	"net/netip"
->>>>>>> 9f77b13e
 	"strconv"
 	"sync"
 	"time"
