--- conflicted
+++ resolved
@@ -90,7 +90,6 @@
 // from multiple sockets, performs routing, and sends them to their destinations
 // (after updating the path, if that is needed).
 type DataPlane struct {
-<<<<<<< HEAD
 	interfaces        map[uint16]BatchConn
 	external          map[uint16]BatchConn
 	linkTypes         map[uint16]topology.LinkType
@@ -107,27 +106,8 @@
 	running           bool
 	Metrics           *Metrics
 	forwardingMetrics map[uint16]interfaceMetrics
-=======
-	interfaces          map[uint16]BatchConn
-	external            map[uint16]BatchConn
-	linkTypes           map[uint16]topology.LinkType
-	neighborIAs         map[uint16]addr.IA
-	peerInterfaces      map[uint16]uint16
-	internal            BatchConn
-	internalIP          netip.Addr
-	internalNextHops    map[uint16]*net.UDPAddr
-	svc                 *services
-	macFactory          func() hash.Hash
-	bfdSessions         map[uint16]bfdSession
-	localIA             addr.IA
-	mtx                 sync.Mutex
-	running             bool
-	Metrics             *Metrics
-	forwardingMetrics   map[uint16]interfaceMetrics
 	dispatchedPortStart uint16
 	dispatchedPortEnd   uint16
->>>>>>> 15bdf63e
-
 	ExperimentalSCMPAuthentication bool
 
 	// The pool that stores all the packet buffers as described in the design document. See
@@ -1643,17 +1623,11 @@
 	return processResult{}, nil
 }
 
-<<<<<<< HEAD
 func (p *scionPacketProcessor) resolveInbound() (processResult, error) {
 	r, err := p.d.resolveLocalDst(p.scionLayer)
 
 	if err == noSVCBackend {
-=======
-func (p *scionPacketProcessor) resolveInbound() (*net.UDPAddr, processResult, error) {
-	a, err := p.d.resolveLocalDst(p.scionLayer, p.lastLayer)
-	switch {
-	case errors.Is(err, noSVCBackend):
->>>>>>> 15bdf63e
+
 		log.Debug("SCMP: no SVC backend")
 		slowPathRequest := slowPathRequest{
 			scmpType: slayers.SCMPTypeDestinationUnreachable,
@@ -2050,11 +2024,7 @@
 	if err := updateSCIONLayer(p.rawPkt, s, p.buffer); err != nil {
 		return processResult{}, err
 	}
-<<<<<<< HEAD
-	r, err := p.d.resolveLocalDst(s)
-=======
-	a, err := p.d.resolveLocalDst(s, p.lastLayer)
->>>>>>> 15bdf63e
+	r, err := p.d.resolveLocalDst(s, p.lastLayer)
 	if err != nil {
 		return processResult{}, err
 	}
@@ -2064,15 +2034,7 @@
 	return r, nil
 }
 
-<<<<<<< HEAD
-func (d *DataPlane) resolveLocalDst(s slayers.SCION) (processResult, error) {
-=======
-func (d *DataPlane) resolveLocalDst(
-	s slayers.SCION,
-	lastLayer gopacket.DecodingLayer,
-) (*net.UDPAddr, error) {
-
->>>>>>> 15bdf63e
+func (d *DataPlane) resolveLocalDst(s slayers.SCION, lastLayer gopacket.DecodingLayer) (processResult, error) {
 	dst, err := s.DstAddr()
 	if err != nil {
 		// TODO parameter problem.
@@ -2086,11 +2048,6 @@
 		if !ok {
 			return processResult{}, noSVCBackend
 		}
-<<<<<<< HEAD
-		return processResult{OutAddr: a}, nil
-	case addr.HostTypeIP:
-		return processResult{OutAddr: netip.AddrPortFrom(dst.IP(), topology.EndhostPort)}, nil
-=======
 		// if SVC address is outside the configured port range we send to the fix
 		// port.
 		if uint16(a.Port) < d.dispatchedPortStart || uint16(a.Port) > d.dispatchedPortEnd {
@@ -2100,14 +2057,11 @@
 	case addr.HostTypeIP:
 		// Parse UPD port and rewrite underlay IP/UDP port
 		return d.addEndhostPort(lastLayer, dst.IP().AsSlice())
->>>>>>> 15bdf63e
 	default:
 		panic("unexpected address type returned from DstAddr")
 	}
 }
 
-<<<<<<< HEAD
-=======
 func (d *DataPlane) addEndhostPort(
 	lastLayer gopacket.DecodingLayer,
 	dst []byte,
@@ -2255,7 +2209,6 @@
 	return ret, nil
 }
 
->>>>>>> 15bdf63e
 // TODO(matzf) this function is now only used to update the OneHop-path.
 // This should be changed so that the OneHop-path can be updated in-place, like
 // the scion.Raw path.
