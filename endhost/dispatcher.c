#define _GNU_SOURCE // required to get struct in6_pktinfo definition
#include <arpa/inet.h>
#include <errno.h>
#include <fcntl.h>
#include <inttypes.h>
#include <limits.h>
#include <netinet/in.h>
#include <poll.h>
#include <pthread.h>
#include <signal.h>
#include <stdio.h>
#include <sys/resource.h>
#include <sys/select.h>
#include <sys/socket.h>
#include <sys/types.h>
#include <sys/uio.h>
#include <sys/un.h>
#include <unistd.h>

#include <zlog.h>
#include <uthash.h>

#include "scion.h"
<<<<<<< HEAD
#include "uthash.h"
#include "tcp/middleware.h"
=======
>>>>>>> f5272624

#define APP_BUFSIZE 32
#define DATA_BUFSIZE 65535

#define MAX_SVCS_PER_ADDR 10

#define MAX_BACKLOG 128
#define MAX_SOCKETS 1024
#define APP_INDEX 0
#define DATA_V4_INDEX 1
#define DATA_V6_INDEX 2

#define DSTADDR_DATASIZE (CMSG_SPACE(sizeof(struct in6_pktinfo)))
#define DSTADDR(x) (((struct in_pktinfo *)CMSG_DATA(x))->ipi_addr)
#define DSTV6ADDR(x) (((struct in6_pktinfo *)CMSG_DATA(x))->ipi6_addr)

#define IS_REG_CMD(x) ((x) & 1)
#define IS_SCMP_REQ(x) (((x) >> 1) & 1)

typedef struct sockaddr_in sockaddr_in;
typedef struct sockaddr_in6 sockaddr_in6;

typedef struct {
    uint16_t port;
    uint32_t isd_as;
    uint8_t host[MAX_HOST_ADDR_LEN];
    uint64_t flow_id;
} L4Key;

#define MIN_UDP_PORT 1025
#define MAX_UDP_PORT USHRT_MAX
static uint16_t next_port = MIN_UDP_PORT;

typedef struct {
    uint16_t addr;
    uint32_t isd_as;
    uint8_t host[MAX_HOST_ADDR_LEN];
} SVCKey;

typedef struct {
    SVCKey key;
    int count;
    int sockets[MAX_SVCS_PER_ADDR];
    UT_hash_handle hh;
} SVCEntry;

typedef struct Entry {
    L4Key l4_key;
    int sock;
    uint8_t scmp;
    struct Entry **list;
    SVCEntry *se;
    UT_hash_handle hh;
    UT_hash_handle pollhh;
} Entry;

Entry *ssp_flow_list = NULL;
Entry *ssp_wildcard_list = NULL;
Entry *udp_port_list = NULL;
Entry *poll_fd_list = NULL;

SVCEntry *svc_list = NULL;

static struct pollfd sockets[MAX_SOCKETS];
static int num_sockets;

static int data_v4_socket;
static int data_v6_socket;
static int app_socket;

static zlog_category_t *zc;

void handle_signal(int signal);
int init_tcpmw();
int run();

int create_sockets();
int set_sockopts();
int bind_app_socket();
int bind_data_sockets();

void handle_app();
void register_ssp(uint8_t *buf, int len, int sock);
void register_udp(uint8_t *buf, int len, int sock);
Entry * parse_request(uint8_t *buf, int len, int proto, int sock);
int find_available_port(Entry *list, L4Key *key);
void reply(int sock, int port);
static inline uint16_t get_next_port();

void handle_data(int v6);
void deliver_ssp(uint8_t *buf, uint8_t *l4ptr, int len, HostAddr *from);
void deliver_tcp(uint8_t *buf, int len, struct sockaddr_in *from);
void overlay_output(uint8_t *buf, int len, struct sockaddr_in *first_hop);
void deliver_udp(uint8_t *buf, int len, HostAddr *from, HostAddr *dst);

void process_scmp(uint8_t *buf, SCMPL4Header *scmpptr, int len, HostAddr *from);
void send_scmp_echo_reply(uint8_t *buf, SCMPL4Header *scmpptr, HostAddr *from);
void deliver_scmp(uint8_t *buf, SCMPL4Header *l4ptr, int len, HostAddr *from);

void handle_send(int index);
void cleanup_socket(int sock, int index, int err);

int send_data(uint8_t *buf, int len, HostAddr *first_hop);

#ifndef UNIX_PATH_MAX
#define UNIX_PATH_MAX 108
#endif
char socket_path[UNIX_PATH_MAX];

int main(int argc, char **argv)
{
    signal(SIGTERM, handle_signal);
    signal(SIGQUIT, handle_signal);
    signal(SIGINT, handle_signal);
    signal(SIGPIPE, handle_signal);

    struct rlimit rl;
    int res;

    rl.rlim_cur = MAX_SOCKETS;
    rl.rlim_max = MAX_SOCKETS;
    if (setrlimit(RLIMIT_NOFILE, &rl)< 0) {
        fprintf(stderr, "failed to set fileno limit\n");
        return -1;
    }

    setenv("TZ", "UTC", 1);

    if (zlog_init("endhost/dispatcher.conf") < 0) {
        fprintf(stderr, "failed to init zlog\n");
        return -1;
    }
    zc = zlog_get_category("dispatcher");
    if (!zc) {
        fprintf(stderr, "failed to get dispatcher zlog category\n");
        zlog_fini();
        return -1;
    }

    zlog_info(zc, "dispatcher with zlog starting up");

    if (create_sockets() < 0)
        return -1;

    if (init_tcpmw() < 0)
        return -1;

    res = run();

    /* Would only get down here if poll failed */

    close(data_v4_socket);
    close(app_socket);
    int i;
    for (i = 0; i < num_sockets; i++)
        close(sockets[i].fd);
    zlog_fini();
    return res;
}

void handle_signal(int sig)
{
    switch (sig) {
        case SIGPIPE:
            zlog_debug(zc, "Broken pipe");
            break;
        case SIGTERM:
            zlog_info(zc, "Received SIGTERM");
            unlink(socket_path);
            exit(0);
        default:
            zlog_info(zc, "Received signal %d", sig);
            unlink(socket_path);
            exit(1);
    }
}

int create_sockets()
{
    app_socket = socket(AF_UNIX, SOCK_STREAM, 0);
    data_v4_socket = socket(AF_INET, SOCK_DGRAM, 0);
    data_v6_socket = socket(AF_INET6, SOCK_DGRAM, 0);
    if (app_socket < 0) {
        zlog_fatal(zc, "failed to open app socket");
        return -1;
    }
    if (data_v4_socket < 0)
        zlog_info(zc, "IPv4 not supported on this host");
    if (data_v6_socket < 0)
        zlog_info(zc, "IPv6 not supported on this host");

    if (set_sockopts() < 0) {
        zlog_fatal(zc, "failed to set socket options");
        return -1;
    }

    /* Bind app socket to SCION_DISPATCHER_ADDR */
    if (bind_app_socket() < 0)
        return -1;

    /* Bind data socket to SCION_UDP_EH_DATA_PORT */
    if (bind_data_sockets() < 0)
        return -1;

    sockets[APP_INDEX].fd = app_socket;
    sockets[APP_INDEX].events = POLLIN;
    num_sockets++;
    if (data_v4_socket > 0) {
        sockets[DATA_V4_INDEX].fd = data_v4_socket;
        sockets[DATA_V4_INDEX].events = POLLIN;
        num_sockets++;
    }
    if (data_v6_socket > 0) {
        num_sockets++;
        sockets[DATA_V6_INDEX].fd = data_v6_socket;
        sockets[DATA_V6_INDEX].events = POLLIN;
    }

    if (num_sockets < 2) {
        zlog_fatal(zc, "Could not open any IP sockets");
        return -1;
    }

    int i;
    for (i = num_sockets; i < MAX_SOCKETS; i++) {
        sockets[i].fd = -1;
        sockets[i].events = 0;
        sockets[i].revents = 0;
    }

    return 0;
}

int set_sockopts()
{
    int optval = 1;
    /*
     * FIXME(kormat): This should go away once the dispatcher and the router no
     * longer try binding to the same socket.
     */
    int res = 0;
    if (data_v4_socket > 0) {
        setsockopt(data_v4_socket, SOL_SOCKET, SO_REUSEADDR, &optval, sizeof(optval));
        res |= setsockopt(data_v4_socket, IPPROTO_IP, IP_PKTINFO, &optval, sizeof(optval));
    }
    if (data_v6_socket > 0) {
        res |= setsockopt(data_v6_socket, SOL_SOCKET, SO_REUSEADDR, &optval, sizeof(optval));
        res |= setsockopt(data_v6_socket, IPPROTO_IPV6, IPV6_RECVPKTINFO, &optval, sizeof(optval));
        res |= setsockopt(data_v6_socket, SOL_IPV6, IPV6_V6ONLY, &optval, sizeof(optval));
    }
    optval = 1 << 20;
    res |= fcntl(app_socket, F_SETFL, O_NONBLOCK);
    if (data_v4_socket > 0) {
        res |= setsockopt(data_v4_socket, SOL_SOCKET, SO_RCVBUF, &optval, sizeof(optval));
        res |= fcntl(data_v4_socket, F_SETFL, O_NONBLOCK);
    }
    if (data_v6_socket > 0) {
        res |= setsockopt(data_v6_socket, SOL_SOCKET, SO_RCVBUF, &optval, sizeof(optval));
        res |= fcntl(data_v6_socket, F_SETFL, O_NONBLOCK);
    }
    return res;
}

int bind_app_socket()
{
    struct sockaddr_un su;
    memset(&su, 0, sizeof(su));
    su.sun_family = AF_UNIX;
    char *env = getenv("DISPATCHER_PATH");
    if (env)
        sprintf(su.sun_path, "%s.sock", env);
    else
        strcpy(su.sun_path, SCION_DISPATCHER_ADDR);
    strcpy(socket_path, su.sun_path);
    if (bind(app_socket, (struct sockaddr *)&su, sizeof(su)) < 0) {
        zlog_fatal(zc, "failed to bind app socket to %s", su.sun_path);
        return -1;
    }
    if (listen(app_socket, MAX_BACKLOG) < 0) {
        zlog_fatal(zc, "failed to listen on app socket");
        return -1;
    }
    zlog_info(zc, "app socket bound to %s", su.sun_path);
    return 0;
}

int bind_data_sockets()
{
    struct sockaddr_storage sa;

    if (data_v4_socket > 0) {
        sockaddr_in *sin = (sockaddr_in *)&sa;
        memset(sin, 0, sizeof(sockaddr_in));
        sin->sin_family = AF_INET;
        sin->sin_addr.s_addr = INADDR_ANY;
        sin->sin_port = htons(SCION_UDP_EH_DATA_PORT);
        if (bind(data_v4_socket, (struct sockaddr *)sin, sizeof(sockaddr_in)) < 0) {
            zlog_fatal(zc, "failed to bind data socket to %s:%d, %s",
                    inet_ntoa(sin->sin_addr), ntohs(sin->sin_port), strerror(errno));
            return -1;
        }
        zlog_info(zc, "data socket bound to %s:%d", inet_ntoa(sin->sin_addr), ntohs(sin->sin_port));
    }

    if (data_v6_socket > 0) {
        sockaddr_in6 *sin6 = (sockaddr_in6 *)&sa;
        memset(sin6, 0, sizeof(sockaddr_in6));
        sin6->sin6_family = AF_INET6;
        sin6->sin6_addr = in6addr_any;
        sin6->sin6_port = htons(SCION_UDP_EH_DATA_PORT);
        char str[MAX_HOST_ADDR_STR];
        inet_ntop(AF_INET6, &sin6->sin6_addr, str, 50);
        if (bind(data_v6_socket, (struct sockaddr *)sin6, sizeof(sockaddr_in6)) < 0) {
            zlog_fatal(zc, "failed to bind v6 data socket to %s : %d, %s",
                    str, ntohs(sin6->sin6_port), strerror(errno));
            return -1;
        }
        zlog_info(zc, "data v6 socket bound to %s:%d", str, ntohs(sin6->sin6_port));
    }
    return 0;
}

int init_tcpmw()
{
    pthread_t tid;
    tcp_scion_output = &overlay_output;
    zc_tcp = zc;
    if (pthread_create(&tid, NULL, &tcpmw_main_thread, NULL)){
        zlog_fatal(zc, "pthread_create(): %s", strerror(errno));
        return -1;
    }
    return 0;
}

int run()
{
    while (1) {
        int count = poll(sockets, num_sockets, -1);
        if (count < 0) {
            zlog_fatal(zc, "poll error: %s", strerror(errno));
            return -1;
        }
        int i;
        for (i = 0; i < num_sockets && count > 0; i++) {
            if (sockets[i].fd == -1 || sockets[i].revents == 0)
                continue;
            count--;
            switch (i) {
                case APP_INDEX:
                    handle_app();
                    break;
                case DATA_V4_INDEX:
                    handle_data(0);
                    break;
                case DATA_V6_INDEX:
                    handle_data(1);
                    break;
                default:
                    handle_send(i);
                    break;
            }
        }
    }
    return 0; // shouldn't get here
}

void handle_app()
{
    if (num_sockets == MAX_SOCKETS) {
        zlog_warn(zc, "no room to allocate new socket");
        return;
    }

    uint8_t buf[APP_BUFSIZE];
    int sock = accept(app_socket, NULL, NULL);
    if (sock < 0) {
        zlog_error(zc, "error in accept: %s", strerror(errno));
        return;
    }
    zlog_info(zc, "new socket created: %d", sock);
    /*
     * Application message format:
     * cookie (8B) | addr_type (1B) | packet_len (4B) | addr (?B) | port (2B) | msg (?B)
     * addr and port denote first hop for outgoing packets
     * if addr_type == 0, addr and port fields are omitted (which is the case for registration messages)
     */
    int len = recv_all(sock, buf, DP_HEADER_LEN);
    if (len < 0) {
        zlog_error(zc, "error receiving registration request");
        close(sock);
        return;
    }
    int packet_len = 0;
    // Here addr_type will always be 0 and there will be no port number either
    parse_dp_header(buf, NULL, &packet_len);
    if (packet_len < 0) {
        zlog_error(zc, "invalid dispatcher header in registration packet");
        close(sock);
        return;
    }
    // addr_type is 0
    len = recv_all(sock, buf, packet_len);
    if (len > 2) { /* command (1B) | proto (1B) | id */
        unsigned char protocol = buf[1];
        zlog_info(zc, "received registration for proto: %d (%d bytes)", protocol, len);
        switch (protocol) {
            case L4_SSP:
                register_ssp(buf, len, sock);
                break;
            case L4_UDP:
                register_udp(buf, len, sock);
                break;
        }
    } else {
        zlog_error(zc, "invalid registration packet size");
        close(sock);
    }
}

void register_ssp(uint8_t *buf, int len, int sock)
{
    zlog_info(zc, "SSP registration request");
    Entry *e = parse_request(buf, len, L4_SSP, sock);
    if (!e)
        return;
    Entry *old = NULL;
    if (e->l4_key.flow_id != 0) {
        /* Find registered flow ID */
        HASH_FIND(hh, ssp_flow_list, &e->l4_key, sizeof(L4Key), old);
        if (old) {
            zlog_error(zc, "address-flow already registered");
            reply(sock, 1);
            cleanup_socket(sock, num_sockets - 1, EINVAL);
            return;
        }
        e->list = &ssp_flow_list;
        HASH_ADD(hh, ssp_flow_list, l4_key, sizeof(L4Key), e);
        zlog_info(zc, "flow registration success: %" PRIu64, e->l4_key.flow_id);
    } else {
        if (find_available_port(ssp_wildcard_list, &e->l4_key) < 0) {
            reply(sock, 0);
            cleanup_socket(sock, num_sockets - 1, EINVAL);
            return;
        }
        e->list = &ssp_wildcard_list;
        HASH_ADD(hh, ssp_wildcard_list, l4_key, sizeof(L4Key), e);
        zlog_info(zc, "wildcard registration success: %d", e->l4_key.port);
    }
    reply(sock, e->l4_key.port);
}

void register_udp(uint8_t *buf, int len, int sock)
{
    zlog_info(zc, "UDP registration request");
    Entry *e = parse_request(buf, len, L4_UDP, sock);
    if (!e)
        return;
    if (find_available_port(udp_port_list, &e->l4_key) < 0) {
        reply(sock, 0);
        cleanup_socket(sock, num_sockets - 1, EINVAL);
        return;
    }
    e->list = &udp_port_list;
    HASH_ADD(hh, udp_port_list, l4_key, sizeof(L4Key), e);
    reply(sock, e->l4_key.port);
}

Entry * parse_request(uint8_t *buf, int len, int proto, int sock)
{
    uint32_t isd_as = ntohl(*(uint32_t *)(buf + 2));
    uint16_t port = ntohs(*(uint16_t *)(buf + 6));
    int common = 9; // start of (protocol/addrtype)-dependent data

    zlog_info(zc, "registration for isd_as %x(%d-%d)", isd_as, ISD(isd_as), AS(isd_as));

    Entry *e = (Entry *)malloc(sizeof(Entry));
    if (!e) {
        zlog_fatal(zc, "malloc failed, abandon ship");
        exit(1);
    }
    memset(e, 0, sizeof(Entry));
    e->sock = sock;
    sockets[num_sockets].fd = sock;
    sockets[num_sockets].events = POLLIN;
    num_sockets++;
    HASH_ADD(pollhh, poll_fd_list, sock, sizeof(int), e);

    uint8_t type = *(uint8_t *)(buf + 8);
    if (type < ADDR_IPV4_TYPE || type > ADDR_IPV6_TYPE) {
        zlog_error(zc, "Invalid address type: %d", type);
        return NULL;
    }

    SVCKey svc_key;
    memset(&svc_key, 0, sizeof(SVCKey));

    int addr_len = get_addr_len(type);
    int end;

    if (proto == L4_SSP) {
    /* command (1B) | proto (1B) | isd_as (4B) | port (2B) | addr type (1B) | flow ID (8B) | addr (?B) | SVC (2B, optional) */
        e->l4_key.flow_id = *(uint64_t *)(buf + common);
        e->l4_key.port = port;
        e->l4_key.isd_as = isd_as;
        memcpy(e->l4_key.host, buf + common + 8, addr_len);
        end = addr_len + common + 8;
        zlog_info(zc, "registration for %s:%d:%" PRIu64,
                addr_to_str(e->l4_key.host, type, NULL), e->l4_key.port, e->l4_key.flow_id);
    } else if (proto == L4_UDP) {
    /* command (1B) | proto (1B) | isd_as (4B) | port (2B) | addr type (1B) | addr (?B) | SVC (2B, optional) */
        e->l4_key.port = port;
        e->l4_key.isd_as = isd_as;
        memcpy(e->l4_key.host, buf + common, addr_len);
        end = addr_len + common;
        zlog_info(zc, "registration for %s:%d", addr_to_str(e->l4_key.host, type, NULL), e->l4_key.port);
    }
    if (IS_SCMP_REQ(*buf)) {
        zlog_info(zc, "SCMP registration included");
        e->scmp = 1;
    }

    if (len > end) {
        memcpy(svc_key.host, buf + end - addr_len, addr_len);
        svc_key.addr = ntohs(*(uint16_t *)(buf + end));
        svc_key.isd_as = isd_as;
        zlog_info(zc, "SVC (%d) registration included", svc_key.addr);
        SVCEntry *se;
        HASH_FIND(hh, svc_list, &svc_key, sizeof(svc_key), se);
        if (se) {
            if (se->count < MAX_SVCS_PER_ADDR)
                se->sockets[se->count++] = sock;
            else
                zlog_warn(zc, "Reached maximum SVC entries for this host");
        } else {
            se = (SVCEntry *)malloc(sizeof(SVCEntry));
            if (!se) {
                zlog_fatal(zc, "malloc failed, abandon ship");
                exit(1);
            }
            memset(se, 0, sizeof(SVCEntry));
            se->key = svc_key;
            se->sockets[se->count++] = sock;
            HASH_ADD(hh, svc_list, key, sizeof(SVCKey), se);
        }
        e->se = se;
    }

    return e;
}

int find_available_port(Entry *list, L4Key *key)
{
    Entry *old;
    int requested = 1;
    if (key->port == 0) {
        requested = 0;
        key->port = get_next_port();
    }
    int start_port = key->port;
    while (1) {
        // Find an available port number between 1025 and 65535.
        HASH_FIND(hh, list, key, sizeof(L4Key), old);
        if (old) {
            if (requested) {
                // If app requested unavailable port number, reply with failure message
                zlog_error(zc, "requested port number %d not available", key->port);
                return -1;
            }
            zlog_debug(zc, "port %d already taken, find unused port", key->port);
            key->port = get_next_port();
            if (key->port == start_port) {
                zlog_error(zc, "no available ports");
                return -1;
            }
        } else {
            break;
        }
    }
    return 0;
}

void reply(int sock, int port)
{
    uint8_t buf[DP_HEADER_LEN + 2];
    write_dp_header(buf, NULL, 2);
    *(uint16_t *)(buf + DP_HEADER_LEN) = port;
    send_all(sock, buf, sizeof(buf));
    zlog_debug(zc, "sent reply %d on socket %d", port, sock);
}

static inline uint16_t get_next_port()
{
    uint16_t next = next_port;
    if (next_port == MAX_UDP_PORT)
        next_port = MIN_UDP_PORT;
    else
        next_port++;
    return next;
}

void handle_data(int v6)
{
    struct sockaddr_storage src;
    HostAddr dst;
    uint8_t buf[DATA_BUFSIZE];

    struct msghdr msg;
    char control_buf[DSTADDR_DATASIZE];
    struct cmsghdr *cmsgptr;
    struct iovec iov[1];

    iov[0].iov_base = buf;
    iov[0].iov_len = sizeof(buf);

    memset(&msg, 0, sizeof(msg));
    msg.msg_name = &src;
    msg.msg_namelen = sizeof(src);
    msg.msg_iov = iov;
    msg.msg_iovlen = 1;
    msg.msg_control = control_buf;;
    msg.msg_controllen = sizeof(control_buf);

    int sock = v6 ? data_v6_socket : data_v4_socket;
    int len = recvmsg(sock, &msg, 0);
    if (len < 0) {
        zlog_error(zc, "error on recvmsg: %s", strerror(errno));
        return;
    }

    for (cmsgptr = CMSG_FIRSTHDR(&msg); cmsgptr != NULL; cmsgptr = CMSG_NXTHDR(&msg, cmsgptr)) {
        if (cmsgptr->cmsg_level == IPPROTO_IP && cmsgptr->cmsg_type == IP_PKTINFO) {
            dst.addr_type = ADDR_IPV4_TYPE;
            memcpy(dst.addr, &(DSTADDR(cmsgptr)), ADDR_IPV4_LEN);
        }
        if (cmsgptr->cmsg_level == IPPROTO_IPV6 && cmsgptr->cmsg_type == IPV6_PKTINFO) {
            dst.addr_type = ADDR_IPV6_TYPE;
            memcpy(dst.addr, &(DSTV6ADDR(cmsgptr)), ADDR_IPV6_LEN);
        }
    }

    SCIONCommonHeader *sch = (SCIONCommonHeader *)buf;
    if (sch->header_len > len || ntohs(sch->total_len) > len) {
        zlog_error(zc, "invalid SCION packet");
        return;
    }
    HostAddr from;
    if (v6) {
        sockaddr_in6 *sin6 = (sockaddr_in6 *)&src;
        memcpy(from.addr, &sin6->sin6_addr, ADDR_IPV6_LEN);
        from.addr_type = ADDR_IPV6_TYPE;
        from.port = ntohs(sin6->sin6_port);
    } else {
        sockaddr_in *sin = (sockaddr_in *)&src;
        memcpy(from.addr, &sin->sin_addr, ADDR_IPV4_LEN);
        from.addr_type = ADDR_IPV4_TYPE;
        from.port = ntohs(sin->sin_port);
    }
    uint8_t *l4ptr = buf;
    uint8_t l4 = get_l4_proto(&l4ptr);
    switch (l4) {
        case L4_SCMP:
            process_scmp(buf, (SCMPL4Header *)l4ptr, len, &from);
            break;
        case L4_SSP:
            deliver_ssp(buf, l4ptr, len, &from);
            break;
        case L4_UDP:
            deliver_udp(buf, len, &from, &dst);
            break;
        case L4_TCP:
            deliver_tcp(buf, len, (sockaddr_in *)&src);  /* FIXME(Psz): for now... */
            break;
    }
}

void deliver_ssp(uint8_t *buf, uint8_t *l4ptr, int len, HostAddr *from)
{
    SCIONCommonHeader *sch = (SCIONCommonHeader *)buf;
    uint8_t *dst_ptr = get_dst_addr(buf);
    int dst_len = get_dst_len(buf);
    uint8_t dst_type = DST_TYPE(sch);
    Entry *e;
    L4Key key;
    memset(&key, 0, sizeof(key));
    key.port = ntohs(*(uint16_t *)(l4ptr + 8));
    key.isd_as = ntohl(*(uint32_t *)(dst_ptr - ISD_AS_LEN));
    memcpy(key.host, dst_ptr, dst_len);
    if (key.port != 0) {
        HASH_FIND(hh, ssp_wildcard_list, &key, sizeof(key), e);
        if (!e) {
            zlog_warn(zc, "no wildcard entry found for port %d at (%d-%d):%s",
                    key.port, ISD(key.isd_as), AS(key.isd_as), addr_to_str(key.host, dst_type, NULL));
            return;
        }
    } else {
        key.flow_id = be64toh(*(uint64_t *)l4ptr);
        HASH_FIND(hh, ssp_flow_list, &key, sizeof(key), e);
        if (!e) {
            zlog_warn(zc, "no flow entry found for (%d-%d):%s:%" PRIu64,
                    ISD(key.isd_as), AS(key.isd_as), addr_to_str(key.host, dst_type, NULL), key.flow_id);
            return;
        }
    }
    zlog_debug(zc, "incoming ssp packet for %s:%d:%" PRIu64, 
               addr_to_str(dst_ptr, dst_type, NULL), key.port, key.flow_id);
    send_dp_header(e->sock, from, len);
    send_all(e->sock, buf, len);
}

void deliver_udp(uint8_t *buf, int len, HostAddr *from, HostAddr *dst)
{
    SCIONCommonHeader *sch = (SCIONCommonHeader *)buf;
    uint8_t *l4ptr = buf;
    get_l4_proto(&l4ptr);
    SCIONUDPHeader *udp = (SCIONUDPHeader *)l4ptr;
    int sock;

    uint16_t checksum = scion_udp_checksum(buf);
    if (checksum != udp->checksum) {
        zlog_error(zc, "Bad UDP checksum in packet to %s. Expected:%04x Got:%04x",
                addr_to_str(dst->addr, dst->addr_type, NULL), ntohs(udp->checksum), ntohs(checksum));
        return;
    }

    if (DST_TYPE(sch) == ADDR_SVC_TYPE) {
        SVCKey svc_key;
        memset(&svc_key, 0, sizeof(SVCKey));
        svc_key.addr = ntohs(*(uint16_t *)get_dst_addr(buf));
        svc_key.isd_as = ntohl(*(uint32_t *)(get_dst_addr(buf) - ISD_AS_LEN));
        /* TODO: IPv6? */
        memcpy(svc_key.host, dst->addr, get_addr_len(dst->addr_type));
        SVCEntry *se;
        HASH_FIND(hh, svc_list, &svc_key, sizeof(SVCKey), se);
        if (!se) {
            zlog_warn(zc, "Entry not found: ISD-AS: %d-%d SVC: %d IP: %s",
                    ISD(svc_key.isd_as), AS(svc_key.isd_as), svc_key.addr,
                    addr_to_str(dst->addr, dst->addr_type, NULL));
            return;
        }
        sock = se->sockets[rand() % se->count];
        zlog_debug(zc, "deliver UDP packet to (%d-%d):%s",
                ISD(svc_key.isd_as), AS(svc_key.isd_as), addr_to_str(dst->addr, dst->addr_type, NULL));
    } else {
        L4Key key;
        memset(&key, 0, sizeof(key));
        /* Find dst info in packet */
        key.port = ntohs(*(uint16_t *)(l4ptr + 2));
        key.isd_as = ntohl(*(uint32_t *)(get_dst_addr(buf) - ISD_AS_LEN));
        memcpy(key.host, get_dst_addr(buf), get_dst_len(buf));

        Entry *e;
        HASH_FIND(hh, udp_port_list, &key, sizeof(key), e);
        if (!e) {
            zlog_warn(zc, "entry for (%d-%d):%s:%d not found",
                    ISD(key.isd_as), AS(key.isd_as),
                    addr_to_str(key.host, DST_TYPE(sch), NULL), key.port);
            return;
        }
        sock = e->sock;
    }
    send_dp_header(sock, from, len);
    send_all(sock, buf, len);
}

void deliver_tcp(uint8_t *buf, int len, struct sockaddr_in *from)
{
    /* Allocate buffer for LWIP's processing. */
    uint8_t sin_size = sizeof(struct sockaddr_in);
    struct pbuf *p = pbuf_alloc(PBUF_RAW, len + 1 + sin_size, PBUF_RAM);
    ((u8_t *)p->payload)[0] = sin_size;
    memcpy(p->payload + 1, from, sin_size);
    memcpy(p->payload + 1 + sin_size, buf, len);
    /* Put [from_len (1B) || from (sockaddr_in) || raw_spkt] to the TCP queue. */
    tcpip_input(p, (struct netif *)NULL);
}

void overlay_output(uint8_t *buf, int len, struct sockaddr_in *first_hop)
{
    /* FIXME(Psz): for now... */
    sendto(data_v4_socket, buf, len, 0, (struct sockaddr *)first_hop,
           sizeof(*first_hop));
}

void process_scmp(uint8_t *buf, SCMPL4Header *scmp, int len, HostAddr *from)
{
    int calc_chk = scmp_checksum(buf);
    if (calc_chk != scmp->checksum) {
        zlog_error(zc, "SCMP header checksum (%x) doesn't match computed checksum (%x)\n",
                scmp->checksum, calc_chk);
        return;
    }
    if (htons(scmp->class_) == SCMP_GENERAL_CLASS && htons(scmp->type) == SCMP_ECHO_REQUEST) {
        send_scmp_echo_reply(buf, scmp, from);
    } else {
        deliver_scmp(buf, scmp, len, from);
    }
}

void send_scmp_echo_reply(uint8_t *buf, SCMPL4Header *scmp, HostAddr *from)
{
    SCIONCommonHeader *sch = (SCIONCommonHeader *)buf;
    reverse_packet(buf);
    scmp->type = htons(SCMP_ECHO_REPLY);
    update_scmp_checksum(buf);
    zlog_debug(zc, "send echo reply to %s:%d\n", addr_to_str(from->addr, from->addr_type, NULL), ntohs(from->port));
    send_data(buf, ntohs(sch->total_len), from);
}

void deliver_scmp(uint8_t *buf, SCMPL4Header *scmp, int len, HostAddr *from)
{
    SCMPPayload *pld;
    pld = scmp_parse_payload(scmp);
    if (pld->meta->l4_proto != L4_UDP && pld->meta->l4_proto != L4_NONE) {
        zlog_error(zc, "SCMP not supported for protocol %d\n", pld->meta->l4_proto);
        return;
    }
    SCIONCommonHeader *sch = pld->cmnhdr;
    if (SRC_TYPE(sch) == ADDR_SVC_TYPE) {
        zlog_error(zc, "SCMP does not support SVC source.\n");
        return;
    }
    L4Key key;
    memset(&key, 0, sizeof(key));
    /* Find src info in payload */
    key.port = ntohs(*(uint16_t *)(pld->l4hdr));
    key.isd_as = ntohl(*(uint32_t *)(pld->addr));
    memcpy(key.host, get_src_addr((uint8_t * )pld->cmnhdr), get_src_len((uint8_t * )pld->cmnhdr));

    Entry *e;
    HASH_FIND(hh, udp_port_list, &key, sizeof(key), e);
    if (!e) {
        zlog_error(zc, "SCMP entry for %s:%d not found\n",
                addr_to_str(key.host, DST_TYPE((SCIONCommonHeader *)buf), NULL), key.port);
        return;
    }
    zlog_debug(zc, "SCMP entry for %s:%d found\n",
            addr_to_str(key.host, DST_TYPE((SCIONCommonHeader *)buf), NULL), key.port);

    send_dp_header(e->sock, from, len);
    send_all(e->sock, buf, len);
}

void handle_send(int index)
{
    uint8_t buf[DATA_BUFSIZE];
    int res;
    int sock = sockets[index].fd;

    /*
     * Application message format:
     * cookie (8B) | addr_type (1B) | packet_len (4B) | addr (?B) | port (2B) | msg (?B)
     * addr and port denote first hop for outgoing packets
     */
    res = recv_all(sock, buf, DP_HEADER_LEN);
    if (res <= 0) {
        cleanup_socket(sock, index, errno);
        return;
    }

    uint8_t addr_type;
    int packet_len;
    parse_dp_header(buf, &addr_type, &packet_len);
    if (packet_len < 0 || addr_type == 0) {
        zlog_error(zc, "invalid header sent from app - Cookie: %" PRIx64, *(uint64_t *)buf);
        zlog_error(zc, "addr_type = %d, packet_len = %d", addr_type, packet_len);
        cleanup_socket(sock, index, EIO);
        return;
    }
    int addr_len = get_addr_len(addr_type);
    if (recv_all(sock, buf, addr_len + 2 + packet_len) < 0) {
        zlog_error(zc, "error reading from application");
        cleanup_socket(sock, index, errno);
        return;
    }
    HostAddr hop;
    memset(&hop, 0, sizeof(hop));
    hop.addr_type = addr_type;
    memcpy(hop.addr, buf, addr_len);
    hop.port = htons(*(uint16_t *)(buf + addr_len));
    send_data(buf + addr_len + 2, packet_len, &hop);
    uint8_t *l4ptr = buf + addr_len + 2;
    uint8_t l4 = get_l4_proto(&l4ptr);
    zlog_debug(zc, "%d byte packet (l4 = %d) sent to %s:%d",
            packet_len, l4, addr_to_str(hop.addr, hop.addr_type, NULL), ntohs(hop.port));
}

void cleanup_socket(int sock, int index, int err)
{
    if (err == 0)
        zlog_info(zc, "socket %d closed from remote end", sock);
    else
        zlog_error(zc, "error on socket %d: %s", sock, strerror(err));
    close(sock);
    sockets[index] = sockets[--num_sockets];
    sockets[num_sockets].fd = -1;
    sockets[num_sockets].events = 0;
    sockets[num_sockets].revents = 0;
    zlog_info(zc, "num_sockets now %d", num_sockets);

    Entry *e = NULL;
    HASH_FIND(pollhh, poll_fd_list, &sock, sizeof(sock), e);
    if (e) {
        HASH_DELETE(pollhh, poll_fd_list, e);
        if (e->list)
            HASH_DELETE(hh, *(e->list), e);
        if (e->se) {
            int i;
            for (i = 0; i < e->se->count; i++) {
                int fd = e->se->sockets[i];
                if (fd == sock) {
                    int count = e->se->count - 1;
                    e->se->sockets[i] = e->se->sockets[count];
                    e->se->sockets[count] = -1;
                    e->se->count = count;
                    zlog_info(zc, "removed socket from SVC listeners for host");
                    if (count == 0) {
                        HASH_DELETE(hh, svc_list, e->se);
                        free(e->se);
                        e->se = NULL;
                        zlog_info(zc, "no more SVC listeners on host, remove entry");
                    }
                    break;
                }
            }
        }
        free(e);
        zlog_info(zc, "deleted entry from hash table");
    }
}

int send_data(uint8_t *buf, int len, HostAddr *first_hop)
{
    int ret = 0;
    errno = 0;
    if (first_hop->addr_type == ADDR_IPV4_TYPE) {
        sockaddr_in sa;
        memset(&sa, 0, sizeof(sa));
        sa.sin_family = AF_INET;
        sa.sin_port = first_hop->port;
        memcpy(&sa.sin_addr, first_hop->addr, ADDR_IPV4_LEN);
        ret = sendto(data_v4_socket, buf, len, 0, (struct sockaddr *)&sa, sizeof(sa));
    } else if (first_hop->addr_type == ADDR_IPV6_TYPE) {
        sockaddr_in6 sa6;
        memset(&sa6, 0, sizeof(sa6));
        sa6.sin6_family = AF_INET6;
        sa6.sin6_port = first_hop->port;
        memcpy(&sa6.sin6_addr, first_hop->addr, ADDR_IPV6_LEN);
        ret = sendto(data_v6_socket, buf, len, 0, (struct sockaddr *)&sa6, sizeof(sa6));
    } else {
        zlog_error(zc, "Unsupported first hop address type %d", first_hop->addr_type);
        errno = EINVAL;
        ret = -1;
    }
    return ret;
}<|MERGE_RESOLUTION|>--- conflicted
+++ resolved
@@ -21,11 +21,7 @@
 #include <uthash.h>
 
 #include "scion.h"
-<<<<<<< HEAD
-#include "uthash.h"
 #include "tcp/middleware.h"
-=======
->>>>>>> f5272624
 
 #define APP_BUFSIZE 32
 #define DATA_BUFSIZE 65535
