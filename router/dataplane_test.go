// Copyright 2020 Anapaya Systems
// Copyright 2023 ETH Zurich
//
// Licensed under the Apache License, Version 2.0 (the "License");
// you may not use this file except in compliance with the License.
// You may obtain a copy of the License at
//
//   http://www.apache.org/licenses/LICENSE-2.0
//
// Unless required by applicable law or agreed to in writing, software
// distributed under the License is distributed on an "AS IS" BASIS,
// WITHOUT WARRANTIES OR CONDITIONS OF ANY KIND, either express or implied.
// See the License for the specific language governing permissions and
// limitations under the License.

package router_test

import (
	"bytes"
	"context"
	"fmt"
	"net"
	"net/netip"
	"sync"
	"testing"
	"time"

	"github.com/golang/mock/gomock"
	"github.com/google/gopacket"
	"github.com/google/gopacket/layers"
	"github.com/stretchr/testify/assert"
	"github.com/stretchr/testify/require"
	"golang.org/x/net/ipv4"

	"github.com/scionproto/scion/pkg/addr"
	libepic "github.com/scionproto/scion/pkg/experimental/epic"
	"github.com/scionproto/scion/pkg/private/serrors"
	"github.com/scionproto/scion/pkg/private/util"
	"github.com/scionproto/scion/pkg/private/xtest"
	"github.com/scionproto/scion/pkg/scrypto"
	"github.com/scionproto/scion/pkg/slayers"
	"github.com/scionproto/scion/pkg/slayers/path"
	"github.com/scionproto/scion/pkg/slayers/path/empty"
	"github.com/scionproto/scion/pkg/slayers/path/epic"
	"github.com/scionproto/scion/pkg/slayers/path/onehop"
	"github.com/scionproto/scion/pkg/slayers/path/scion"
	"github.com/scionproto/scion/private/topology"
	underlayconn "github.com/scionproto/scion/private/underlay/conn"
	"github.com/scionproto/scion/router"
	"github.com/scionproto/scion/router/control"
	"github.com/scionproto/scion/router/mock_router"
)

var metrics = router.GetMetrics()

func TestDataPlaneAddInternalInterface(t *testing.T) {
	internalIP := netip.MustParseAddr("198.51.100.1")
	t.Run("fails after serve", func(t *testing.T) {
		ctrl := gomock.NewController(t)
		defer ctrl.Finish()

		d := &router.DataPlane{}
		d.FakeStart()
		assert.Error(t, d.AddInternalInterface(mock_router.NewMockBatchConn(ctrl), internalIP))
	})
	t.Run("setting nil value is not allowed", func(t *testing.T) {
		ctrl := gomock.NewController(t)
		defer ctrl.Finish()

		d := &router.DataPlane{}
		assert.Error(t, d.AddInternalInterface(nil, netip.Addr{}))
	})
	t.Run("single set works", func(t *testing.T) {
		ctrl := gomock.NewController(t)
		defer ctrl.Finish()

		d := &router.DataPlane{}
		assert.NoError(t, d.AddInternalInterface(mock_router.NewMockBatchConn(ctrl), internalIP))
	})
	t.Run("double set fails", func(t *testing.T) {
		ctrl := gomock.NewController(t)
		defer ctrl.Finish()

		d := &router.DataPlane{}
		assert.NoError(t, d.AddInternalInterface(mock_router.NewMockBatchConn(ctrl), internalIP))
		assert.Error(t, d.AddInternalInterface(mock_router.NewMockBatchConn(ctrl), internalIP))
	})
}

func TestDataPlaneSetKey(t *testing.T) {
	t.Run("fails after serve", func(t *testing.T) {
		d := &router.DataPlane{}
		d.FakeStart()
		assert.Error(t, d.SetKey([]byte("dummy")))
	})
	t.Run("setting nil value is not allowed", func(t *testing.T) {
		d := &router.DataPlane{}
		d.FakeStart()
		assert.Error(t, d.SetKey(nil))
	})
	t.Run("single set works", func(t *testing.T) {
		d := &router.DataPlane{}
		assert.NoError(t, d.SetKey([]byte("dummy key xxxxxx")))
	})
	t.Run("double set fails", func(t *testing.T) {
		d := &router.DataPlane{}
		assert.NoError(t, d.SetKey([]byte("dummy key xxxxxx")))
		assert.Error(t, d.SetKey([]byte("dummy key xxxxxx")))
	})
}

func TestDataPlaneAddExternalInterface(t *testing.T) {
	l := control.LinkEnd{
		IA:   xtest.MustParseIA("1-ff00:0:1"),
		Addr: &net.UDPAddr{IP: net.ParseIP("10.0.0.100")},
	}
	r := control.LinkEnd{
		IA:   xtest.MustParseIA("1-ff00:0:3"),
		Addr: &net.UDPAddr{IP: net.ParseIP("10.0.0.200")},
	}
	nobfd := control.BFD{Disable: true}
	t.Run("fails after serve", func(t *testing.T) {
		ctrl := gomock.NewController(t)
		defer ctrl.Finish()

		d := &router.DataPlane{}
		d.FakeStart()
		assert.Error(t, d.AddExternalInterface(42, mock_router.NewMockBatchConn(ctrl), l, r, nobfd))
	})
	t.Run("setting nil conn is not allowed", func(t *testing.T) {
		ctrl := gomock.NewController(t)
		defer ctrl.Finish()

		d := &router.DataPlane{}
		assert.Error(t, d.AddExternalInterface(42, nil, l, r, nobfd))
	})
	t.Run("setting blank src is not allowed", func(t *testing.T) {
		ctrl := gomock.NewController(t)
		defer ctrl.Finish()

		d := &router.DataPlane{}
		assert.Error(t, d.AddExternalInterface(42, mock_router.NewMockBatchConn(ctrl),
			control.LinkEnd{}, r, nobfd))
	})
	t.Run("setting blank dst is not allowed", func(t *testing.T) {
		ctrl := gomock.NewController(t)
		defer ctrl.Finish()

		d := &router.DataPlane{}
		assert.Error(t, d.AddExternalInterface(42, mock_router.NewMockBatchConn(ctrl),
			l, control.LinkEnd{}, nobfd))
	})
	t.Run("normal add works", func(t *testing.T) {
		ctrl := gomock.NewController(t)
		defer ctrl.Finish()

		d := &router.DataPlane{}
		assert.NoError(t,
			d.AddExternalInterface(42, mock_router.NewMockBatchConn(ctrl), l, r, nobfd))
		assert.NoError(t,
			d.AddExternalInterface(45, mock_router.NewMockBatchConn(ctrl), l, r, nobfd))
	})
	t.Run("overwrite fails", func(t *testing.T) {
		ctrl := gomock.NewController(t)
		defer ctrl.Finish()

		d := &router.DataPlane{}
		assert.NoError(t,
			d.AddExternalInterface(42, mock_router.NewMockBatchConn(ctrl), l, r, nobfd))
		assert.Error(t,
			d.AddExternalInterface(42, mock_router.NewMockBatchConn(ctrl), l, r, nobfd))
	})
}

func TestDataPlaneAddSVC(t *testing.T) {
	t.Run("succeeds after serve", func(t *testing.T) {
		d := &router.DataPlane{}
		d.FakeStart()
		assert.NoError(t, d.AddSvc(addr.SvcCS, &net.UDPAddr{}))
	})
	t.Run("adding nil value is not allowed", func(t *testing.T) {
		d := &router.DataPlane{}
		assert.Error(t, d.AddSvc(addr.SvcCS, nil))
	})
	t.Run("normal set works", func(t *testing.T) {
		d := &router.DataPlane{}
		assert.NoError(t, d.AddSvc(addr.SvcCS, &net.UDPAddr{}))
		assert.NoError(t, d.AddSvc(addr.SvcDS, &net.UDPAddr{}))
	})
	t.Run("set multiple times works", func(t *testing.T) {
		d := &router.DataPlane{}
		assert.NoError(t, d.AddSvc(addr.SvcCS, &net.UDPAddr{}))
		assert.NoError(t, d.AddSvc(addr.SvcCS, &net.UDPAddr{}))
	})
}

func TestDataPlaneAddNextHop(t *testing.T) {
	l := &net.UDPAddr{}
	r := &net.UDPAddr{}
	nobfd := control.BFD{Disable: true}

	t.Run("fails after serve", func(t *testing.T) {
		d := &router.DataPlane{}
		d.FakeStart()
		assert.Error(t, d.AddNextHop(45, l, r, nobfd, ""))
	})
	t.Run("setting nil dst is not allowed", func(t *testing.T) {
		d := &router.DataPlane{}
		assert.Error(t, d.AddNextHop(45, l, nil, nobfd, ""))
	})
	t.Run("setting nil src is not allowed", func(t *testing.T) {
		d := &router.DataPlane{}
		assert.Error(t, d.AddNextHop(45, nil, r, nobfd, ""))
	})
	t.Run("normal add works", func(t *testing.T) {
		d := &router.DataPlane{}
		assert.NoError(t, d.AddNextHop(45, l, r, nobfd, ""))
		assert.NoError(t, d.AddNextHop(43, l, r, nobfd, ""))
	})
	t.Run("overwrite fails", func(t *testing.T) {
		d := &router.DataPlane{}
		assert.NoError(t, d.AddNextHop(45, l, r, nobfd, ""))
		assert.Error(t, d.AddNextHop(45, l, r, nobfd, ""))
	})
}

func TestDataPlaneRun(t *testing.T) {
	t.Parallel()
	ctrl := gomock.NewController(t)
	defer ctrl.Finish()

	testCases := map[string]struct {
		prepareDP func(*gomock.Controller, chan<- struct{}) *router.DataPlane
	}{
		"route 10 msg from external to internal": {
			prepareDP: func(ctrl *gomock.Controller, done chan<- struct{}) *router.DataPlane {
				ret := &router.DataPlane{Metrics: metrics}
				key := []byte("testkey_xxxxxxxx")
				local := xtest.MustParseIA("1-ff00:0:110")

				totalCount := 10
				mInternal := mock_router.NewMockBatchConn(ctrl)
				mInternal.EXPECT().ReadBatch(gomock.Any()).Return(0, nil).AnyTimes()

				mInternal.EXPECT().WriteBatch(gomock.Any(), 0).DoAndReturn(
					func(ms underlayconn.Messages, flags int) (int, error) {
						if totalCount == 0 {
							t.Fail()
							return 0, nil
						}
						for _, msg := range ms {
							want := bytes.Repeat([]byte("actualpayloadbytes"), 10-totalCount)
							if len(msg.Buffers[0]) != len(want)+84 {
								return 1, nil
							}
							totalCount--
							if totalCount == 0 {
								done <- struct{}{}
							}
						}
						return len(ms), nil
					}).AnyTimes()
				_ = ret.AddInternalInterface(mInternal, netip.Addr{})

				mExternal := mock_router.NewMockBatchConn(ctrl)
				mExternal.EXPECT().ReadBatch(gomock.Any()).DoAndReturn(
					func(m underlayconn.Messages) (int, error) {
						// 10 scion messages to external
						for i := 0; i < totalCount; i++ {
							spkt, dpath := prepBaseMsg(time.Now())
							spkt.DstIA = local
							dpath.HopFields = []path.HopField{
								{ConsIngress: 41, ConsEgress: 40},
								{ConsIngress: 31, ConsEgress: 30},
								{ConsIngress: 1, ConsEgress: 0},
							}
							dpath.Base.PathMeta.CurrHF = 2
							dpath.HopFields[2].Mac = computeMAC(t, key,
								dpath.InfoFields[0], dpath.HopFields[2])
							spkt.Path = dpath
							payload := bytes.Repeat([]byte("actualpayloadbytes"), i)
							buffer := gopacket.NewSerializeBuffer()
							err := gopacket.SerializeLayers(buffer,
								gopacket.SerializeOptions{FixLengths: true},
								spkt, gopacket.Payload(payload))
							require.NoError(t, err)
							raw := buffer.Bytes()
							copy(m[i].Buffers[0], raw)
							m[i].N = len(raw)
							m[i].Addr = &net.UDPAddr{IP: net.IP{10, 0, 200, 200}}
						}
						return 10, nil
					},
				).Times(1)
				mExternal.EXPECT().ReadBatch(gomock.Any()).Return(0, nil).AnyTimes()
				mExternal.EXPECT().WriteTo(gomock.Any(), gomock.Any()).Return(0, nil).AnyTimes()
				l := control.LinkEnd{
					IA:   xtest.MustParseIA("1-ff00:0:1"),
					Addr: &net.UDPAddr{IP: net.ParseIP("10.0.0.100")},
				}
				r := control.LinkEnd{
					IA:   xtest.MustParseIA("1-ff00:0:3"),
					Addr: &net.UDPAddr{IP: net.ParseIP("10.0.0.200")},
				}
				nobfd := control.BFD{Disable: true}

				_ = ret.AddExternalInterface(1, mExternal, l, r, nobfd)

				_ = ret.SetIA(local)
				_ = ret.SetKey(key)
				return ret
			},
		},
		"bfd bootstrap internal session": {
			prepareDP: func(ctrl *gomock.Controller, done chan<- struct{}) *router.DataPlane {
				ret := &router.DataPlane{Metrics: metrics}

				postInternalBFD := func(id layers.BFDDiscriminator, src *net.UDPAddr) []byte {
					scn := &slayers.SCION{
						NextHdr:  slayers.L4BFD,
						PathType: empty.PathType,
						Path:     &empty.Path{},
					}
					bfdL := &layers.BFD{
						Version:           1,
						DetectMultiplier:  layers.BFDDetectMultiplier(2),
						MyDiscriminator:   id,
						YourDiscriminator: 0,
					}

					srcIP, _ := netip.AddrFromSlice(src.IP)
					_ = scn.SetSrcAddr(addr.HostIP(srcIP))
					buffer := gopacket.NewSerializeBuffer()
					_ = gopacket.SerializeLayers(buffer,
						gopacket.SerializeOptions{FixLengths: true}, scn, bfdL)
					return buffer.Bytes()
				}

				mtx := sync.Mutex{}
				expectRemoteDiscriminators := map[layers.BFDDiscriminator]struct{}{}
				routers := map[net.Addr][]uint16{
					&net.UDPAddr{IP: net.ParseIP("10.0.200.200").To4()}: {2, 3},
					&net.UDPAddr{IP: net.ParseIP("10.0.200.201").To4()}: {4},
				}

				mInternal := mock_router.NewMockBatchConn(ctrl)
				mInternal.EXPECT().ReadBatch(gomock.Any()).DoAndReturn(
					func(m underlayconn.Messages) (int, error) {
						i := 0
						for k := range routers { // post a BFD from each neighbor router
							disc := layers.BFDDiscriminator(i)
							raw := postInternalBFD(disc, k.(*net.UDPAddr))
							copy(m[i].Buffers[0], raw)
							m[i].Addr = &net.UDPAddr{IP: net.IP{10, 0, 200, 200}}
							m[i].Buffers[0] = m[i].Buffers[0][:len(raw)]
							m[i].N = len(raw)
							expectRemoteDiscriminators[disc] = struct{}{}
							i++
						}
						return len(routers), nil
					},
				).Times(1)
				mInternal.EXPECT().ReadBatch(gomock.Any()).Return(0, nil).AnyTimes()

				mInternal.EXPECT().WriteTo(gomock.Any(), gomock.Any()).DoAndReturn(
					func(data []byte, _ net.Addr) (int, error) {
						pkt := gopacket.NewPacket(data,
							slayers.LayerTypeSCION, gopacket.Default)
						if b := pkt.Layer(layers.LayerTypeBFD); b != nil {
							v := b.(*layers.BFD).YourDiscriminator
							mtx.Lock()
							defer mtx.Unlock()
							delete(expectRemoteDiscriminators, v)
							if len(expectRemoteDiscriminators) == 0 {
								done <- struct{}{}
							}
							return 1, nil
						}

						return 0, fmt.Errorf("no valid BFD message")
					}).MinTimes(1)
				mInternal.EXPECT().WriteTo(gomock.Any(), gomock.Any()).Return(0, nil).AnyTimes()

				local := &net.UDPAddr{IP: net.ParseIP("10.0.200.100").To4()}
				_ = ret.SetKey([]byte("randomkeyformacs"))
				_ = ret.AddInternalInterface(mInternal, netip.Addr{})
				for remote, ifIDs := range routers {
					for _, ifID := range ifIDs {
						_ = ret.AddNextHop(ifID, local, remote.(*net.UDPAddr), bfd(), "")
					}
				}
				return ret
			},
		},
		"bfd sender internal": {
			prepareDP: func(ctrl *gomock.Controller, done chan<- struct{}) *router.DataPlane {
				ret := &router.DataPlane{Metrics: metrics}
				localAddr := &net.UDPAddr{IP: net.ParseIP("10.0.200.100").To4()}
				remoteAddr := &net.UDPAddr{IP: net.ParseIP("10.0.200.200").To4()}
				mInternal := mock_router.NewMockBatchConn(ctrl)
				mInternal.EXPECT().WriteTo(gomock.Any(), gomock.Any()).DoAndReturn(
					func(data []byte, _ net.Addr) (int, error) {
						pkt := gopacket.NewPacket(data,
							slayers.LayerTypeSCION, gopacket.Default)

						if b := pkt.Layer(layers.LayerTypeBFD); b == nil {
							return 1, nil
						}

						if scnL := pkt.Layer(slayers.LayerTypeSCION); scnL != nil {
							s := scnL.(*slayers.SCION)
							a, err := s.SrcAddr()
							if err != nil {
								return 1, nil
							}
							if !bytes.Equal(a.IP().AsSlice(), localAddr.IP) {
								return 1, nil
							}

							b, err := s.DstAddr()
							if err != nil {
								return 1, nil
							}
							if !bytes.Equal(b.IP().AsSlice(), remoteAddr.IP) {
								return 1, nil
							}

							if s.PathType != empty.PathType {
								return 1, nil
							}
							if _, ok := s.Path.(empty.Path); !ok {
								return 1, nil
							}
						}
						done <- struct{}{}
						return 1, nil
					}).MinTimes(1)
				mInternal.EXPECT().ReadBatch(gomock.Any()).Return(0, nil).AnyTimes()

				_ = ret.SetKey([]byte("randomkeyformacs"))
<<<<<<< HEAD
				_ = ret.AddInternalInterface(mInternal, net.IP{})
				_ = ret.AddNextHop(3, localAddr, remoteAddr, bfd(), "")
=======
				_ = ret.AddInternalInterface(mInternal, netip.Addr{})
				_ = ret.AddNextHop(3, localAddr)
				_ = ret.AddNextHopBFD(3, localAddr, remoteAddr, bfd(), "")
>>>>>>> 27983125

				return ret
			},
		},
		"bfd sender external": {
			prepareDP: func(ctrl *gomock.Controller, done chan<- struct{}) *router.DataPlane {
				ret := &router.DataPlane{Metrics: metrics}
				ifID := uint16(1)
				mInternal := mock_router.NewMockBatchConn(ctrl)
				mInternal.EXPECT().ReadBatch(gomock.Any()).Return(0, nil).AnyTimes()

				mExternal := mock_router.NewMockBatchConn(ctrl)
				mExternal.EXPECT().ReadBatch(gomock.Any()).Return(0, nil).AnyTimes()
				mExternal.EXPECT().WriteTo(gomock.Any(), gomock.Any()).DoAndReturn(
					func(data []byte, _ net.Addr) (int, error) {
						pkt := gopacket.NewPacket(data,
							slayers.LayerTypeSCION, gopacket.Default)

						if b := pkt.Layer(layers.LayerTypeBFD); b == nil {
							return 1, nil
						}

						if scnL := pkt.Layer(slayers.LayerTypeSCION); scnL != nil {
							s := scnL.(*slayers.SCION)
							if s.PathType != onehop.PathType {
								return 1, nil
							}

							v, ok := s.Path.(*onehop.Path)
							if !ok {
								return 1, nil
							}
							if v.FirstHop.ConsEgress != ifID {
								return 1, nil
							}
						}

						done <- struct{}{}
						return 1, nil
					}).MinTimes(1)
				mExternal.EXPECT().WriteTo(gomock.Any(), gomock.Any()).Return(0, nil).AnyTimes()

				local := control.LinkEnd{
					IA:   xtest.MustParseIA("1-ff00:0:1"),
					Addr: &net.UDPAddr{IP: net.ParseIP("10.0.0.100")},
				}
				remote := control.LinkEnd{
					IA:   xtest.MustParseIA("1-ff00:0:3"),
					Addr: &net.UDPAddr{IP: net.ParseIP("10.0.0.200")},
				}
				_ = ret.SetKey([]byte("randomkeyformacs"))
<<<<<<< HEAD
				_ = ret.AddInternalInterface(mInternal, net.IP{})
				_ = ret.AddExternalInterface(ifID, mExternal, local, remote, bfd())
=======
				_ = ret.AddInternalInterface(mInternal, netip.Addr{})
				_ = ret.AddExternalInterface(ifID, mExternal)
				_ = ret.AddExternalInterfaceBFD(ifID, mExternal, local, remote, bfd())
>>>>>>> 27983125

				return ret
			},
		},
		"bfd bootstrap external session": {
			prepareDP: func(ctrl *gomock.Controller, done chan<- struct{}) *router.DataPlane {
				ret := &router.DataPlane{Metrics: metrics}

				postExternalBFD := func(id layers.BFDDiscriminator, fromIfID uint16) []byte {
					scn := &slayers.SCION{
						NextHdr:  slayers.L4BFD,
						PathType: onehop.PathType,
						Path: &onehop.Path{
							FirstHop: path.HopField{ConsEgress: fromIfID},
						},
					}
					bfdL := &layers.BFD{
						Version:           1,
						DetectMultiplier:  layers.BFDDetectMultiplier(2),
						MyDiscriminator:   id,
						YourDiscriminator: 0,
					}

					buffer := gopacket.NewSerializeBuffer()
					_ = gopacket.SerializeLayers(buffer,
						gopacket.SerializeOptions{FixLengths: true}, scn, bfdL)
					return buffer.Bytes()
				}

				mInternal := mock_router.NewMockBatchConn(ctrl)
				mInternal.EXPECT().ReadBatch(gomock.Any()).Return(0, nil).AnyTimes()

				mtx := sync.Mutex{}
				expectRemoteDiscriminators := map[int]struct{}{}

				mExternal := mock_router.NewMockBatchConn(ctrl)
				mExternal.EXPECT().ReadBatch(gomock.Any()).DoAndReturn(
					func(m underlayconn.Messages) (int, error) {
						raw := postExternalBFD(2, 1)
						expectRemoteDiscriminators[2] = struct{}{}
						copy(m[0].Buffers[0], raw)
						m[0].Buffers[0] = m[0].Buffers[0][:len(raw)]
						m[0].N = len(raw)
						m[0].Addr = &net.UDPAddr{IP: net.IP{10, 0, 200, 200}}
						return 1, nil
					},
				).Times(1)
				mExternal.EXPECT().ReadBatch(gomock.Any()).Return(0, nil).AnyTimes()

				mExternal.EXPECT().WriteTo(gomock.Any(), gomock.Any()).DoAndReturn(
					func(data []byte, _ net.Addr) (int, error) {
						pkt := gopacket.NewPacket(data,
							slayers.LayerTypeSCION, gopacket.Default)

						if b := pkt.Layer(layers.LayerTypeBFD); b != nil {
							v := int(b.(*layers.BFD).YourDiscriminator)
							mtx.Lock()
							defer mtx.Unlock()
							delete(expectRemoteDiscriminators, v)
							if len(expectRemoteDiscriminators) == 0 {
								done <- struct{}{}
							}
							return 1, nil
						}
						return 0, fmt.Errorf("no valid BFD message")
					}).MinTimes(1)
				mExternal.EXPECT().WriteTo(gomock.Any(), gomock.Any()).Return(0, nil).AnyTimes()

				local := control.LinkEnd{
					IA:   xtest.MustParseIA("1-ff00:0:1"),
					Addr: &net.UDPAddr{IP: net.ParseIP("10.0.0.100")},
				}
				remote := control.LinkEnd{
					IA:   xtest.MustParseIA("1-ff00:0:3"),
					Addr: &net.UDPAddr{IP: net.ParseIP("10.0.0.200")},
				}
				_ = ret.SetKey([]byte("randomkeyformacs"))
<<<<<<< HEAD
				_ = ret.AddInternalInterface(mInternal, net.IP{})
				_ = ret.AddExternalInterface(1, mExternal, local, remote, bfd())
=======
				_ = ret.AddInternalInterface(mInternal, netip.Addr{})
				_ = ret.AddExternalInterface(1, mExternal)
				_ = ret.AddExternalInterfaceBFD(1, mExternal, local, remote, bfd())
>>>>>>> 27983125

				return ret
			},
		},
	}
	for name, tc := range testCases {
		name, tc := name, tc
		t.Run(name, func(t *testing.T) {
			t.Parallel()
			runConfig := &router.RunConfig{
				NumProcessors:         8,
				BatchSize:             256,
				NumSlowPathProcessors: 1,
			}
			ch := make(chan struct{})
			dp := tc.prepareDP(ctrl, ch)
			errors := make(chan error)
			ctx, cancelF := context.WithCancel(context.Background())
			defer cancelF()
			go func() {
				errors <- dp.Run(ctx, runConfig)
			}()

			for done := false; !done; {
				select {
				case <-ch:
					done = true
				case err := <-errors:
					require.NoError(t, err)
				case <-time.After(3 * time.Second):
					t.Fatalf("time out")
				}
			}
		})
	}
}

func TestProcessPkt(t *testing.T) {
	ctrl := gomock.NewController(t)
	defer ctrl.Finish()

	key := []byte("testkey_xxxxxxxx")
	otherKey := []byte("testkey_yyyyyyyy")
	now := time.Now()
	epicTS, err := libepic.CreateTimestamp(now, now)
	require.NoError(t, err)

	// ProcessPacket assumes some pre-conditions:
	// * The ingress interface has to exist. This fake map is good for most test cases.
	//   Others need a custom one.
	// * InternalNextHops may not be nil. Empty is ok (sufficient unless testing AS transit).
	fakeExternalInterfaces := map[uint16]router.BatchConn{1: nil, 2: nil, 3: nil}
	fakeInternalNextHops := map[uint16]*net.UDPAddr{}

	testCases := map[string]struct {
		mockMsg         func(bool) *ipv4.Message
		prepareDP       func(*gomock.Controller) *router.DataPlane
		srcInterface    uint16
		egressInterface uint16
		assertFunc      assert.ErrorAssertionFunc
	}{
		"inbound": {
			prepareDP: func(ctrl *gomock.Controller) *router.DataPlane {
				return router.NewDP(fakeExternalInterfaces,
					nil, mock_router.NewMockBatchConn(ctrl),
					fakeInternalNextHops, nil,
					xtest.MustParseIA("1-ff00:0:110"), nil, key)
			},
			mockMsg: func(afterProcessing bool) *ipv4.Message {
				spkt, dpath := prepBaseMsg(now)
				spkt.DstIA = xtest.MustParseIA("1-ff00:0:110")
				dst := addr.MustParseHost("10.0.100.100")
				_ = spkt.SetDstAddr(dst)
				dpath.HopFields = []path.HopField{
					{ConsIngress: 41, ConsEgress: 40},
					{ConsIngress: 31, ConsEgress: 30},
					{ConsIngress: 1, ConsEgress: 0},
				}
				dpath.Base.PathMeta.CurrHF = 2
				dpath.HopFields[2].Mac = computeMAC(t, key, dpath.InfoFields[0], dpath.HopFields[2])
				ret := toMsg(t, spkt, dpath)
				if afterProcessing {
					ret.Addr = &net.UDPAddr{IP: dst.IP().AsSlice(), Port: topology.EndhostPort}
					ret.Flags, ret.NN, ret.N, ret.OOB = 0, 0, 0, nil
				}
				return ret
			},
			srcInterface:    1,
			egressInterface: 0,
			assertFunc:      assert.NoError,
		},
		"inbound_longpath": {
			prepareDP: func(ctrl *gomock.Controller) *router.DataPlane {
				return router.NewDP(fakeExternalInterfaces,
					nil, mock_router.NewMockBatchConn(ctrl),
					fakeInternalNextHops, nil,
					xtest.MustParseIA("1-ff00:0:110"), nil, key)
			},
			mockMsg: func(afterProcessing bool) *ipv4.Message {
				spkt, dpath := prepBaseMsg(now)
				spkt.DstIA = xtest.MustParseIA("1-ff00:0:110")
				dst := addr.MustParseHost("10.0.100.100")
				_ = spkt.SetDstAddr(dst)
				dpath.HopFields = []path.HopField{
					{ConsIngress: 41, ConsEgress: 40},
					{ConsIngress: 31, ConsEgress: 30},
					{ConsIngress: 1, ConsEgress: 0},
				}

				// Everything is the same a in the inbound test, except that we tossed in
				// 64 extra hops and two extra segments.
				dpath.Base.PathMeta.CurrHF = 2
				dpath.Base.PathMeta.SegLen = [3]uint8{24, 24, 17}
				dpath.InfoFields = append(
					dpath.InfoFields,
					path.InfoField{SegID: 0x112, ConsDir: true, Timestamp: util.TimeToSecs(now)},
					path.InfoField{SegID: 0x113, ConsDir: true, Timestamp: util.TimeToSecs(now)},
				)
				dpath.Base.NumINF = 3
				dpath.Base.NumHops = 65

				dpath.HopFields[2].Mac = computeMAC(t, key, dpath.InfoFields[0], dpath.HopFields[2])
				ret := toMsg(t, spkt, dpath)
				if afterProcessing {
					ret.Addr = &net.UDPAddr{IP: dst.IP().AsSlice(), Port: topology.EndhostPort}
					ret.Flags, ret.NN, ret.N, ret.OOB = 0, 0, 0, nil
				}
				return ret
			},
			srcInterface:    1,
			egressInterface: 0,
			assertFunc: func(t assert.TestingT, err error, _ ...interface{}) bool {
				if !assert.Error(t, err) {
					return false
				}
				expected := serrors.New("NumHops too large",
					"NumHops", 65, "Maximum", scion.MaxHops)
				return assert.Equal(t, expected.Error(), err.Error())
			},
		},
		"outbound": {
			prepareDP: func(ctrl *gomock.Controller) *router.DataPlane {
				return router.NewDP(
					map[uint16]router.BatchConn{
						uint16(1): mock_router.NewMockBatchConn(ctrl),
					},
					map[uint16]topology.LinkType{
						1: topology.Child,
					},
					nil,
					fakeInternalNextHops, nil,
					xtest.MustParseIA("1-ff00:0:110"), nil, key)
			},
			mockMsg: func(afterProcessing bool) *ipv4.Message {
				spkt, dpath := prepBaseMsg(now)
				spkt.SrcIA = xtest.MustParseIA("1-ff00:0:110")
				dpath.HopFields = []path.HopField{
					{ConsIngress: 0, ConsEgress: 1},
					{ConsIngress: 31, ConsEgress: 30},
					{ConsIngress: 41, ConsEgress: 40},
				}
				dpath.Base.PathMeta.CurrHF = 0
				dpath.HopFields[0].Mac = computeMAC(t, key, dpath.InfoFields[0], dpath.HopFields[0])
				if !afterProcessing {
					return toMsg(t, spkt, dpath)
				}
				_ = dpath.IncPath()
				dpath.InfoFields[0].UpdateSegID(dpath.HopFields[0].Mac)
				ret := toMsg(t, spkt, dpath)
				ret.Addr = nil
				ret.Flags, ret.NN, ret.N, ret.OOB = 0, 0, 0, nil
				return ret
			},
			srcInterface:    0,
			egressInterface: 1,
			assertFunc:      assert.NoError,
		},
		"brtransit": {
			prepareDP: func(ctrl *gomock.Controller) *router.DataPlane {
				return router.NewDP(
					map[uint16]router.BatchConn{
						uint16(1): mock_router.NewMockBatchConn(ctrl),
						uint16(2): mock_router.NewMockBatchConn(ctrl),
					},
					map[uint16]topology.LinkType{
						1: topology.Parent,
						2: topology.Child,
					},
					nil,
					fakeInternalNextHops, nil,
					xtest.MustParseIA("1-ff00:0:110"), nil, key)
			},
			mockMsg: func(afterProcessing bool) *ipv4.Message {
				spkt, dpath := prepBaseMsg(now)
				dpath.HopFields = []path.HopField{
					{ConsIngress: 31, ConsEgress: 30},
					{ConsIngress: 1, ConsEgress: 2},
					{ConsIngress: 40, ConsEgress: 41},
				}
				dpath.Base.PathMeta.CurrHF = 1
				dpath.HopFields[1].Mac = computeMAC(t, key, dpath.InfoFields[0], dpath.HopFields[1])
				if !afterProcessing {
					return toMsg(t, spkt, dpath)
				}
				_ = dpath.IncPath()
				dpath.InfoFields[0].UpdateSegID(dpath.HopFields[1].Mac)
				ret := toMsg(t, spkt, dpath)
				ret.Addr = nil
				ret.Flags, ret.NN, ret.N, ret.OOB = 0, 0, 0, nil
				return ret
			},
			srcInterface:    1,
			egressInterface: 2,
			assertFunc:      assert.NoError,
		},
		"brtransit non consdir": {
			prepareDP: func(ctrl *gomock.Controller) *router.DataPlane {
				return router.NewDP(
					map[uint16]router.BatchConn{
						uint16(1): mock_router.NewMockBatchConn(ctrl),
						uint16(2): mock_router.NewMockBatchConn(ctrl),
					},
					map[uint16]topology.LinkType{
						2: topology.Parent,
						1: topology.Child,
					}, nil,
					fakeInternalNextHops, nil,
					xtest.MustParseIA("1-ff00:0:110"), nil, key)
			},
			mockMsg: func(afterProcessing bool) *ipv4.Message {
				spkt, dpath := prepBaseMsg(now)
				dpath.HopFields = []path.HopField{
					{ConsIngress: 31, ConsEgress: 30},
					{ConsIngress: 2, ConsEgress: 1},
					{ConsIngress: 40, ConsEgress: 41},
				}
				dpath.Base.PathMeta.CurrHF = 1
				dpath.InfoFields[0].ConsDir = false
				dpath.HopFields[1].Mac = computeMAC(t, key, dpath.InfoFields[0], dpath.HopFields[1])
				if !afterProcessing {
					dpath.InfoFields[0].UpdateSegID(dpath.HopFields[1].Mac)
					return toMsg(t, spkt, dpath)
				}
				require.NoError(t, dpath.IncPath())
				ret := toMsg(t, spkt, dpath)
				ret.Addr = nil
				ret.Flags, ret.NN, ret.N, ret.OOB = 0, 0, 0, nil
				return ret
			},
			srcInterface:    1,
			egressInterface: 2,
			assertFunc:      assert.NoError,
		},
		"brtransit peering consdir": {
			prepareDP: func(ctrl *gomock.Controller) *router.DataPlane {
				return router.NewDP(
					map[uint16]router.BatchConn{
						uint16(1): mock_router.NewMockBatchConn(ctrl),
						uint16(2): mock_router.NewMockBatchConn(ctrl),
					},
					map[uint16]topology.LinkType{
						1: topology.Peer,
						2: topology.Child,
					},
					nil,
					fakeInternalNextHops, nil,
					xtest.MustParseIA("1-ff00:0:110"), nil, key)
			},
			mockMsg: func(afterProcessing bool) *ipv4.Message {
				// Story: the packet just left segment 0 which ends at
				// (peering) hop 0 and is landing on segment 1 which
				// begins at (peering) hop 1. We do not care what hop 0
				// looks like. The forwarding code is looking at hop 1 and
				// should leave the message in shape to be processed at hop 2.
				spkt, _ := prepBaseMsg(now)
				dpath := &scion.Decoded{
					Base: scion.Base{
						PathMeta: scion.MetaHdr{
							CurrHF:  1,
							CurrINF: 1,
							SegLen:  [3]uint8{1, 2, 0},
						},
						NumINF:  2,
						NumHops: 3,
					},
					InfoFields: []path.InfoField{
						// up seg
						{SegID: 0x111, ConsDir: true, Timestamp: util.TimeToSecs(now), Peer: true},
						// core seg
						{SegID: 0x222, ConsDir: true, Timestamp: util.TimeToSecs(now), Peer: true},
					},
					HopFields: []path.HopField{
						{ConsIngress: 31, ConsEgress: 30},
						{ConsIngress: 1, ConsEgress: 2},
						{ConsIngress: 40, ConsEgress: 41},
					},
				}

				// Make obvious the unusual aspect of the path: two
				// hopfield MACs (1 and 2) derive from the same SegID
				// accumulator value. However, the forwarding code isn't
				// supposed to even look at the second one. The SegID
				// accumulator value can be anything (it comes from the
				// parent hop of HF[1] in the original beaconned segment,
				// which is not in the path). So, we use one from an
				// info field because computeMAC makes that easy.
				dpath.HopFields[1].Mac = computeMAC(
					t, key, dpath.InfoFields[1], dpath.HopFields[1])
				dpath.HopFields[2].Mac = computeMAC(
					t, otherKey, dpath.InfoFields[1], dpath.HopFields[2])
				if !afterProcessing {
					return toMsg(t, spkt, dpath)
				}
				_ = dpath.IncPath()

				// ... The SegID accumulator wasn't updated from HF[1],
				// it is still the same. That is the key behavior.

				ret := toMsg(t, spkt, dpath)
				ret.Addr = nil
				ret.Flags, ret.NN, ret.N, ret.OOB = 0, 0, 0, nil
				return ret
			},
			srcInterface:    1, // from peering link
			egressInterface: 2,
			assertFunc:      assert.NoError,
		},
		"brtransit peering non consdir": {
			prepareDP: func(ctrl *gomock.Controller) *router.DataPlane {
				return router.NewDP(
					map[uint16]router.BatchConn{
						uint16(1): mock_router.NewMockBatchConn(ctrl),
						uint16(2): mock_router.NewMockBatchConn(ctrl),
					},
					map[uint16]topology.LinkType{
						1: topology.Peer,
						2: topology.Child,
					},
					nil,
					fakeInternalNextHops, nil,
					xtest.MustParseIA("1-ff00:0:110"), nil, key)
			},
			mockMsg: func(afterProcessing bool) *ipv4.Message {
				// Story: the packet lands on the last (peering) hop of
				// segment 0. After processing, the packet is ready to
				// be processed by the first (peering) hop of segment 1.
				spkt, _ := prepBaseMsg(now)
				dpath := &scion.Decoded{
					Base: scion.Base{
						PathMeta: scion.MetaHdr{
							CurrHF:  1,
							CurrINF: 0,
							SegLen:  [3]uint8{2, 1, 0},
						},
						NumINF:  2,
						NumHops: 3,
					},
					InfoFields: []path.InfoField{
						// up seg
						{SegID: 0x111, ConsDir: false, Timestamp: util.TimeToSecs(now), Peer: true},
						// down seg
						{SegID: 0x222, ConsDir: true, Timestamp: util.TimeToSecs(now), Peer: true},
					},
					HopFields: []path.HopField{
						{ConsIngress: 31, ConsEgress: 30},
						{ConsIngress: 1, ConsEgress: 2},
						{ConsIngress: 40, ConsEgress: 41},
					},
				}

				// Make obvious the unusual aspect of the path: two
				// hopfield MACs (0 and 1) derive from the same SegID
				// accumulator value. However, the forwarding code isn't
				// supposed to even look at the first one. The SegID
				// accumulator value can be anything (it comes from the
				// parent hop of HF[1] in the original beaconned segment,
				// which is not in the path). So, we use one from an
				// info field because computeMAC makes that easy.
				dpath.HopFields[0].Mac = computeMAC(
					t, otherKey, dpath.InfoFields[0], dpath.HopFields[0])
				dpath.HopFields[1].Mac = computeMAC(
					t, key, dpath.InfoFields[0], dpath.HopFields[1])

				// We're going against construction order, so the accumulator
				// value is that of the previous hop in traversal order. The
				// story starts with the packet arriving at hop 1, so the
				// accumulator value must match hop field 0. In this case,
				// it is identical to that for hop field 1, which we made
				// identical to the original SegID. So, we're all set.
				if !afterProcessing {
					return toMsg(t, spkt, dpath)
				}

				_ = dpath.IncPath()

				// The SegID should not get updated on arrival. If it is, then MAC validation
				// of HF1 will fail. Otherwise, this isn't visible because we changed segment.

				ret := toMsg(t, spkt, dpath)
				ret.Addr = nil
				ret.Flags, ret.NN, ret.N, ret.OOB = 0, 0, 0, nil
				return ret
			},
			srcInterface:    2, // from child link
			egressInterface: 1,
			assertFunc:      assert.NoError,
		},
		"peering consdir downstream": {
			// Similar to previous test case but looking at what
			// happens on the next hop.
			prepareDP: func(ctrl *gomock.Controller) *router.DataPlane {
				return router.NewDP(
					map[uint16]router.BatchConn{
						uint16(1): mock_router.NewMockBatchConn(ctrl),
						uint16(2): mock_router.NewMockBatchConn(ctrl),
					},
					map[uint16]topology.LinkType{
						1: topology.Peer,
						2: topology.Child,
					},
					nil,
					fakeInternalNextHops, nil,
					xtest.MustParseIA("1-ff00:0:110"), nil, key)
			},
			mockMsg: func(afterProcessing bool) *ipv4.Message {
				// Story: the packet just left hop 1 (the first hop
				// of peering down segment 1) and is processed at hop 2
				// which is not a peering hop.
				spkt, _ := prepBaseMsg(now)
				dpath := &scion.Decoded{
					Base: scion.Base{
						PathMeta: scion.MetaHdr{
							CurrHF:  2,
							CurrINF: 1,
							SegLen:  [3]uint8{1, 3, 0},
						},
						NumINF:  2,
						NumHops: 4,
					},
					InfoFields: []path.InfoField{
						// up seg
						{SegID: 0x111, ConsDir: true, Timestamp: util.TimeToSecs(now), Peer: true},
						// core seg
						{SegID: 0x222, ConsDir: true, Timestamp: util.TimeToSecs(now), Peer: true},
					},
					HopFields: []path.HopField{
						{ConsIngress: 31, ConsEgress: 30},
						{ConsIngress: 40, ConsEgress: 41},
						{ConsIngress: 1, ConsEgress: 2},
						{ConsIngress: 50, ConsEgress: 51},
						// There has to be a 4th hop to make
						// the 3rd router agree that the packet
						// is not at destination yet.
					},
				}

				// Make obvious the unusual aspect of the path: two
				// hopfield MACs (1 and 2) derive from the same SegID
				// accumulator value. The router shouldn't need to
				// know this or do anything special. The SegID
				// accumulator value can be anything (it comes from the
				// parent hop of HF[1] in the original beaconned segment,
				// which is not in the path). So, we use one from an
				// info field because computeMAC makes that easy.
				dpath.HopFields[1].Mac = computeMAC(
					t, otherKey, dpath.InfoFields[1], dpath.HopFields[1])
				dpath.HopFields[2].Mac = computeMAC(
					t, key, dpath.InfoFields[1], dpath.HopFields[2])
				if !afterProcessing {
					// The SegID we provide is that of HF[2] which happens to be SEG[1]'s SegID,
					// so, already set.
					return toMsg(t, spkt, dpath)
				}
				_ = dpath.IncPath()

				// ... The SegID accumulator should have been updated.
				dpath.InfoFields[1].UpdateSegID(dpath.HopFields[2].Mac)

				ret := toMsg(t, spkt, dpath)
				ret.Addr = nil
				ret.Flags, ret.NN, ret.N, ret.OOB = 0, 0, 0, nil
				return ret
			},
			srcInterface:    1,
			egressInterface: 2,
			assertFunc:      assert.NoError,
		},
		"peering non consdir upstream": {
			prepareDP: func(ctrl *gomock.Controller) *router.DataPlane {
				return router.NewDP(
					map[uint16]router.BatchConn{
						uint16(1): mock_router.NewMockBatchConn(ctrl),
						uint16(2): mock_router.NewMockBatchConn(ctrl),
					},
					map[uint16]topology.LinkType{
						1: topology.Peer,
						2: topology.Child,
					},
					nil,
					fakeInternalNextHops, nil,
					xtest.MustParseIA("1-ff00:0:110"), nil, key)
			},
			mockMsg: func(afterProcessing bool) *ipv4.Message {
				// Story: the packet lands on the second (non-peering) hop of
				// segment 0 (a peering segment). After processing, the packet
				// is ready to be processed by the third (peering) hop of segment 0.
				spkt, _ := prepBaseMsg(now)
				dpath := &scion.Decoded{
					Base: scion.Base{
						PathMeta: scion.MetaHdr{
							CurrHF:  1,
							CurrINF: 0,
							SegLen:  [3]uint8{3, 1, 0},
						},
						NumINF:  2,
						NumHops: 4,
					},
					InfoFields: []path.InfoField{
						// up seg
						{SegID: 0x111, ConsDir: false, Timestamp: util.TimeToSecs(now), Peer: true},
						// down seg
						{SegID: 0x222, ConsDir: true, Timestamp: util.TimeToSecs(now), Peer: true},
					},
					HopFields: []path.HopField{
						{ConsIngress: 31, ConsEgress: 30},
						{ConsIngress: 1, ConsEgress: 2},
						{ConsIngress: 40, ConsEgress: 41},
						{ConsIngress: 50, ConsEgress: 51},
						// The second segment (4th hop) has to be
						// there but the packet isn't processed
						// at that hop for this test.
					},
				}

				// Make obvious the unusual aspect of the path: two
				// hopfield MACs (1 and 2) derive from the same SegID
				// accumulator value. The SegID accumulator value can
				// be anything (it comes from the parent hop of HF[1]
				// in the original beaconned segment, which is not in
				// the path). So, we use one from an info field because
				// computeMAC makes that easy.
				dpath.HopFields[1].Mac = computeMAC(
					t, key, dpath.InfoFields[0], dpath.HopFields[1])
				dpath.HopFields[2].Mac = computeMAC(
					t, otherKey, dpath.InfoFields[0], dpath.HopFields[2])

				if !afterProcessing {
					// We're going against construction order, so the
					// before-processing accumulator value is that of
					// the previous hop in traversal order. The story
					// starts with the packet arriving at hop 1, so the
					// accumulator value must match hop field 0, which
					// derives from hop field[1]. HopField[0]'s MAC is
					// not checked during this test.
					dpath.InfoFields[0].UpdateSegID(dpath.HopFields[1].Mac)

					return toMsg(t, spkt, dpath)
				}

				_ = dpath.IncPath()

				// After-processing, the SegID should have been updated
				// (on ingress) to be that of HF[1], which happens to be
				// the Segment's SegID. That is what we already have as
				// we only change it in the before-processing version
				// of the packet.

				ret := toMsg(t, spkt, dpath)
				ret.Addr = nil
				ret.Flags, ret.NN, ret.N, ret.OOB = 0, 0, 0, nil
				return ret
			},
			srcInterface:    2, // from child link
			egressInterface: 1,
			assertFunc:      assert.NoError,
		},
		"astransit direct": {
			prepareDP: func(ctrl *gomock.Controller) *router.DataPlane {
				return router.NewDP(
					map[uint16]router.BatchConn{
						uint16(1): mock_router.NewMockBatchConn(ctrl),
						// Interface 3 isn't in the external interfaces of this router
						// another router has it.
					},
					map[uint16]topology.LinkType{
						1: topology.Core,
						3: topology.Core,
					},
					mock_router.NewMockBatchConn(ctrl),
					map[uint16]*net.UDPAddr{
						uint16(3): {IP: net.ParseIP("10.0.200.200").To4(), Port: 30043},
					}, nil, xtest.MustParseIA("1-ff00:0:110"), nil, key)
			},
			mockMsg: func(afterProcessing bool) *ipv4.Message {
				spkt, dpath := prepBaseMsg(now)
				dpath.HopFields = []path.HopField{
					{ConsIngress: 31, ConsEgress: 30},
					{ConsIngress: 1, ConsEgress: 3},
					{ConsIngress: 50, ConsEgress: 51},
				}
				dpath.HopFields[1].Mac = computeMAC(t, key, dpath.InfoFields[0], dpath.HopFields[1])
				ret := toMsg(t, spkt, dpath)
				if afterProcessing {
					ret.Addr = &net.UDPAddr{IP: net.ParseIP("10.0.200.200").To4(), Port: 30043}
					ret.Flags, ret.NN, ret.N, ret.OOB = 0, 0, 0, nil
				}
				return ret
			},
			srcInterface:    1,
			egressInterface: 0, // Internal forward to the egress router
			assertFunc:      assert.NoError,
		},
		"astransit xover": {
			prepareDP: func(ctrl *gomock.Controller) *router.DataPlane {
				return router.NewDP(
					map[uint16]router.BatchConn{
						uint16(51): mock_router.NewMockBatchConn(ctrl),
					},
					map[uint16]topology.LinkType{
						51: topology.Child,
						3:  topology.Core,
					},
					mock_router.NewMockBatchConn(ctrl),
					map[uint16]*net.UDPAddr{
						uint16(3): {IP: net.ParseIP("10.0.200.200").To4(), Port: 30043},
					}, nil, xtest.MustParseIA("1-ff00:0:110"), nil, key)
			},
			mockMsg: func(afterProcessing bool) *ipv4.Message {
				spkt, _ := prepBaseMsg(now)
				dpath := &scion.Decoded{
					Base: scion.Base{
						PathMeta: scion.MetaHdr{
							CurrHF: 2,
							SegLen: [3]uint8{2, 2, 0},
						},
						NumINF:  2,
						NumHops: 4,
					},
					InfoFields: []path.InfoField{
						// up seg
						{SegID: 0x111, ConsDir: false, Timestamp: util.TimeToSecs(now)},
						// core seg
						{SegID: 0x222, ConsDir: false, Timestamp: util.TimeToSecs(now)},
					},
					HopFields: []path.HopField{
						{ConsIngress: 0, ConsEgress: 1},  // IA 110
						{ConsIngress: 31, ConsEgress: 0}, // Src
						{ConsIngress: 0, ConsEgress: 51}, // Dst
						{ConsIngress: 3, ConsEgress: 0},  // IA 110
					},
				}
				dpath.HopFields[2].Mac = computeMAC(t, key, dpath.InfoFields[0], dpath.HopFields[2])
				dpath.HopFields[3].Mac = computeMAC(t, key, dpath.InfoFields[1], dpath.HopFields[3])

				if !afterProcessing {
					dpath.InfoFields[0].UpdateSegID(dpath.HopFields[2].Mac)
					return toMsg(t, spkt, dpath)
				}
				require.NoError(t, dpath.IncPath())
				ret := toMsg(t, spkt, dpath)
				ret.Addr = &net.UDPAddr{IP: net.ParseIP("10.0.200.200").To4(), Port: 30043}
				ret.Flags, ret.NN, ret.N, ret.OOB = 0, 0, 0, nil
				return ret
			},
			srcInterface:    51, // == consEgress, bc non-consdir
			egressInterface: 0,  // Cross-over. The egress happens in the next segment.
			assertFunc:      assert.NoError,
		},
		"svc": {
			prepareDP: func(ctrl *gomock.Controller) *router.DataPlane {
				return router.NewDP(fakeExternalInterfaces,
					nil, mock_router.NewMockBatchConn(ctrl),
					fakeInternalNextHops,
					map[addr.SVC][]*net.UDPAddr{
						addr.SvcCS: {
							&net.UDPAddr{
								IP:   net.ParseIP("10.0.200.200").To4(),
								Port: topology.EndhostPort,
							},
						},
					},
					xtest.MustParseIA("1-ff00:0:110"), nil, key)
			},
			mockMsg: func(afterProcessing bool) *ipv4.Message {
				spkt, dpath := prepBaseMsg(now)
				_ = spkt.SetDstAddr(addr.MustParseHost("CS"))
				spkt.DstIA = xtest.MustParseIA("1-ff00:0:110")
				dpath.HopFields = []path.HopField{
					{ConsIngress: 41, ConsEgress: 40},
					{ConsIngress: 31, ConsEgress: 30},
					{ConsIngress: 1, ConsEgress: 0},
				}
				dpath.Base.PathMeta.CurrHF = 2
				dpath.HopFields[2].Mac = computeMAC(t, key, dpath.InfoFields[0], dpath.HopFields[2])
				ret := toMsg(t, spkt, dpath)
				if afterProcessing {
					ret.Addr = &net.UDPAddr{IP: net.ParseIP("10.0.200.200").To4(),
						Port: topology.EndhostPort}
					ret.Flags, ret.NN, ret.N, ret.OOB = 0, 0, 0, nil
				}
				return ret
			},
			srcInterface:    1,
			egressInterface: 0,
			assertFunc:      assert.NoError,
		},
		"onehop inbound": {
			prepareDP: func(ctrl *gomock.Controller) *router.DataPlane {
				return router.NewDP(
					fakeExternalInterfaces,
					nil,
					mock_router.NewMockBatchConn(ctrl), nil,
					map[addr.SVC][]*net.UDPAddr{
						addr.SvcCS: {&net.UDPAddr{
							IP:   net.ParseIP("172.0.2.10"),
							Port: topology.EndhostPort,
						}},
					},
					xtest.MustParseIA("1-ff00:0:110"),
					map[uint16]addr.IA{
						uint16(1): xtest.MustParseIA("1-ff00:0:111"),
					}, key)
			},
			mockMsg: func(afterProcessing bool) *ipv4.Message {
				spkt, _ := prepBaseMsg(now)
				spkt.PathType = onehop.PathType
				spkt.SrcIA = xtest.MustParseIA("1-ff00:0:111")
				spkt.DstIA = xtest.MustParseIA("1-ff00:0:110")
				err := spkt.SetDstAddr(addr.HostSVC(addr.SvcCS.Multicast()))
				require.NoError(t, err)
				dpath := &onehop.Path{
					Info: path.InfoField{
						ConsDir:   true,
						SegID:     0x222,
						Timestamp: 0x100,
					},
					FirstHop: path.HopField{
						ExpTime:     63,
						ConsIngress: 0,
						ConsEgress:  21,
						Mac:         [path.MacLen]byte{1, 2, 3, 4, 5, 6},
					},
				}
				if !afterProcessing {
					return toMsg(t, spkt, dpath)
				}
				dpath.SecondHop = path.HopField{
					ExpTime:     63,
					ConsIngress: 1,
				}
				dpath.SecondHop.Mac = computeMAC(t, key, dpath.Info, dpath.SecondHop)

				sp, err := dpath.ToSCIONDecoded()
				require.NoError(t, err)
				_, err = sp.Reverse()
				require.NoError(t, err)

				ret := toMsg(t, spkt, dpath)
				ret.Addr = &net.UDPAddr{
					IP:   net.ParseIP("172.0.2.10"),
					Port: topology.EndhostPort,
				}
				ret.Flags, ret.NN, ret.N, ret.OOB = 0, 0, 0, nil
				return ret
			},
			srcInterface:    1,
			egressInterface: 0,
			assertFunc:      assert.NoError,
		},
		"onehop inbound invalid src": {
			prepareDP: func(ctrl *gomock.Controller) *router.DataPlane {
				return router.NewDP(
					fakeExternalInterfaces,
					nil, nil,
					fakeInternalNextHops, nil,
					xtest.MustParseIA("1-ff00:0:110"),
					map[uint16]addr.IA{
						uint16(1): xtest.MustParseIA("1-ff00:0:111"),
					}, key)
			},
			mockMsg: func(afterProcessing bool) *ipv4.Message {
				spkt, _ := prepBaseMsg(now)
				spkt.PathType = onehop.PathType
				spkt.SrcIA = xtest.MustParseIA("1-ff00:0:110") // sneaky
				spkt.DstIA = xtest.MustParseIA("1-ff00:0:111")
				err := spkt.SetDstAddr(addr.HostSVC(addr.SvcCS.Multicast()))
				require.NoError(t, err)
				dpath := &onehop.Path{
					Info: path.InfoField{
						ConsDir:   true,
						SegID:     0x222,
						Timestamp: 0x100,
					},
					FirstHop: path.HopField{
						IngressRouterAlert: true,
						EgressRouterAlert:  true,
						ExpTime:            63,
						ConsIngress:        0,
						ConsEgress:         21,
						Mac:                [path.MacLen]byte{1, 2, 3, 4, 5, 6},
					},
				}
				return toMsg(t, spkt, dpath)
			},
			srcInterface:    2,
			egressInterface: 21,
			assertFunc:      assert.Error,
		},
		"reversed onehop outbound": {
			prepareDP: func(ctrl *gomock.Controller) *router.DataPlane {
				return router.NewDP(
					map[uint16]router.BatchConn{
						uint16(1): mock_router.NewMockBatchConn(ctrl),
					},
					nil,
					mock_router.NewMockBatchConn(ctrl),
					fakeInternalNextHops,
					map[addr.SVC][]*net.UDPAddr{
						addr.SvcCS: {&net.UDPAddr{
							IP:   net.ParseIP("172.0.2.10"),
							Port: topology.EndhostPort,
						}},
					},
					xtest.MustParseIA("1-ff00:0:110"), nil, key)
			},
			mockMsg: func(afterProcessing bool) *ipv4.Message {
				spkt, _ := prepBaseMsg(now)
				spkt.PathType = scion.PathType
				spkt.SrcIA = xtest.MustParseIA("1-ff00:0:110")
				err := spkt.SetDstAddr(addr.HostSVC(addr.SvcCS.Multicast()))
				require.NoError(t, err)
				dpath := &onehop.Path{
					Info: path.InfoField{
						ConsDir:   true,
						SegID:     0x222,
						Timestamp: util.TimeToSecs(time.Now()),
					},
					FirstHop: path.HopField{
						ExpTime:     63,
						ConsIngress: 0,
						ConsEgress:  21,
						Mac:         [path.MacLen]byte{1, 2, 3, 4, 5, 6},
					},
					SecondHop: path.HopField{
						ExpTime:     63,
						ConsIngress: 1,
					},
				}
				dpath.SecondHop.Mac = computeMAC(t, key, dpath.Info, dpath.SecondHop)
				sp, err := dpath.ToSCIONDecoded()
				require.NoError(t, err)
				require.NoError(t, sp.IncPath())
				p, err := sp.Reverse()
				require.NoError(t, err)
				sp = p.(*scion.Decoded)

				if !afterProcessing {
					return toMsg(t, spkt, sp)
				}

				require.NoError(t, sp.IncPath())
				ret := toMsg(t, spkt, sp)
				ret.Flags, ret.NN, ret.N, ret.OOB = 0, 0, 0, nil
				return ret
			},
			srcInterface:    0,
			egressInterface: 1,
			assertFunc:      assert.NoError,
		},
		"onehop outbound": {
			prepareDP: func(ctrl *gomock.Controller) *router.DataPlane {
				return router.NewDP(
					map[uint16]router.BatchConn{
						uint16(2): mock_router.NewMockBatchConn(ctrl),
					},
					nil,
					mock_router.NewMockBatchConn(ctrl),
					fakeInternalNextHops, nil,
					xtest.MustParseIA("1-ff00:0:110"),
					map[uint16]addr.IA{
						uint16(2): xtest.MustParseIA("1-ff00:0:111"),
					}, key)
			},
			mockMsg: func(afterProcessing bool) *ipv4.Message {
				spkt, _ := prepBaseMsg(now)
				spkt.PathType = onehop.PathType
				spkt.SrcIA = xtest.MustParseIA("1-ff00:0:110")
				spkt.DstIA = xtest.MustParseIA("1-ff00:0:111")
				err := spkt.SetDstAddr(addr.HostSVC(addr.SvcCS.Multicast()))
				require.NoError(t, err)
				dpath := &onehop.Path{
					Info: path.InfoField{
						ConsDir:   true,
						SegID:     0x222,
						Timestamp: 0x100,
					},
					FirstHop: path.HopField{
						ExpTime:     63,
						ConsIngress: 0,
						ConsEgress:  2,
					},
				}
				dpath.FirstHop.Mac = computeMAC(t, key, dpath.Info, dpath.FirstHop)

				if !afterProcessing {
					return toMsg(t, spkt, dpath)
				}
				dpath.Info.UpdateSegID(dpath.FirstHop.Mac)
				ret := toMsg(t, spkt, dpath)
				ret.Flags, ret.NN, ret.N, ret.OOB = 0, 0, 0, nil
				return ret
			},
			srcInterface:    0,
			egressInterface: 2,
			assertFunc:      assert.NoError,
		},
		"epic inbound": {
			prepareDP: func(ctrl *gomock.Controller) *router.DataPlane {
				return router.NewDP(fakeExternalInterfaces,
					nil, mock_router.NewMockBatchConn(ctrl),
					fakeInternalNextHops, nil,
					xtest.MustParseIA("1-ff00:0:110"), nil, key)
			},
			mockMsg: func(afterProcessing bool) *ipv4.Message {
				spkt, epicpath, dpath := prepEpicMsg(t,
					afterProcessing, key, epicTS, now)

				prepareEpicCrypto(t, spkt, epicpath, dpath, key)
				return toIP(t, spkt, epicpath, afterProcessing)
			},
			srcInterface:    1,
			egressInterface: 0,
			assertFunc:      assert.NoError,
		},
		"epic malformed path": {
			prepareDP: func(ctrl *gomock.Controller) *router.DataPlane {
				return router.NewDP(fakeExternalInterfaces,
					nil, mock_router.NewMockBatchConn(ctrl),
					fakeInternalNextHops, nil,
					xtest.MustParseIA("1-ff00:0:110"), nil, key)
			},
			mockMsg: func(afterProcessing bool) *ipv4.Message {
				spkt, epicpath, dpath := prepEpicMsg(t,
					afterProcessing, key, epicTS, now)
				prepareEpicCrypto(t, spkt, epicpath, dpath, key)

				// Wrong path type
				return toIP(t, spkt, &scion.Decoded{}, afterProcessing)
			},
			srcInterface:    1,
			egressInterface: 0,
			assertFunc:      assert.Error,
		},
		"epic invalid timestamp": {
			prepareDP: func(ctrl *gomock.Controller) *router.DataPlane {
				return router.NewDP(fakeExternalInterfaces,
					nil, mock_router.NewMockBatchConn(ctrl),
					fakeInternalNextHops, nil,
					xtest.MustParseIA("1-ff00:0:110"), nil, key)
			},
			mockMsg: func(afterProcessing bool) *ipv4.Message {
				spkt, epicpath, dpath := prepEpicMsg(t,
					afterProcessing, key, epicTS, now)

				// Invalid timestamp
				epicpath.PktID.Timestamp = epicpath.PktID.Timestamp + 250000

				prepareEpicCrypto(t, spkt, epicpath, dpath, key)
				return toIP(t, spkt, epicpath, afterProcessing)
			},
			srcInterface:    1,
			egressInterface: 0,
			assertFunc:      assert.Error,
		},
		"epic invalid LHVF": {
			prepareDP: func(ctrl *gomock.Controller) *router.DataPlane {
				return router.NewDP(fakeExternalInterfaces,
					nil, mock_router.NewMockBatchConn(ctrl),
					fakeInternalNextHops, nil,
					xtest.MustParseIA("1-ff00:0:110"), nil, key)
			},
			mockMsg: func(afterProcessing bool) *ipv4.Message {
				spkt, epicpath, dpath := prepEpicMsg(t,
					afterProcessing, key, epicTS, now)
				prepareEpicCrypto(t, spkt, epicpath, dpath, key)

				// Invalid LHVF
				epicpath.LHVF = []byte{0, 0, 0, 0}

				return toIP(t, spkt, epicpath, afterProcessing)
			},
			srcInterface:    1,
			egressInterface: 0,
			assertFunc:      assert.Error,
		},
	}

	for name, tc := range testCases {
		name, tc := name, tc
		t.Run(name, func(t *testing.T) {
			t.Parallel()
			dp := tc.prepareDP(ctrl)
			input, want := tc.mockMsg(false), tc.mockMsg(true)
			result, err := dp.ProcessPkt(tc.srcInterface, input)
			tc.assertFunc(t, err)
			if err != nil {
				return
			}
			outPkt := &ipv4.Message{
				Buffers: [][]byte{result.OutPkt},
				Addr:    result.OutAddr,
			}
			if result.OutAddr == nil {
				outPkt.Addr = nil
			}
			assert.Equal(t, want, outPkt)
			assert.Equal(t, tc.egressInterface, result.EgressID)
		})
	}
}

func toMsg(t *testing.T, spkt *slayers.SCION, dpath path.Path) *ipv4.Message {
	t.Helper()
	ret := &ipv4.Message{}
	spkt.Path = dpath
	buffer := gopacket.NewSerializeBuffer()
	payload := []byte("actualpayloadbytes")
	err := gopacket.SerializeLayers(buffer, gopacket.SerializeOptions{FixLengths: true},
		spkt, gopacket.Payload(payload))
	require.NoError(t, err)
	raw := buffer.Bytes()
	ret.Buffers = make([][]byte, 1)
	ret.Buffers[0] = make([]byte, 1500)
	copy(ret.Buffers[0], raw)
	ret.N = len(raw)
	ret.Buffers[0] = ret.Buffers[0][:ret.N]
	return ret
}

func prepBaseMsg(now time.Time) (*slayers.SCION, *scion.Decoded) {
	spkt := &slayers.SCION{
		Version:      0,
		TrafficClass: 0xb8,
		FlowID:       0xdead,
		NextHdr:      slayers.L4UDP,
		PathType:     scion.PathType,
		DstIA:        xtest.MustParseIA("4-ff00:0:411"),
		SrcIA:        xtest.MustParseIA("2-ff00:0:222"),
		Path:         &scion.Raw{},
		PayloadLen:   18,
	}

	dpath := &scion.Decoded{
		Base: scion.Base{
			PathMeta: scion.MetaHdr{
				CurrHF: 1,
				SegLen: [3]uint8{3, 0, 0},
			},
			NumINF:  1,
			NumHops: 3,
		},
		InfoFields: []path.InfoField{
			{SegID: 0x111, ConsDir: true, Timestamp: util.TimeToSecs(now)},
		},

		HopFields: []path.HopField{},
	}
	return spkt, dpath
}

func prepEpicMsg(t *testing.T, afterProcessing bool, key []byte,
	epicTS uint32, now time.Time) (*slayers.SCION, *epic.Path, *scion.Decoded) {

	spkt, dpath := prepBaseMsg(now)
	spkt.PathType = epic.PathType

	spkt.DstIA = xtest.MustParseIA("1-ff00:0:110")
	dpath.HopFields = []path.HopField{
		{ConsIngress: 41, ConsEgress: 40},
		{ConsIngress: 31, ConsEgress: 30},
		{ConsIngress: 01, ConsEgress: 0},
	}
	dpath.Base.PathMeta.CurrHF = 2
	dpath.Base.PathMeta.CurrINF = 0

	pktID := epic.PktID{
		Timestamp: epicTS,
		Counter:   libepic.PktCounterFromCore(1, 2),
	}

	epicpath := &epic.Path{
		PktID: pktID,
		PHVF:  make([]byte, 4),
		LHVF:  make([]byte, 4),
	}
	require.NoError(t, spkt.SetSrcAddr(addr.MustParseHost("10.0.200.200")))

	spkt.Path = epicpath

	return spkt, epicpath, dpath
}

func prepareEpicCrypto(t *testing.T, spkt *slayers.SCION,
	epicpath *epic.Path, dpath *scion.Decoded, key []byte) {

	// Calculate SCION MAC
	dpath.HopFields[2].Mac = computeMAC(t, key, dpath.InfoFields[0], dpath.HopFields[2])
	scionPath, err := dpath.ToRaw()
	require.NoError(t, err)
	epicpath.ScionPath = scionPath

	// Generate EPIC authenticator
	authLast := computeFullMAC(t, key, dpath.InfoFields[0], dpath.HopFields[2])

	// Calculate PHVF and LHVF
	macLast, err := libepic.CalcMac(authLast, epicpath.PktID,
		spkt, dpath.InfoFields[0].Timestamp, nil)
	require.NoError(t, err)
	copy(epicpath.LHVF, macLast)
}

func toIP(t *testing.T, spkt *slayers.SCION, path path.Path, afterProcessing bool) *ipv4.Message {
	// Encapsulate in IPv4
	dst := addr.MustParseHost("10.0.100.100")
	require.NoError(t, spkt.SetDstAddr(dst))
	ret := toMsg(t, spkt, path)
	if afterProcessing {
		ret.Addr = &net.UDPAddr{IP: dst.IP().AsSlice(), Port: topology.EndhostPort}
		ret.Flags, ret.NN, ret.N, ret.OOB = 0, 0, 0, nil
	}
	return ret
}

func computeMAC(t *testing.T, key []byte, info path.InfoField, hf path.HopField) [path.MacLen]byte {
	mac, err := scrypto.InitMac(key)
	require.NoError(t, err)
	return path.MAC(mac, info, hf, nil)
}

func computeFullMAC(t *testing.T, key []byte, info path.InfoField, hf path.HopField) []byte {
	mac, err := scrypto.InitMac(key)
	require.NoError(t, err)
	return path.FullMAC(mac, info, hf, nil)
}

func bfd() control.BFD {
	return control.BFD{
		DetectMult:            3,
		DesiredMinTxInterval:  1 * time.Millisecond,
		RequiredMinRxInterval: 25 * time.Millisecond,
	}
}<|MERGE_RESOLUTION|>--- conflicted
+++ resolved
@@ -438,15 +438,8 @@
 				mInternal.EXPECT().ReadBatch(gomock.Any()).Return(0, nil).AnyTimes()
 
 				_ = ret.SetKey([]byte("randomkeyformacs"))
-<<<<<<< HEAD
-				_ = ret.AddInternalInterface(mInternal, net.IP{})
+				_ = ret.AddInternalInterface(mInternal, netip.Addr{})
 				_ = ret.AddNextHop(3, localAddr, remoteAddr, bfd(), "")
-=======
-				_ = ret.AddInternalInterface(mInternal, netip.Addr{})
-				_ = ret.AddNextHop(3, localAddr)
-				_ = ret.AddNextHopBFD(3, localAddr, remoteAddr, bfd(), "")
->>>>>>> 27983125
-
 				return ret
 			},
 		},
@@ -497,15 +490,8 @@
 					Addr: &net.UDPAddr{IP: net.ParseIP("10.0.0.200")},
 				}
 				_ = ret.SetKey([]byte("randomkeyformacs"))
-<<<<<<< HEAD
-				_ = ret.AddInternalInterface(mInternal, net.IP{})
+				_ = ret.AddInternalInterface(mInternal, netip.Addr{})
 				_ = ret.AddExternalInterface(ifID, mExternal, local, remote, bfd())
-=======
-				_ = ret.AddInternalInterface(mInternal, netip.Addr{})
-				_ = ret.AddExternalInterface(ifID, mExternal)
-				_ = ret.AddExternalInterfaceBFD(ifID, mExternal, local, remote, bfd())
->>>>>>> 27983125
-
 				return ret
 			},
 		},
@@ -582,15 +568,8 @@
 					Addr: &net.UDPAddr{IP: net.ParseIP("10.0.0.200")},
 				}
 				_ = ret.SetKey([]byte("randomkeyformacs"))
-<<<<<<< HEAD
-				_ = ret.AddInternalInterface(mInternal, net.IP{})
+				_ = ret.AddInternalInterface(mInternal, netip.Addr{})
 				_ = ret.AddExternalInterface(1, mExternal, local, remote, bfd())
-=======
-				_ = ret.AddInternalInterface(mInternal, netip.Addr{})
-				_ = ret.AddExternalInterface(1, mExternal)
-				_ = ret.AddExternalInterfaceBFD(1, mExternal, local, remote, bfd())
->>>>>>> 27983125
-
 				return ret
 			},
 		},
