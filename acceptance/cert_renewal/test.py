--- conflicted
+++ resolved
@@ -85,10 +85,7 @@
 
         logger.info("==> Restart containers")
         self.setup_start()
-<<<<<<< HEAD
-=======
         self.await_connectivity()
->>>>>>> 241d6be8
 
         logger.info("==> Check connectivity")
         end2end.run_fg()
