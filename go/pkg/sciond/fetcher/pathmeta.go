--- conflicted
+++ resolved
@@ -4,80 +4,16 @@
 	"math"
 
 	"github.com/scionproto/scion/go/lib/infra/modules/combinator"
-<<<<<<< HEAD
 	"github.com/scionproto/scion/go/lib/sciond"
 )
 
-=======
-)
-
-// PathMetadata is the condensed form of metadata retaining only the most important values.
-type PathMetadata struct {
-	TotalLatency uint16            `capnp:"totalLatency"`
-	TotalHops    uint8             `capnp:"totalHops"`
-	MinOfMaxBWs  uint32            `capnp:"minimalBandwidth"`
-	LinkTypes    []DenseASLinkType `capnp:"linkTypes"`
-	Locations    []DenseGeo        `capnp:"asLocations"`
-	Notes        []DenseNote       `capnp:"notes"`
-}
-
-func (s *PathMetadata) String() string {
-	return fmt.Sprintf("TotalLatency: %v\nTotalHops: %v\n"+
-		"BandwidthBottleneck: %v\nLinkTypes: %v\nASLocations: %v\nNotes: %v\n",
-		s.TotalLatency, s.TotalHops, s.MinOfMaxBWs, s.LinkTypes, s.Locations,
-		s.Notes)
-}
-
-type DenseASLinkType struct {
-	InterLinkType uint16     `capnp:"interLinkType"`
-	PeerLinkType  uint16     `capnp:"peerLinkType"`
-	RawIA         addr.IAInt `capnp:"isdas"`
-}
-
-func (s *DenseASLinkType) String() string {
-	return fmt.Sprintf("InterLinkType: %d\nPeerLinkType: %d\nISD: %d\nAS: %d\n",
-		s.InterLinkType, s.PeerLinkType, s.RawIA.IA().I, s.RawIA.IA().A)
-}
-
-type DenseGeo struct {
-	RouterLocations []DenseGeoLoc `capnp:"routerLocations"`
-	RawIA           addr.IAInt    `capnp:"isdas"`
-}
-
-func (s *DenseGeo) String() string {
-	return fmt.Sprintf("RouterLocations: %v\nISD: %d\nAS: %d\n",
-		s.RouterLocations, s.RawIA.IA().I, s.RawIA.IA().A)
-}
-
-type DenseGeoLoc struct {
-	Latitude  float32 `capnp:"latitude"`
-	Longitude float32 `capnp:"longitude"`
-	Address   string  `capnp:"address"`
-}
-
-func (s *DenseGeoLoc) String() string {
-	return fmt.Sprintf("Latitude: %f\nLongitude: %f\nAddress: %s\n",
-		s.Latitude, s.Longitude, s.Address)
-}
-
-type DenseNote struct {
-	Note  string     `capnp:"note"`
-	RawIA addr.IAInt `capnp:"isdas"`
-}
-
-func (s *DenseNote) String() string {
-	return fmt.Sprintf("Text: %s\nISD: %d\nAS: %d\n",
-		s.Note, s.RawIA.IA().I, s.RawIA.IA().A)
-}
-
->>>>>>> 073e8381
 // Condensemetadata takes RawPathMetadata and extracts/condenses
 // the most important values to be transmitted to SCIOND
 func CondenseMetadata(data *combinator.PathMetadata) *sciond.PathMetadata {
 	ret := &sciond.PathMetadata{
-		Latency: 0,
-		Hops:    0,
-		Bandwidth:  math.MaxUint32,
+		Latency:   0,
+		Hops:      0,
+		Bandwidth: math.MaxUint32,
 	}
 
 	for _, val := range data.ASBandwidths {
@@ -129,14 +65,14 @@
 	}
 
 	for _, link := range data.Links {
-		if sciond.LinkType(link.InterLinkType) != sciond.LinkTypeUnset{
+		if sciond.LinkType(link.InterLinkType) != sciond.LinkTypeUnset {
 			ret.LinkTypes = append(ret.LinkTypes, sciond.LinkType(link.InterLinkType))
 		}
-		if sciond.LinkType(link.PeerLinkType) != sciond.LinkTypeUnset{
+		if sciond.LinkType(link.PeerLinkType) != sciond.LinkTypeUnset {
 			ret.LinkTypes = append(ret.LinkTypes, sciond.LinkType(link.PeerLinkType))
 		}
 		if (sciond.LinkType(link.InterLinkType) == sciond.LinkTypeUnset) &&
-			(sciond.LinkType(link.PeerLinkType) == sciond.LinkTypeUnset){
+			(sciond.LinkType(link.PeerLinkType) == sciond.LinkTypeUnset) {
 			ret.LinkTypes = append(ret.LinkTypes, sciond.LinkTypeUnset)
 		}
 	}
