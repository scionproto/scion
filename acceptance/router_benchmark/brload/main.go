--- conflicted
+++ resolved
@@ -195,7 +195,6 @@
 	// we don't need to update it.
 	binary.BigEndian.PutUint16(rawPkt[40:42], 0)
 
-<<<<<<< HEAD
 	// Prepare a batch worth of packets.
 	batchSize := int(8)
 	allPkts := make([][]byte, batchSize)
@@ -212,38 +211,22 @@
 	// opens somewhere around now.
 	metricsBegin := time.Now().Unix()
 
-	for i := 0; i < numPackets; i += batchSize {
-		// Rotate through flowIDs. We patch it directly into the SCION header of the packet.  The
-		// SCION header starts at offset 42. The flowID is the 20 least significant bits of the
-		// first 32 bit field. To make our life simpler, we only use the last 16 bits (so no more
-		// than 64K flows).
-		for j := 0; j < batchSize; j++ {
-			binary.BigEndian.PutUint16(allPkts[j][44:46], uint16((i+j)%int(numStreams)))
-		}
-		if _, err := sender.sendAll(); err != nil {
-			log.Error("writing input packet", "case", string(caseToRun), "error", err)
-			return 1
-=======
-	// We started everything that could be started. So the best window for perf mertics
-	// opens somewhere around now.
-	begin := time.Now()
-	metricsBegin := begin.Unix()
-
 	numPkt := 0
 	for time.Since(begin) < testDuration {
-		// Check the time only once every 10000 packets
-		for i := 0; i < 10000; i++ {
-			// Rotate through flowIDs. We patch it directly into the SCION header of the packet. The
+    // we break every 1000 batches to check the time 
+    for i := 0; i < 1000; i++ {
+      // Rotate through flowIDs. We patch it directly into the SCION header of the packet. The
 			// SCION header starts at offset 42. The flowID is the 20 least significant bits of the
 			// first 32 bit field. To make our life simpler, we only use the last 16 bits (so no
 			// more than 64K flows).
-			binary.BigEndian.PutUint16(rawPkt[44:46], uint16(numPkt%int(numStreams)))
-			numPkt++
-			if err := writePktTo.WritePacketData(rawPkt); err != nil {
-				log.Error("writing input packet", "case", string(caseToRun), "error", err)
-				return 1
-			}
->>>>>>> 83a83c47
+		  for j := 0; j < batchSize; j++ {
+			  binary.BigEndian.PutUint16(allPkts[j][44:46], uint16(numPkt%int(numStreams)))
+        numPkt++
+		  }
+		  if _, err := sender.sendAll(); err != nil {
+			  log.Error("writing input packet", "case", string(caseToRun), "error", err)
+			  return 1
+      }
 		}
 	}
 
