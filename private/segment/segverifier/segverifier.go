// Copyright 2018 ETH Zurich, Anapaya Systems
//
// Licensed under the Apache License, Version 2.0 (the "License");
// you may not use this file except in compliance with the License.
// You may obtain a copy of the License at
//
//   http://www.apache.org/licenses/LICENSE-2.0
//
// Unless required by applicable law or agreed to in writing, software
// distributed under the License is distributed on an "AS IS" BASIS,
// WITHOUT WARRANTIES OR CONDITIONS OF ANY KIND, either express or implied.
// See the License for the specific language governing permissions and
// limitations under the License.

// Package segverifier implements primitives for verifying path segments.
//
// A Unit contains a path segment, and all the revocations that reference IFIDs
// in that path segment.
//
// When a unit is verified, it spawns one goroutine for the path segment's
// verification.
// It then collects the results from all workers (forcefully terminating them if
// the unit's context is Done). A UnitResult object is returned, containing a
// reference to the Unit itself and a map of errors. The map only contains
// non-nil errors as values, and the keys are represented by the following:
//   - If the path segment verification failed, its error is contained at key -1
package segverifier

import (
	"context"
	"net"

	"github.com/scionproto/scion/pkg/log"
	"github.com/scionproto/scion/pkg/private/serrors"
	"github.com/scionproto/scion/pkg/scrypto/cppki"
	seg "github.com/scionproto/scion/pkg/segment"
	"github.com/scionproto/scion/pkg/slayers/path"
	infra "github.com/scionproto/scion/private/segment/verifier"
)

// Errors
var (
	// ErrSegment indicates the segment failed to verify.
	ErrSegment = serrors.New("segment verification error")
)

const (
	segErrIndex = -1
)

// StartVerification builds the units for the given segMetas and sRevInfos
// and spawns verify method on the units.
// StartVerification returns a channel for the UnitResult and the expected amount of results.
func StartVerification(ctx context.Context, verifier infra.Verifier, server net.Addr,
	segMetas []*seg.Meta) (chan UnitResult, int) {

	units := BuildUnits(segMetas)
	unitResultsC := make(chan UnitResult, len(units))
	for i := range units {
		unit := units[i]
		go func() {
			defer log.HandlePanic()
			unit.Verify(ctx, verifier, server, unitResultsC)
		}()
	}
	return unitResultsC, len(units)
}

// Unit contains multiple verification items.
type Unit struct {
	SegMeta *seg.Meta
}

// BuildUnits constructs one verification unit for each segment,
// together with its associated revocations.
func BuildUnits(segMetas []*seg.Meta) []*Unit {

	var units []*Unit
	for _, segMeta := range segMetas {
		unit := &Unit{SegMeta: segMeta}
		units = append(units, unit)
	}
	return units
}

func (u *Unit) Len() int {
	return 1
}

// Verify verifies a single unit, putting the results of verifications on
// unitResults.
func (u *Unit) Verify(ctx context.Context, verifier infra.Verifier,
	server net.Addr, unitResults chan UnitResult) {

	responses := make(chan ElemResult, u.Len())
	go func() {
		defer log.HandlePanic()
		verifySegment(ctx, verifier, server, u.SegMeta, responses)
	}()
	// Response writers must guarantee that the for loop below returns before
	// (or very close around) ctx.Done()
	errs := make(map[int]error)
	for numResults := 0; numResults < u.Len(); numResults++ {
		result := <-responses
		if result.Error != nil {
			errs[result.Index] = result.Error
		}
	}
	select {
	case unitResults <- UnitResult{Unit: u, Errors: errs}:
	default:
		panic("would block on channel")
	}
}

type UnitResult struct {
	Unit   *Unit
	Errors map[int]error
}

// SegError returns the verification error of the segment or nil if there was none.
func (r *UnitResult) SegError() error {
	if err, ok := r.Errors[segErrIndex]; ok {
		return err
	}
	return nil
}

type ElemResult struct {
	Index int
	Error error
}

func verifySegment(ctx context.Context, verifier infra.Verifier, server net.Addr, segment *seg.Meta,
	ch chan ElemResult) {

	err := VerifySegment(ctx, verifier, server, segment.Segment)
	select {
	case ch <- ElemResult{Index: segErrIndex, Error: err}:
	default:
		panic("would block on channel")
	}
}

func VerifySegment(ctx context.Context, verifier infra.Verifier, server net.Addr,
	segment *seg.PathSegment) error {

	for i, asEntry := range segment.ASEntries {
		// Bind the verifier to the values specified in the AS Entry since
		// the sign meta does not carry this information.
		// Validity is set to include the validity of the hop field contained in
		// the AS Entry.
		validity := cppki.Validity{
			NotBefore: segment.Info.Timestamp,
			NotAfter: segment.Info.Timestamp.Add(
				path.ExpTimeToDuration(asEntry.HopEntry.HopField.ExpTime),
			),
		}
		verifier := verifier.WithServer(server).WithIA(asEntry.Local).WithValidity(validity)
		if err := segment.VerifyASEntry(ctx, verifier, i); err != nil {
<<<<<<< HEAD
			return serrors.JoinNoStack(ErrSegment, err, "seg", segment, "as", asEntry.Local)
=======
			return serrors.Wrap(ErrSegment, err, "seg", segment.String(), "as", asEntry.Local)
>>>>>>> 06d82130
		}
	}
	return nil
}<|MERGE_RESOLUTION|>--- conflicted
+++ resolved
@@ -158,11 +158,7 @@
 		}
 		verifier := verifier.WithServer(server).WithIA(asEntry.Local).WithValidity(validity)
 		if err := segment.VerifyASEntry(ctx, verifier, i); err != nil {
-<<<<<<< HEAD
-			return serrors.JoinNoStack(ErrSegment, err, "seg", segment, "as", asEntry.Local)
-=======
-			return serrors.Wrap(ErrSegment, err, "seg", segment.String(), "as", asEntry.Local)
->>>>>>> 06d82130
+      return serrors.JoinNoStack(ErrSegment, err, "seg", segment.String(), "as", asEntry.Local)
 		}
 	}
 	return nil
