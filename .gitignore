--- conflicted
+++ resolved
@@ -1,5 +1,4 @@
 # LaTeX output #
-#########################
 *-eps-converted-to.pdf
 *.aux
 *.bbl
@@ -14,7 +13,6 @@
 
 
 # OS generated files #
-#########################
 .DS_Store
 .DS_Store?
 ._*
@@ -22,13 +20,14 @@
 .Trashes
 ehthumbs.db
 Thumbs.db
-<<<<<<< HEAD
+
 # Byte-compiled / optimized / DLL files
 __pycache__/
 *.py[cod]
 
-# C extensions
+# C extensions and crypto library files
 *.so
+*.o
 
 # Distribution / packaging
 .Python
@@ -48,6 +47,9 @@
 .installed.cfg
 *.egg
 
+# vim-generated files
+*.swp
+
 # PyInstaller
 #  Usually these files are written by a python script from a template
 #  before PyInstaller builds the exe, so as to inject date/other infos into it.
@@ -66,12 +68,13 @@
 nosetests.xml
 coverage.xml
 
-# Translations
-*.mo
-*.pot
-
-# Django stuff:
-*.log
+# SCION-generated files
+infrastructure/__pycache__/
+lib/__pycache__/
+lib/packet/__pycache__/
+topology/ISD*
+topology/conf-gen
+*.crt
 
 # Sphinx documentation
 docs/_build/
@@ -81,31 +84,3 @@
 
 # Custom
 sphinx-doc/_build/
-=======
-
-
-# SCION generated files #
-#########################
-infrastructure/__pycache__/
-lib/__pycache__/
-lib/packet/__pycache__/
-topology/ISD*
-topology/conf-gen
-*.crt
-
-
-# Python generated files #
-#########################
-*.pyc
-
-
-# vim generated files #
-#########################
-*.swp
-
-
-# Crypto library generated files #
-#########################
-*.so
-*.o
->>>>>>> 6958c431
