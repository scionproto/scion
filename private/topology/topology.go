// Copyright 2016 ETH Zurich
// Copyright 2018 ETH Zurich, Anapaya Systems
//
// Licensed under the Apache License, Version 2.0 (the "License");
// you may not use this file except in compliance with the License.
// You may obtain a copy of the License at
//
//   http://www.apache.org/licenses/LICENSE-2.0
//
// Unless required by applicable law or agreed to in writing, software
// distributed under the License is distributed on an "AS IS" BASIS,
// WITHOUT WARRANTIES OR CONDITIONS OF ANY KIND, either express or implied.
// See the License for the specific language governing permissions and
// limitations under the License.

package topology

import (
	"encoding/json"
	"fmt"
	"math/rand"
	"net"
	"net/netip"
	"os"
	"sort"
	"time"

	"github.com/scionproto/scion/pkg/addr"
	"github.com/scionproto/scion/pkg/private/common"
	"github.com/scionproto/scion/pkg/private/serrors"
	jsontopo "github.com/scionproto/scion/private/topology/json"
	"github.com/scionproto/scion/private/topology/underlay"
)

// EndhostPort is the underlay port that the dispatcher binds to on non-routers.
const EndhostPort = underlay.EndhostPort

// ErrAddressNotFound indicates the address was not found.
var ErrAddressNotFound = serrors.New("address not found")

type (
	// RWTopology is the topology type for applications and libraries that need write
	// access to AS topology information (e.g., discovery, topology reloaders).
	//
	// The first section contains metadata about the topology. All of these fields
	// should be self-explanatory. The unit of TTL is seconds, with the zero value
	// indicating an infinite TTL.
	//
	// The second section concerns the Border routers.
	// The BR map points from border router names to BRInfo structs, which in turn
	// are lists of IFID type slices, thus defines the IFIDs that belong to a
	// particular border router. The IFInfoMap points from interface IDs to IFInfo structs.
	//
	// The third section in RWTopology concerns the SCION-specific services in the topology.
	// The structure is identical between the various elements. For each service,
	// there is again a sorted slice of names of the servers that provide the service.
	// Additionally, there is a map from those names to TopoAddr structs.
	RWTopology struct {
		Timestamp time.Time
		IA        addr.IA
		IsCore    bool
		MTU       int

		BR        map[string]BRInfo
		IFInfoMap IfInfoMap

		CS                        IDAddrMap
		DS                        IDAddrMap
		HiddenSegmentLookup       IDAddrMap
		HiddenSegmentRegistration IDAddrMap
		SIG                       map[string]GatewayInfo
	}

	// GatewayInfo describes a scion gateway.
	GatewayInfo struct {
		CtrlAddr        *TopoAddr
		DataAddr        *net.UDPAddr
		ProbeAddr       *net.UDPAddr
		AllowInterfaces []uint64
	}

	// BRInfo is a list of AS-wide unique interface IDs for a router. These IDs are also used
	// to point to the specific internal address clients should send their traffic
	// to in order to use that interface, via the IFInfoMap member of the Topo
	// struct.
	BRInfo struct {
		Name string
		// InternalAddr is the local data-plane address.
		InternalAddr netip.AddrPort
		// IFIDs is a sorted list of the interface IDs.
		IFIDs []common.IFIDType
		// IFs is a map of interface IDs.
		IFs map[common.IFIDType]*IFInfo
	}

	// IfInfoMap maps interface ids to the interface information.
	IfInfoMap map[common.IFIDType]IFInfo

	// IFInfo describes a border router link to another AS, including the internal data-plane
	// address applications should send traffic to and information about the link itself and the
	// remote side of it.
	IFInfo struct {
		// ID is the interface ID. It is unique per AS.
		ID           common.IFIDType
		BRName       string
		InternalAddr netip.AddrPort
		Local        netip.AddrPort
		Remote       netip.AddrPort
		RemoteIFID   common.IFIDType
		IA           addr.IA
		LinkType     LinkType
		MTU          int
		BFD          BFD
	}

	// IDAddrMap maps process IDs to their topology addresses.
	IDAddrMap map[string]TopoAddr

	// TopoAddr wraps the possible addresses of a SCION service and describes
	// the underlay to be used for contacting said service.
	// XXX: this has become redundant. Replace with single address (and netip.AddrPort)
	TopoAddr struct {
		SCIONAddress    *net.UDPAddr
		UnderlayAddress *net.UDPAddr
	}

	// BFD is the configuration for a BFD session
	// Disable can be set from two sources: the topology configuration for the link (here), and
<<<<<<< HEAD
	// the dataplane's bfd global configuration. BFD is disabled if either of these is
	// True.
=======
	// the dataplane's bfd global configuration. This is actually a pointer to boolean. nil
	// means unspecified.
>>>>>>> d1c7dafa
	BFD struct {
		Disable               *bool
		DetectMult            uint8
		DesiredMinTxInterval  time.Duration
		RequiredMinRxInterval time.Duration
	}
)

// NewRWTopology creates new empty Topo object, including all possible service maps etc.
func NewRWTopology() *RWTopology {
	return &RWTopology{
		BR:                        make(map[string]BRInfo),
		CS:                        make(IDAddrMap),
		DS:                        make(IDAddrMap),
		HiddenSegmentLookup:       make(IDAddrMap),
		HiddenSegmentRegistration: make(IDAddrMap),
		SIG:                       make(map[string]GatewayInfo),
		IFInfoMap:                 make(IfInfoMap),
	}
}

// RWTopologyFromJSONTopology converts a parsed JSON struct topology to a topology usable by Go
// code.
func RWTopologyFromJSONTopology(raw *jsontopo.Topology) (*RWTopology, error) {
	t := NewRWTopology()
	if err := t.populateMeta(raw); err != nil {
		return nil, err
	}
	if err := t.populateBR(raw); err != nil {
		return nil, err
	}
	if err := t.populateServices(raw); err != nil {
		return nil, err
	}
	return t, nil
}

// RWTopologyFromJSONBytes extracts the topology from a JSON representation in raw byte format.
func RWTopologyFromJSONBytes(b []byte) (*RWTopology, error) {
	rt := &jsontopo.Topology{}
	if err := json.Unmarshal(b, rt); err != nil {
		return nil, err
	}
	ct, err := RWTopologyFromJSONTopology(rt)
	if err != nil {
		return nil, serrors.WrapStr("unable to convert raw topology to topology", err)
	}
	return ct, nil
}

// RWTopologyFromJSONFile extracts the topology from a file containing the JSON representation
// of the topology.
func RWTopologyFromJSONFile(path string) (*RWTopology, error) {
	b, err := os.ReadFile(path)
	if err != nil {
		return nil, err
	}
	return RWTopologyFromJSONBytes(b)
}

func (t *RWTopology) populateMeta(raw *jsontopo.Topology) error {
	// These fields can be simply copied
	var err error
	t.Timestamp = time.Unix(raw.Timestamp, 0)

	if t.IA, err = addr.ParseIA(raw.IA); err != nil {
		return err
	}
	if t.IA.IsWildcard() {
		return serrors.New("ISD-AS contains wildcard", "isd_as", t.IA)
	}
	t.MTU = raw.MTU

	isCore := false
	for _, attr := range raw.Attributes {
		if attr == jsontopo.AttrCore {
			isCore = true
			break
		}
	}
	t.IsCore = isCore
	return nil
}

func (t *RWTopology) populateBR(raw *jsontopo.Topology) error {
	for name, rawBr := range raw.BorderRouters {
		if rawBr.InternalAddr == "" {
			return serrors.New("Missing Internal Address", "br", name)
		}
		intAddr, err := resolveAddrPort(rawBr.InternalAddr)
		if err != nil {
			return serrors.WrapStr("unable to extract underlay internal data-plane address", err)
		}
		brInfo := BRInfo{
			Name:         name,
			InternalAddr: intAddr,
			IFs:          make(map[common.IFIDType]*IFInfo),
		}
		for ifid, rawIntf := range rawBr.Interfaces {
			var err error
			// Check that ifid is unique
			if _, ok := t.IFInfoMap[ifid]; ok {
				return serrors.New("IFID already exists", "ID", ifid)
			}
			brInfo.IFIDs = append(brInfo.IFIDs, ifid)
			ifinfo := IFInfo{
				ID:           ifid,
				BRName:       name,
				InternalAddr: intAddr,
				MTU:          rawIntf.MTU,
			}
			if ifinfo.IA, err = addr.ParseIA(rawIntf.IA); err != nil {
				return err
			}
			ifinfo.LinkType = LinkTypeFromString(rawIntf.LinkTo)
			if ifinfo.LinkType == Peer {
				ifinfo.RemoteIFID = rawIntf.RemoteIFID
			}

			if err = ifinfo.CheckLinks(t.IsCore, name); err != nil {
				return err
			}
			if bfd := rawIntf.BFD; bfd != nil {
				ifinfo.BFD = BFD{
					Disable:               bfd.Disable,
					DetectMult:            bfd.DetectMult,
					DesiredMinTxInterval:  bfd.DesiredMinTxInterval.Duration,
					RequiredMinRxInterval: bfd.RequiredMinRxInterval.Duration,
				}
			}

			// These fields are only necessary for the border router.
			// Parsing should not fail if all fields are empty.
			if rawIntf.Underlay == (jsontopo.Underlay{}) {
				brInfo.IFs[ifid] = &ifinfo
				t.IFInfoMap[ifid] = ifinfo
				continue
			}
			if ifinfo.Local, err = rawBRIntfLocalAddr(&rawIntf.Underlay); err != nil {
				return serrors.WrapStr("unable to extract "+
					"underlay external data-plane local address", err)
			}
			if ifinfo.Remote, err = resolveAddrPort(rawIntf.Underlay.Remote); err != nil {
				return serrors.WrapStr("unable to extract "+
					"underlay external data-plane remote address", err)
			}
			brInfo.IFs[ifid] = &ifinfo
			t.IFInfoMap[ifid] = ifinfo
		}
		sort.Slice(brInfo.IFIDs, func(i, j int) bool {
			return brInfo.IFIDs[i] < brInfo.IFIDs[j]
		})
		t.BR[name] = brInfo
	}
	return nil
}

func (t *RWTopology) populateServices(raw *jsontopo.Topology) error {
	var err error
	t.CS, err = svcMapFromRaw(raw.ControlService)
	if err != nil {
		return serrors.WrapStr("unable to extract CS address", err)
	}
	t.SIG, err = gatewayMapFromRaw(raw.SIG)
	if err != nil {
		return serrors.WrapStr("unable to extract SIG address", err)
	}
	t.DS, err = svcMapFromRaw(raw.DiscoveryService)
	if err != nil {
		return serrors.WrapStr("unable to extract DS address", err)
	}
	t.HiddenSegmentLookup, err = svcMapFromRaw(raw.HiddenSegmentLookup)
	if err != nil {
		return serrors.WrapStr("unable to extract hidden segment lookup address", err)
	}
	t.HiddenSegmentRegistration, err = svcMapFromRaw(raw.HiddenSegmentReg)
	if err != nil {
		return serrors.WrapStr("unable to extract hidden segment registration address", err)
	}
	return nil
}

// Active returns whether the topology is active at the point in time specified by the argument.
// A topology is active if now is after the timestamp.
func (t *RWTopology) Active(now time.Time) bool {
	return !now.Before(t.Timestamp)
}

// GetTopoAddr returns the address information for the process of the requested type with the
// requested ID.
func (t *RWTopology) GetTopoAddr(id string, svc ServiceType) (*TopoAddr, error) {
	svcInfo, err := t.getSvcInfo(svc)
	if err != nil {
		return nil, err
	}
	topoAddr := svcInfo.idTopoAddrMap.GetByID(id)
	if topoAddr == nil {
		return nil, serrors.New("Element not found", "id", id)
	}
	return topoAddr, nil
}

// getAllTopoAddrs returns the address information of all processes of the requested type.
func (t *RWTopology) getAllTopoAddrs(svc ServiceType) ([]TopoAddr, error) {
	svcInfo, err := t.getSvcInfo(svc)
	if err != nil {
		return nil, err
	}
	topoAddrs := svcInfo.getAllTopoAddrs()
	if topoAddrs == nil {
		return nil, ErrAddressNotFound
	}
	return topoAddrs, nil
}

func (t *RWTopology) getSvcInfo(svc ServiceType) (*svcInfo, error) {
	switch svc {
	case Unknown:
		return nil, serrors.New("service type unknown")
	case Discovery:
		return &svcInfo{idTopoAddrMap: t.DS}, nil
	case Control:
		return &svcInfo{idTopoAddrMap: t.CS}, nil
	case HiddenSegmentLookup:
		return &svcInfo{idTopoAddrMap: t.HiddenSegmentLookup}, nil
	case HiddenSegmentRegistration:
		return &svcInfo{idTopoAddrMap: t.HiddenSegmentRegistration}, nil
	case Gateway:
		m := make(IDAddrMap)
		for k, v := range t.SIG {
			m[k] = *v.CtrlAddr
		}
		return &svcInfo{idTopoAddrMap: m}, nil
	default:
		return nil, serrors.New("unsupported service type", "type", svc)
	}
}

// Copy creates a deep copy of the object.
func (t *RWTopology) Copy() *RWTopology {
	if t == nil {
		return nil
	}
	return &RWTopology{
		Timestamp: t.Timestamp,
		IA:        t.IA,
		MTU:       t.MTU,
		IsCore:    t.IsCore,

		BR:        copyBRMap(t.BR),
		IFInfoMap: t.IFInfoMap.copy(),

		CS:                        t.CS.copy(),
		DS:                        t.DS.copy(),
		SIG:                       copySIGMap(t.SIG),
		HiddenSegmentLookup:       t.HiddenSegmentLookup.copy(),
		HiddenSegmentRegistration: t.HiddenSegmentRegistration.copy(),
	}
}

func copySIGMap(m map[string]GatewayInfo) map[string]GatewayInfo {
	if m == nil {
		return nil
	}
	ret := make(map[string]GatewayInfo)
	for k, v := range m {
		e := GatewayInfo{
			CtrlAddr:  v.CtrlAddr.copy(),
			DataAddr:  copyUDPAddr(v.DataAddr),
			ProbeAddr: copyUDPAddr(v.ProbeAddr),
		}
		ret[k] = e
	}
	return ret
}

func copyBRMap(m map[string]BRInfo) map[string]BRInfo {
	if m == nil {
		return nil
	}
	newM := make(map[string]BRInfo)
	for k, v := range m {
		newM[k] = *v.copy()
	}
	return newM
}

func (i *BRInfo) copy() *BRInfo {
	if i == nil {
		return nil
	}
	return &BRInfo{
		Name:         i.Name,
		InternalAddr: i.InternalAddr,
		IFIDs:        append(i.IFIDs[:0:0], i.IFIDs...),
		IFs:          copyIFsMap(i.IFs),
	}
}

func copyIFsMap(m map[common.IFIDType]*IFInfo) map[common.IFIDType]*IFInfo {
	if m == nil {
		return nil
	}
	newM := make(map[common.IFIDType]*IFInfo)
	for k, v := range m {
		newM[k] = v.copy()
	}
	return newM
}

func (m IfInfoMap) copy() IfInfoMap {
	if m == nil {
		return nil
	}
	newM := make(IfInfoMap)
	for k, v := range m {
		newM[k] = *v.copy()
	}
	return newM
}

// svcInfo contains topology information for a single SCION service
type svcInfo struct {
	idTopoAddrMap IDAddrMap
}

func (svc *svcInfo) getAllTopoAddrs() []TopoAddr {
	var topoAddrs []TopoAddr
	for _, topoAddr := range svc.idTopoAddrMap {
		topoAddrs = append(topoAddrs, topoAddr)
	}
	return topoAddrs
}

func svcMapFromRaw(ras map[string]*jsontopo.ServerInfo) (IDAddrMap, error) {
	svcMap := make(IDAddrMap)
	for name, svc := range ras {
		a, err := resolveAddrPort(svc.Addr)
		if err != nil {
			return nil, serrors.WrapStr("could not parse address", err,
				"address", svc.Addr, "process_name", name)
		}
		svcTopoAddr := &TopoAddr{
			SCIONAddress:    net.UDPAddrFromAddrPort(a),
			UnderlayAddress: net.UDPAddrFromAddrPort(netip.AddrPortFrom(a.Addr(), EndhostPort)),
		}
		svcMap[name] = *svcTopoAddr
	}
	return svcMap, nil
}

func gatewayMapFromRaw(ras map[string]*jsontopo.GatewayInfo) (map[string]GatewayInfo, error) {
	ret := make(map[string]GatewayInfo)
	for name, svc := range ras {
		c, err := resolveAddrPort(svc.CtrlAddr)
		if err != nil {
			return nil, serrors.WrapStr("could not parse control address", err,
				"address", svc.CtrlAddr, "process_name", name)
		}
		d, err := resolveAddrPort(svc.DataAddr)
		if err != nil {
			return nil, serrors.WrapStr("could not parse data address", err,
				"address", svc.DataAddr, "process_name", name)
		}
		// backward compatibility: if no probe address is specified just use the
		// default (ctrl address & port 30856):
		probeAddr := netip.AddrPortFrom(c.Addr(), 30856)
		if svc.ProbeAddr != "" {
			probeAddr, err = resolveAddrPort(svc.ProbeAddr)
			if err != nil {
				return nil, serrors.WrapStr("could not parse probe address", err,
					"address", svc.ProbeAddr, "process_name", name)
			}
		}

		ret[name] = GatewayInfo{
			CtrlAddr: &TopoAddr{
				SCIONAddress:    net.UDPAddrFromAddrPort(c),
				UnderlayAddress: net.UDPAddrFromAddrPort(netip.AddrPortFrom(c.Addr(), EndhostPort)),
			},
			DataAddr:        net.UDPAddrFromAddrPort(d),
			ProbeAddr:       net.UDPAddrFromAddrPort(probeAddr),
			AllowInterfaces: svc.Interfaces,
		}
	}
	return ret, nil
}

// GetByID returns the TopoAddr for the given ID, or nil if there is none.
func (m IDAddrMap) GetByID(id string) *TopoAddr {
	if _, ok := m[id]; ok {
		cp := m[id]
		return &cp
	}
	return nil
}

func (m IDAddrMap) copy() IDAddrMap {
	if m == nil {
		return nil
	}
	newM := make(IDAddrMap)
	for k, v := range m {
		// This has the potential of making a _lot_ of shallow copies, but we can't really avoid it
		// due to the value type in the map.
		newM[k] = *v.copy()
	}
	return newM
}

// CheckLinks checks whether the link types are compatible with whether the AS is core or not.
func (i IFInfo) CheckLinks(isCore bool, brName string) error {
	if isCore {
		switch i.LinkType {
		case Core, Child:
		default:
			return serrors.New("Illegal link type for core AS",
				"type", i.LinkType, "br", brName)
		}
	} else {
		switch i.LinkType {
		case Parent, Child, Peer:
		default:
			return serrors.New("Illegal link type for non-core AS",
				"type", i.LinkType, "br", brName)
		}
	}
	return nil
}

func (i IFInfo) String() string {
	return fmt.Sprintf("IFinfo: Name[%s] IntAddr[%+v] Local:%+v "+
		"Remote:%+v IA:%s Type:%v MTU:%d", i.BRName, i.InternalAddr,
		i.Local, i.Remote, i.IA, i.LinkType, i.MTU)
}

func (i *IFInfo) copy() *IFInfo {
	if i == nil {
		return nil
	}
	cpy := *i
	return &cpy
}

// UnderlayAddr returns the underlay address interpreted as a net.UDPAddr.
//
// FIXME(scrye): This should be removed; applications should not need to look into the underlay
// concrete type.
func (a *TopoAddr) UnderlayAddr() *net.UDPAddr {
	return a.UnderlayAddress
}

func (a *TopoAddr) String() string {
	return fmt.Sprintf("TopoAddr{SCION: %v, Underlay: %v}", a.SCIONAddress, a.UnderlayAddress)
}

func (a *TopoAddr) copy() *TopoAddr {
	// TODO(scrye): Investigate how this can be removed.
	if a == nil {
		return nil
	}
	return &TopoAddr{
		SCIONAddress:    copyUDPAddr(a.SCIONAddress),
		UnderlayAddress: toUDPAddr(a.UnderlayAddress),
	}
}

func toUDPAddr(a net.Addr) *net.UDPAddr {
	if a == nil {
		return nil
	}
	udpAddr, ok := a.(*net.UDPAddr)
	if !ok {
		return nil
	}
	return copyUDPAddr(udpAddr)
}

// ServiceNames is a slice of process names (e.g., "bs-1", "bs-2").
type ServiceNames []string

// GetRandom returns a random entry, or an error if the slice is empty.
func (s ServiceNames) GetRandom() (string, error) {
	numServers := len(s)
	if numServers == 0 {
		return "", serrors.New("No names present")
	}
	return s[rand.Intn(numServers)], nil
}

func copyUDPAddr(a *net.UDPAddr) *net.UDPAddr {
	if a == nil {
		return nil
	}
	return &net.UDPAddr{
		IP:   append(a.IP[:0:0], a.IP...),
		Port: a.Port,
		Zone: a.Zone,
	}
}<|MERGE_RESOLUTION|>--- conflicted
+++ resolved
@@ -126,13 +126,8 @@
 
 	// BFD is the configuration for a BFD session
 	// Disable can be set from two sources: the topology configuration for the link (here), and
-<<<<<<< HEAD
-	// the dataplane's bfd global configuration. BFD is disabled if either of these is
-	// True.
-=======
 	// the dataplane's bfd global configuration. This is actually a pointer to boolean. nil
 	// means unspecified.
->>>>>>> d1c7dafa
 	BFD struct {
 		Disable               *bool
 		DetectMult            uint8
