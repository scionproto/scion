--- conflicted
+++ resolved
@@ -55,16 +55,14 @@
 	golang.org/x/tools v0.34.0
 	google.golang.org/grpc v1.71.1
 	google.golang.org/grpc/examples v0.0.0-20240321213419-eb5828bae753
-<<<<<<< HEAD
 	google.golang.org/protobuf v1.36.1
 	gopkg.in/yaml.v2 v2.4.0
 	tailscale.com v1.80.2
 	modernc.org/sqlite v1.29.9
-=======
 	google.golang.org/protobuf v1.36.6
 	gopkg.in/yaml.v3 v3.0.1
+	tailscale.com v1.80.2
 	modernc.org/sqlite v1.37.0
->>>>>>> 7f774b0b
 	zgo.at/zcache/v2 v2.1.0
 )
 
