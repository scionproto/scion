--- conflicted
+++ resolved
@@ -113,13 +113,9 @@
 
 void handle_data(int v6);
 void deliver_ssp(uint8_t *buf, uint8_t *l4ptr, int len, HostAddr *from);
-<<<<<<< HEAD
-void deliver_udp(uint8_t *buf, int len, HostAddr *from, sockaddr_in *dst);
 void deliver_tcp(uint8_t *buf, int len, struct sockaddr_in *from);
 void overlay_output(uint8_t *buf, int len, struct sockaddr_in *first_hop);
-=======
 void deliver_udp(uint8_t *buf, int len, HostAddr *from, HostAddr *dst);
->>>>>>> 39da8f81
 
 void process_scmp(uint8_t *buf, SCMPL4Header *scmpptr, int len, HostAddr *from);
 void send_scmp_echo_reply(uint8_t *buf, SCMPL4Header *scmpptr, HostAddr *from);
@@ -695,7 +691,7 @@
             deliver_udp(buf, len, &from, &dst);
             break;
         case L4_TCP:
-            deliver_tcp(buf, len, &src_si);
+            deliver_tcp(buf, len, (sockaddr_in *)&src);  /* FIXME(Psz): for now... */
             break;
     }
 }
@@ -789,7 +785,6 @@
     send_all(sock, buf, len);
 }
 
-<<<<<<< HEAD
 void deliver_tcp(uint8_t *buf, int len, struct sockaddr_in *from)
 {
     /* Allocate buffer for LWIP's processing. */
@@ -804,14 +799,12 @@
 
 void overlay_output(uint8_t *buf, int len, struct sockaddr_in *first_hop)
 {
-    sendto(data_socket, buf, len, 0, (struct sockaddr *)first_hop,
+    /* FIXME(Psz): for now... */
+    sendto(data_v4_socket, buf, len, 0, (struct sockaddr *)first_hop,
            sizeof(*first_hop));
 }
 
-void process_scmp(uint8_t *buf, SCMPL4Header *scmp, int len, sockaddr_in *from)
-=======
 void process_scmp(uint8_t *buf, SCMPL4Header *scmp, int len, HostAddr *from)
->>>>>>> 39da8f81
 {
     int calc_chk = scmp_checksum(buf);
     if (calc_chk != scmp->checksum) {
