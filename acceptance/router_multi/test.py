#!/usr/bin/env python3

# Copyright 2021 Anapaya Systems
#
# Licensed under the Apache License, Version 2.0 (the "License");
# you may not use this file except in compliance with the License.
# You may obtain a copy of the License at
#
#   http://www.apache.org/licenses/LICENSE-2.0
#
# Unless required by applicable law or agreed to in writing, software
# distributed under the License is distributed on an "AS IS" BASIS,
# WITHOUT WARRANTIES OR CONDITIONS OF ANY KIND, either express or implied.
# See the License for the specific language governing permissions and
# limitations under the License.


import shutil
import time

from typing import List
from plumbum import cli
from plumbum import cmd

from acceptance.common import base

import logging

logger = logging.getLogger(__name__)


def exec_docker(command: str) -> str:
    return cmd.docker(str.split(command))


def sudo(command: str) -> str:
    # -A, --askpass makes sure command is failing and does not wait for
    # interactive password input.
    return cmd.sudo("-A", str.split(command))


def create_veth(host: str, container: str, ip: str, mac: str, ns: str, neighbors: List[str]):
    sudo("ip link add %s mtu 8000 type veth peer name %s mtu 8000" % (host, container))
    sudo("sysctl -qw net.ipv6.conf.%s.disable_ipv6=1" % host)
    sudo("ip link set %s up" % host)
    sudo("ip link set %s netns %s" % (container, ns))
    sudo("ip netns exec %s sysctl -qw net.ipv6.conf.%s.disable_ipv6=1" % (ns, container))
    sudo("ip netns exec %s ethtool -K %s rx off tx off" % (ns, container))
    sudo("ip netns exec %s ip link set %s address %s" % (ns, container, mac))
    sudo("ip netns exec %s ip addr add %s dev %s" % (ns, ip, container))
    for n in neighbors:
        sudo("ip netns exec %s ip neigh add %s lladdr f0:0d:ca:fe:be:ef nud permanent dev %s"
             % (ns, n, container))
    sudo("ip netns exec %s ip link set %s up" % (ns, container))


class RouterTest(base.TestBase):
    """
    Tests that the implementation of a router pass a number of test case where we
    feed the router an crafted packet and we expect them to route then accordingly.

    This test depends on an image called pause. This image is very thin, 250KB,
    and is used to keep the network namespace open during the test. It is
    stored locally by executing `docker save kubernetes/pause > pause.tar`. It
    can be replaced at any time with any other image e.g. Alpine.
    """

    pause_tar = cli.SwitchAttr(
        "pause_tar",
        str,
        help="taball with the pause image",
    )

    bfd = cli.Flag(
        "bfd",
        help="use BFD",
    )

    def setup_prepare(self):
        super().setup_prepare()

        shutil.copytree("acceptance/router_multi/conf/", self.artifacts / "conf")
        sudo("mkdir -p /var/run/netns")

        pause_image = exec_docker("image load -q -i %s" % self.pause_tar).rsplit(' ', 1)[1]
        exec_docker("run -d --network=none --name pause %s" % pause_image)
        ns = exec_docker("inspect pause -f '{{.NetworkSettings.SandboxKey}}'").replace("'", "")

        sudo("ln -sfT %s /var/run/netns/pause" % ns)
        self.create_veths("pause")

        sudo("rm /var/run/netns/pause")

    def setup_start(self):
        super().setup_start()

        if self.bfd:
<<<<<<< HEAD
            exec_docker(f"run -v {self.artifacts}/conf:/etc/scion -d "
                        "--network container:pause --name router "
                        "bazel/acceptance/router_multi:router")
        else:
            exec_docker(f"run -v {self.artifacts}/conf:/etc/scion -d "
                        "--network container:pause --name router "
                        "bazel/acceptance/router_multi:router "
                        "--config /etc/scion/router_nobfd.toml")
=======
            envs = []

        exec_docker("run -v %s/conf:/etc/scion -d %s --network container:%s \
                    --name router %s" % (self.artifacts, " ".join(envs),
                    "pause", "scion/router:latest"))
>>>>>>> 27ef8848

        time.sleep(1)

    def _run(self):
        braccept = self.get_executable("braccept")
        bfd_arg = ""
        if self.bfd:
            bfd_arg = "--bfd"
        sudo("%s --artifacts %s %s" % (braccept.executable, self.artifacts, bfd_arg))

    def teardown(self):
        cmd.docker["logs", "router"].run_fg(retcode=None)
        exec_docker("rm -f router")
        exec_docker("rm -f pause")  # veths are deleted automatically
        sudo("chown -R %s %s" % (cmd.whoami(), self.artifacts))

    def create_veths(self, ns: str):
        # Set default TTL for outgoing packets to the common value 64, so that packets sent
        # from router will match the expected value.
        sudo("ip netns exec %s sysctl -w net.ipv4.ip_default_ttl=64" % ns)

        create_veth("veth_int_host", "veth_int", "192.168.0.11/24", "f0:0d:ca:fe:00:01", ns,
                    ["192.168.0.12", "192.168.0.13", "192.168.0.14", "192.168.0.51", "192.168.0.61",
                        "192.168.0.71"])
        create_veth("veth_121_host", "veth_121", "192.168.12.2/31", "f0:0d:ca:fe:00:12", ns,
                    ["192.168.12.3"])
        create_veth("veth_131_host", "veth_131", "192.168.13.2/31", "f0:0d:ca:fe:00:13", ns,
                    ["192.168.13.3"])
        create_veth("veth_141_host", "veth_141", "192.168.14.2/31", "f0:0d:ca:fe:00:14", ns,
                    ["192.168.14.3"])
        create_veth("veth_151_host", "veth_151", "192.168.15.2/31", "f0:0d:ca:fe:00:15", ns,
                    ["192.168.15.3"])


if __name__ == "__main__":
    base.main(RouterTest)<|MERGE_RESOLUTION|>--- conflicted
+++ resolved
@@ -95,23 +95,14 @@
         super().setup_start()
 
         if self.bfd:
-<<<<<<< HEAD
             exec_docker(f"run -v {self.artifacts}/conf:/etc/scion -d "
                         "--network container:pause --name router "
-                        "bazel/acceptance/router_multi:router")
+                        "scion/router:latest")
         else:
             exec_docker(f"run -v {self.artifacts}/conf:/etc/scion -d "
                         "--network container:pause --name router "
-                        "bazel/acceptance/router_multi:router "
+                        "scion/router:latest "
                         "--config /etc/scion/router_nobfd.toml")
-=======
-            envs = []
-
-        exec_docker("run -v %s/conf:/etc/scion -d %s --network container:%s \
-                    --name router %s" % (self.artifacts, " ".join(envs),
-                    "pause", "scion/router:latest"))
->>>>>>> 27ef8848
-
         time.sleep(1)
 
     def _run(self):
