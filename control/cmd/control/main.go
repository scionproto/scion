--- conflicted
+++ resolved
@@ -16,11 +16,7 @@
 
 import (
 	"context"
-<<<<<<< HEAD
-	"crypto/tls"
 	"crypto/x509"
-=======
->>>>>>> f3b508f1
 	"encoding/json"
 	"errors"
 	"fmt"
@@ -204,20 +200,19 @@
 		return err
 	}
 
-	loader := trust.X509KeyPairProvider{
-		IA: topo.IA(),
-		DB: trustDB,
-		KeyLoader: cstrust.LoadingRing{
-			Dir: filepath.Join(globalCfg.General.ConfigDir, "crypto/as"),
-		},
-	}
 	nc := infraenv.NetworkConfig{
 		IA:                    topo.IA(),
 		Public:                topo.ControlServiceAddress(globalCfg.General.ID),
 		ReconnectToDispatcher: globalCfg.General.ReconnectToDispatcher,
 		QUIC: infraenv.QUIC{
-			Address:    globalCfg.QUIC.Address,
-			TLSManager: trust.NewTLSCryptoManager(loader, trustDB),
+			Address:     globalCfg.QUIC.Address,
+			TLSVerifier: trust.NewTLSCryptoVerifier(trustDB),
+			GetCertificate: cs.NewTLSCertificateLoader(
+				topo.IA(), x509.ExtKeyUsageServerAuth, trustDB, globalCfg.General.ConfigDir,
+			).GetCertificate,
+			GetClientCertificate: cs.NewTLSCertificateLoader(
+				topo.IA(), x509.ExtKeyUsageClientAuth, trustDB, globalCfg.General.ConfigDir,
+			).GetClientCertificate,
 		},
 		SVCResolver: topo,
 		SCMPHandler: snet.DefaultSCMPHandler{
@@ -624,28 +619,11 @@
 			},
 		}
 		defer level1DB.Close()
-<<<<<<< HEAD
-
-		tlsCertsServerAuth := cs.NewTLSCertificateLoader(topo.IA(), x509.ExtKeyUsageServerAuth,
-			trustDB, globalCfg.General.ConfigDir)
-		tlsCertsClientAuth := cs.NewTLSCertificateLoader(topo.IA(), x509.ExtKeyUsageClientAuth,
-			trustDB, globalCfg.General.ConfigDir)
-		tlsVerifier := trust.NewTLSCryptoVerifier(trustDB)
-		drkeyFetcher := drkeygrpc.Fetcher{
-			Dialer: &libgrpc.TLSQUICDialer{
-				QUICDialer: dialer,
-				Credentials: credentials.NewTLS(&tls.Config{
-					InsecureSkipVerify:    true,
-					GetClientCertificate:  tlsCertsClientAuth.GetClientCertificate,
-					VerifyPeerCertificate: tlsVerifier.VerifyServerCertificate,
-					VerifyConnection:      tlsVerifier.VerifyConnection,
-				}),
-=======
+
 		drkeyFetcher := drkeygrpc.Fetcher{
 			Dialer: &libgrpc.QUICDialer{
 				Rewriter: nc.AddressRewriter(nil),
 				Dialer:   quicStack.Dialer,
->>>>>>> f3b508f1
 			},
 			Router:     segreq.NewRouter(fetcherCfg),
 			MaxRetries: 20,
@@ -662,22 +640,10 @@
 			PrefetchKeeper: prefetchKeeper,
 		}
 		drkeyService := &drkeygrpc.Server{
-<<<<<<< HEAD
-			LocalIA:            topo.IA(),
-			Engine:             drkeyEngine,
-			AllowedSVHostProto: globalCfg.DRKey.Delegation.ToAllowedSet(),
-		}
-		srvConfig := &tls.Config{
-			InsecureSkipVerify:    true,
-			GetCertificate:        tlsCertsServerAuth.GetCertificate,
-			VerifyPeerCertificate: tlsVerifier.VerifyClientCertificate,
-			ClientAuth:            tls.RequireAnyClientCert,
-=======
 			LocalIA:                   topo.IA(),
-			ClientCertificateVerifier: nc.QUIC.TLSManager,
+			ClientCertificateVerifier: nc.QUIC.TLSVerifier,
 			Engine:                    drkeyEngine,
 			AllowedSVHostProto:        globalCfg.DRKey.Delegation.ToAllowedSet(),
->>>>>>> f3b508f1
 		}
 		cppb.RegisterDRKeyInterServiceServer(quicServer, drkeyService)
 		cppb.RegisterDRKeyIntraServiceServer(tcpServer, drkeyService)
